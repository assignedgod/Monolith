- type: tile
  id: FloorPlanetDirt
  name: tiles-dirt-floor
  sprite: /Textures/Tiles/Planet/dirt.rsi/dirt.png
  isSubfloor: true
  footstepSounds:
    collection: FootstepAsteroid
  heatCapacity: 10000
  weather: true
  indestructible: true

# Desert
- type: tile
  id: FloorDesert
  name: tiles-desert-floor
  sprite: /Textures/Tiles/Planet/Desert/desert.png
  variants: 6
  placementVariants:
  - 1.0
  - 1.0
  - 1.0
  - 1.0
  - 1.0
  - 1.0
  isSubfloor: true
  footstepSounds:
    collection: FootstepAsteroid
  heatCapacity: 10000
  weather: true
  indestructible: true

- type: tile
  id: FloorLowDesert
  name: tiles-low-desert-floor
  sprite: /Textures/Tiles/Planet/Desert/low_desert.png
  variants: 6
  placementVariants:
  - 1.0
  - 1.0
  - 1.0
  - 1.0
  - 1.0
  - 1.0
  isSubfloor: true
  footstepSounds:
    collection: FootstepAsteroid
  heatCapacity: 10000
  weather: true
  indestructible: true

# Grass
- type: tile
  id: FloorPlanetGrass
  name: tiles-grass-planet-floor
  sprite: /Textures/Tiles/Planet/Grass/grass.png
  variants: 4
  placementVariants:
  - 1.0
  - 1.0
  - 1.0
  - 1.0
  edgeSpritePriority: 1
  edgeSprites:
    SouthEast: /Textures/Tiles/Planet/Grass/single_edge.png
    NorthEast: /Textures/Tiles/Planet/Grass/single_edge.png
    NorthWest: /Textures/Tiles/Planet/Grass/single_edge.png
    SouthWest: /Textures/Tiles/Planet/Grass/single_edge.png
    South: /Textures/Tiles/Planet/Grass/double_edge.png
    East: /Textures/Tiles/Planet/Grass/double_edge.png
    North: /Textures/Tiles/Planet/Grass/double_edge.png
    West: /Textures/Tiles/Planet/Grass/double_edge.png
  baseTurf: FloorPlanetDirt
  isSubfloor: true
  footstepSounds:
    collection: FootstepGrass
  itemDrop: FloorTileItemGrass
  heatCapacity: 10000
  weather: true
  indestructible: true

# Lava
- type: tile
  id: FloorBasalt
  name: tiles-basalt-floor
  sprite: /Textures/Tiles/Planet/basalt.png
  isSubfloor: true
  footstepSounds:
    collection: FootstepAsteroid
  heatCapacity: 10000
  weather: true
  indestructible: true

# Snow
- type: tile
  id: FloorSnow
  name: tiles-snow
  sprite: /Textures/Tiles/Planet/Snow/snow.png
  variants: 13
  placementVariants:
  - 0.8
  - 0.0166
  - 0.0166
  - 0.0166
  - 0.0166
  - 0.0166
  - 0.0166
  - 0.0166
  - 0.0166
  - 0.0166
  - 0.0166
  - 0.0116
  - 0.0116
  edgeSpritePriority: 2
  edgeSprites:
    South: /Textures/Tiles/Planet/Snow/snow_double_edge_south.png
    East: /Textures/Tiles/Planet/Snow/snow_double_edge_east.png
    North: /Textures/Tiles/Planet/Snow/snow_double_edge_north.png
    West: /Textures/Tiles/Planet/Snow/snow_double_edge_west.png
<<<<<<< HEAD
  baseTurf: FloorDirt
  itemDrop: FloorTileItemSnow # Delta V
  canCrowbar: false # Come back
  canShovel: true # Delta V
=======
  isSubfloor: true
>>>>>>> 76823cc5
  footstepSounds:
    collection: FootstepSnow
  heatCapacity: 10000
  weather: true
  indestructible: true

# Ice
- type: tile
  id: FloorIce
  name: tiles-ice
  sprite: /Textures/Tiles/Planet/Snow/ice.png
  isSubfloor: true
  friction: 0.05
  heatCapacity: 10000
  weather: true
  mobFriction: 0.5
  mobFrictionNoInput: 0.05
  mobAcceleration: 2
  indestructible: true

# Dug snow
- type: tile
  id: FloorSnowDug
  name: tiles-snow-dug
  sprite: /Textures/Tiles/Planet/Snow/snow_dug.png
  edgeSpritePriority: 1
  edgeSprites:
    South: /Textures/Tiles/Planet/Snow/snow_dug_double_edge_south.png
    East: /Textures/Tiles/Planet/Snow/snow_dug_double_edge_east.png
    North: /Textures/Tiles/Planet/Snow/snow_dug_double_edge_north.png
    West: /Textures/Tiles/Planet/Snow/snow_dug_double_edge_west.png
  isSubfloor: true
  footstepSounds:
    collection: FootstepSnow
  heatCapacity: 10000
  weather: true
  indestructible: true

# Wasteland<|MERGE_RESOLUTION|>--- conflicted
+++ resolved
@@ -116,14 +116,11 @@
     East: /Textures/Tiles/Planet/Snow/snow_double_edge_east.png
     North: /Textures/Tiles/Planet/Snow/snow_double_edge_north.png
     West: /Textures/Tiles/Planet/Snow/snow_double_edge_west.png
-<<<<<<< HEAD
   baseTurf: FloorDirt
   itemDrop: FloorTileItemSnow # Delta V
   canCrowbar: false # Come back
   canShovel: true # Delta V
-=======
   isSubfloor: true
->>>>>>> 76823cc5
   footstepSounds:
     collection: FootstepSnow
   heatCapacity: 10000
