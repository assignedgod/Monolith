--- conflicted
+++ resolved
@@ -11,7 +11,6 @@
     Flash: 10
     FlashlightSeclite: 10
     Tourniquet: 5
-<<<<<<< HEAD
     ClothingEyesGlassesSunglasses: 5
     ClothingEyesGlassesSecurity: 5 # Frontier
     ClothingEyesHudSecurity: 10
@@ -21,6 +20,7 @@
     RiotShield: 3
     RiotLaserShield: 3
     RiotBulletShield: 3
+    RadioHandheldSecurity: 8
     Stunbaton: 10
     WeaponDisabler: 10
     CrowbarRed: 10 # Frontier
@@ -29,19 +29,6 @@
     LogProbeCartridge: 3 # Frontier
     TrackingImplanter: 5 # Frontier
 #    MindShieldImplanter: 5 # Frontier
-=======
-    FlashlightSeclite: 5
-    ClothingEyesGlassesSunglasses: 2
-    ClothingEyesHudSecurity: 2
-    ClothingEyesEyepatchHudSecurity: 2
-    ClothingBeltSecurityWebbing: 5
-    CombatKnife: 3
-    Zipties: 12
-    RiotShield: 2
-    RiotLaserShield: 2
-    RiotBulletShield: 2
-    RadioHandheldSecurity: 5
->>>>>>> 13dbb95d
   # security officers need to follow a diet regimen!
   contrabandInventory:
     FoodDonutHomer: 3 # Frontier - No more then 3
