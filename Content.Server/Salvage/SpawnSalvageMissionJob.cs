--- conflicted
+++ resolved
@@ -191,25 +191,9 @@
         // We'll use the dungeon rotation as the spawn angle
         var dungeonRotation = _dungeon.GetDungeonRotation(_missionParams.Seed);
 
-<<<<<<< HEAD
-        Dungeon dungeon = default!;
+        var dungeon = dungeons.First();
 
         if (config != SalvageMissionType.Mining)
-=======
-        var maxDungeonOffset = minDungeonOffset + 12;
-        var dungeonOffsetDistance = minDungeonOffset + (maxDungeonOffset - minDungeonOffset) * random.NextFloat();
-        var dungeonOffset = new Vector2(0f, dungeonOffsetDistance);
-        dungeonOffset = dungeonRotation.RotateVec(dungeonOffset);
-        var dungeonMod = _prototypeManager.Index<SalvageDungeonModPrototype>(mission.Dungeon);
-        var dungeonConfig = _prototypeManager.Index<DungeonConfigPrototype>(dungeonMod.Proto);
-        var dungeons = await WaitAsyncTask(_dungeon.GenerateDungeonAsync(dungeonConfig, mapUid, grid, (Vector2i) dungeonOffset,
-            _missionParams.Seed));
-
-        var dungeon = dungeons.First();
-
-        // Aborty
-        if (dungeon.Rooms.Count == 0)
->>>>>>> f969fd2b
         {
             var maxDungeonOffset = minDungeonOffset + 12;
             var dungeonOffsetDistance = minDungeonOffset + (maxDungeonOffset - minDungeonOffset) * random.NextFloat();
