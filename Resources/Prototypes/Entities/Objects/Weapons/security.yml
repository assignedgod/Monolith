- type: entity
  name: stun baton
<<<<<<< HEAD
  parent: [BaseItem, BaseC1Contraband] # Frontier: BaseRestrictedContraband<BaseC1Contraband
=======
  parent: [BaseItem, BaseSecurityContraband]
>>>>>>> 4dfd3e57
  id: Stunbaton
  description: A stun baton for incapacitating people with. Actively harming with this is considered bad tone.
  components:
  - type: Sprite
    sprite: Objects/Weapons/Melee/stunbaton.rsi
    layers:
    - state: stunbaton_off
      map: [ "enum.ToggleVisuals.Layer" ]
  - type: Stunbaton
    energyPerUse: 50
  - type: ItemToggle
    predictable: false
    soundActivate:
      collection: sparks
      params:
        variation: 0.250
    soundDeactivate:
      collection: sparks
      params:
        variation: 0.250
    soundFailToActivate:
      path: /Audio/Machines/button.ogg
      params:
        variation: 0.250
  - type: ItemToggleMeleeWeapon
    activatedDamage:
      types:
        Blunt: 0
  - type: MeleeWeapon
    wideAnimationRotation: -135
    damage:
      types:
        Blunt: 7
    bluntStaminaDamageFactor: 2.0
    angle: 60
    animation: WeaponArcThrust
  - type: StaminaDamageOnHit
    damage: 35
    sound: /Audio/Weapons/egloves.ogg
  - type: StaminaDamageOnCollide
    damage: 35
    sound: /Audio/Weapons/egloves.ogg
  - type: LandAtCursor # it deals stamina damage when thrown
  - type: Battery
    maxCharge: 1000
    startingCharge: 1000
  - type: UseDelay
  - type: Item
    heldPrefix: off
    size: Normal
  - type: Clothing
    sprite: Objects/Weapons/Melee/stunbaton.rsi
    quickEquip: false
    slots:
    - Belt
  - type: DisarmMalus
    malus: 0.225
  - type: Appearance
  - type: GenericVisualizer
    visuals:
     enum.ToggleVisuals.Toggled:
        enum.ToggleVisuals.Layer:
          True: {state: stunbaton_on}
          False: {state: stunbaton_off}
  - type: StaticPrice
    price: 80
  - type: Riggable
  - type: SolutionContainerManager
    solutions:
      battery:
        maxVol: 5
  - type: InjectableSolution
    solution: battery
  - type: DrawableSolution
    solution: battery
  - type: Explosive
    explosionType: Default
    intensitySlope: 1.5
    maxIntensity: 200
  - type: PhysicalComposition
    materialComposition:
      Steel: 100
      Plastic: 100
  - type: GuideHelp
    guides:
    - Security
    # - Antagonists # Frontier: guidebook entry removed

- type: entity
  name: truncheon
<<<<<<< HEAD
  parent: [BaseItem, BaseC2ContrabandUnredeemable] # Frontier: BaseRestrictedContraband<BaseC2ContrabandUnredeemable
=======
  parent: [BaseItem, BaseSecurityContraband]
>>>>>>> 4dfd3e57
  id: Truncheon
  description: A rigid, steel-studded baton, meant to harm. On the handle is a label that says 'for authorized use only.'
  components:
  - type: Sprite
    sprite: Objects/Weapons/Melee/truncheon.rsi
    state: icon
  - type: MeleeWeapon
    wideAnimationRotation: -135
    damage:
      types:
        Blunt: 20
    soundHit:
      collection: MetalThud
    bluntStaminaDamageFactor: 1.5
  - type: Item
    size: Normal
  - type: Tag
    tags:
    - Truncheon
  - type: Clothing
    sprite: Objects/Weapons/Melee/truncheon.rsi
    quickEquip: false
    slots:
    - Belt
  - type: DisarmMalus
    malus: 0.225
  - type: Appearance
  - type: StaticPrice
    price: 80
  - type: GuideHelp
    guides:
    - Security
    # - Antagonists # Frontier: guidebook entry removed

- type: entity
  name: flash
  parent: [BaseItem, BaseC1Contraband] # Frontier: BaseSecurityScienceCommandContraband<BaseC1Contraband
  id: Flash
  description: An ultrabright flashbulb with a trigger, which causes the victim to be dazed and lose their eyesight for a moment. Useless when burnt out.
  components:
    - type: Sprite
      sprite: Objects/Weapons/Melee/flash.rsi
      layers:
      - state: flash
        map: [ "enum.FlashVisuals.BaseLayer" ]
      - state: flashing
        map: [ "enum.FlashVisuals.LightLayer" ]
        visible: false
        shader: unshaded
    - type: Flash
    - type: LimitedCharges
      maxCharges: 5
      charges: 5
    - type: MeleeWeapon
      wideAnimationRotation: 180
      damage:
        types:
          Blunt: 0 # melee weapon to allow flashing individual targets
      angle: 10
    - type: Item
      size: Small
      sprite: Objects/Weapons/Melee/flash.rsi
    - type: UseDelay
    - type: StaticPrice
      price: 40
    - type: Appearance
    - type: GenericVisualizer
      visuals:
        enum.FlashVisuals.Burnt:
          enum.FlashVisuals.BaseLayer:
            True: {state: burnt}
        enum.FlashVisuals.Flashing:
          enum.FlashVisuals.LightLayer:
            True: {visible: true}
            False: {visible: false}
    - type: GuideHelp
      guides:
      - Security
    # - Antagonists # Frontier: guidebook entry removed

- type: entity
  name: flash
  parent: Flash
  suffix: 2 charges
  id: SciFlash
  components:
    - type: LimitedCharges
      maxCharges: 2
      charges: 2

- type: entity
  name: portable flasher
<<<<<<< HEAD
  parent: [BaseMachine, BaseC2ContrabandUnredeemable] # Frontier: BaseRestrictedContraband<BaseC2ContrabandUnredeemable
=======
  parent: [BaseMachine, BaseSecurityContraband]
>>>>>>> 4dfd3e57
  id: PortableFlasher
  description: An ultrabright flashbulb with a proximity trigger, useful for making an area security-only.
  components:
    - type: EmitSoundOnTrigger
      sound:
        path: /Audio/Weapons/flash.ogg
    - type: FlashOnTrigger
      range: 3
    - type: TriggerOnProximity
      enabled: true
      cooldown: 5
      shape:
        !type:PhysShapeCircle
          radius: 2
      repeating: true
    - type: Sprite
      sprite: Objects/Weapons/pflash.rsi
      layers:
        - state: "off"
          map: ["enum.ProximityTriggerVisualLayers.Base"]
    - type: Fixtures
      fixtures:
        fix1:
          shape:
            !type:PhysShapeAabb
            bounds: "-0.15,-0.3,0.15,0.3"
          mask:
          - MachineMask
          layer:
          - MachineLayer
          density: 380
    - type: Appearance
    - type: AnimationPlayer
    - type: PointLight
      energy: 2.0
      radius: 0
      softness: 0
      enabled: true
    - type: GuideHelp
      guides:
      - Security
    # - Antagonists # Frontier: guidebook entry removed<|MERGE_RESOLUTION|>--- conflicted
+++ resolved
@@ -1,10 +1,6 @@
 - type: entity
   name: stun baton
-<<<<<<< HEAD
-  parent: [BaseItem, BaseC1Contraband] # Frontier: BaseRestrictedContraband<BaseC1Contraband
-=======
-  parent: [BaseItem, BaseSecurityContraband]
->>>>>>> 4dfd3e57
+  parent: [BaseItem, BaseC1Contraband] # Frontier: BaseSecurityContraband<BaseC1Contraband
   id: Stunbaton
   description: A stun baton for incapacitating people with. Actively harming with this is considered bad tone.
   components:
@@ -95,11 +91,7 @@
 
 - type: entity
   name: truncheon
-<<<<<<< HEAD
-  parent: [BaseItem, BaseC2ContrabandUnredeemable] # Frontier: BaseRestrictedContraband<BaseC2ContrabandUnredeemable
-=======
-  parent: [BaseItem, BaseSecurityContraband]
->>>>>>> 4dfd3e57
+  parent: [BaseItem, BaseC2ContrabandUnredeemable] # Frontier: BaseSecurityContraband<BaseC2ContrabandUnredeemable
   id: Truncheon
   description: A rigid, steel-studded baton, meant to harm. On the handle is a label that says 'for authorized use only.'
   components:
@@ -192,11 +184,7 @@
 
 - type: entity
   name: portable flasher
-<<<<<<< HEAD
-  parent: [BaseMachine, BaseC2ContrabandUnredeemable] # Frontier: BaseRestrictedContraband<BaseC2ContrabandUnredeemable
-=======
-  parent: [BaseMachine, BaseSecurityContraband]
->>>>>>> 4dfd3e57
+  parent: [BaseMachine, BaseC2ContrabandUnredeemable] # Frontier: BaseSecurityContraband<BaseC2ContrabandUnredeemable
   id: PortableFlasher
   description: An ultrabright flashbulb with a proximity trigger, useful for making an area security-only.
   components:
