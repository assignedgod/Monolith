--- conflicted
+++ resolved
@@ -198,17 +198,10 @@
     allowMovement: true
     allowSpeech: true
     makeSentient: true
-<<<<<<< HEAD
     requirements:
     - !type:WhitelistRequirement
-    name: sentient artifact
-    description: |
-      Enact your eldritch whims.
-      Forcibly activate your nodes for good or for evil.
-=======
     name: ghost-role-information-artifact-name
     description: ghost-role-information-artifact-description
->>>>>>> 694ae001
   - type: GhostTakeoverAvailable
   - type: MovementSpeedModifier
     baseWalkSpeed: 0.25
