--- conflicted
+++ resolved
@@ -19,11 +19,7 @@
 
 #Syndicate EVA
 - type: entity
-<<<<<<< HEAD
-  parent: [ClothingOuterEVASuitBase, ContrabandClothing] # Frontier: added ContrabandClothing as parent
-=======
-  parent: [ ClothingOuterEVASuitBase, BaseSyndicateContraband ]
->>>>>>> 9a68cf0b
+  parent: [ClothingOuterEVASuitBase, BaseSyndicateContraband, ContrabandClothing] # Frontier: added ContrabandClothing as parent
   id: ClothingOuterHardsuitSyndicate # TODO: rename to ClothingOuterEVASuitSyndicate
   name: syndicate EVA suit
   description: "Has a tag on the back that reads: 'Totally not property of an enemy corporation, honest!'"
