--- conflicted
+++ resolved
@@ -135,17 +135,13 @@
     tags:
     - Hardsuit
     - WhitelistChameleon
-<<<<<<< HEAD
     - HidesHarpyWings #Frontier, needed for Harpies
   - type: PhysicalComposition # Frontier
-    materialComposition:
-      Durathread: 300
-      Cloth: 100
-      Steel: 100
-  - type: ClothingRequiredStepTriggerImmune
-=======
+    materialComposition: # Frontier
+      Durathread: 300 # Frontier
+      Cloth: 100 # Frontier
+      Steel: 100 # Frontier
   - type: ProtectedFromStepTriggers
->>>>>>> a7e29f28
     slots: WITHOUT_POCKET
   - type: DamageOnInteractProtection
     damageProtection:
