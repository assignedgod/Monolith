--- conflicted
+++ resolved
@@ -250,14 +250,8 @@
     rules:
     - id: BasicPoweredLightVariationPass
     - id: BasicTrashVariationPass
-<<<<<<< HEAD
 #    - id: SolidWallRustingVariationPass #frontier - disabled becuase mismatched types and sprites
 #    - id: ReinforcedWallRustingVariationPass
-#    - id: CutWireVariationPass
-=======
-    - id: SolidWallRustingVariationPass
-    - id: ReinforcedWallRustingVariationPass
->>>>>>> 13dbb95d
     - id: BasicPuddleMessVariationPass
       prob: 0.99
       orGroup: puddleMess
