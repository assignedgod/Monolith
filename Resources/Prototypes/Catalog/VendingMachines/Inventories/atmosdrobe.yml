--- conflicted
+++ resolved
@@ -14,9 +14,6 @@
     ClothingOuterSuitFire: 2
     ClothingOuterWinterAtmos: 2
     ClothingNeckScarfStripedLightBlue: 3
-<<<<<<< HEAD
     ClothingShoesBootsWinterAtmos: 2 #Delta V: Add departmental winter boots
-=======
   contrabandInventory:
-    ToyFigurineAtmosTech: 1
->>>>>>> 7f8f1bfb
+    ToyFigurineAtmosTech: 1