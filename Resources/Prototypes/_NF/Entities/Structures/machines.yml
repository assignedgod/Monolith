- type: entity
  id: ComputerShipyard
  parent: BaseComputer
  name: shipyard console
  description: Used to purchase and sell shuttles
  components:
  - type: ShipyardConsole
    targetIdSlot:
      name: id-card-console-target-id
      ejectSound: /Audio/Machines/id_swipe.ogg
      insertSound: /Audio/Weapons/Guns/MagIn/batrifle_magin.ogg
      ejectOnBreak: true
      swap: true
      whitelist:
        components:
        - IdCard
  - type: ActivatableUI
    key: enum.ShipyardConsoleUiKey.Shipyard
  - type: UserInterface
    interfaces:
    - key: enum.ShipyardConsoleUiKey.Shipyard
      type: ShipyardConsoleBoundUserInterface
  - type: Computer
    board: ShipyardComputerCircuitboard
  - type: PointLight
    radius: 1.5
    energy: 1.6
    color: "#b89f25"
  - type: Sprite
    layers:
    - map: ["computerLayerBody"]
      state: computer
    - map: ["computerLayerKeyboard"]
      state: generic_keyboard
    - map: ["computerLayerScreen"]
      state: telesci
    - map: ["computerLayerKeys"]
      state: telesci_key
  - type: ItemSlots  
  - type: ContainerContainer
    containers:
      board: !type:Container
      ShipyardConsole-targetId: !type:ContainerSlot {}

- type: entity
  id: ComputerShipyardSecurity
  parent: ComputerShipyard
  name: security shipyard console
  description: Used to enlist into Nanotrasen Security Forces
  components:  
  - type: Anchorable
    delay: 999999
  - type: ActivatableUI
    key: enum.ShipyardConsoleUiKey.Security
  - type: UserInterface
    interfaces:
    - key: enum.ShipyardConsoleUiKey.Security
      type: ShipyardConsoleBoundUserInterface
  - type: Sprite
    layers:
    - map: ["computerLayerBody"]
      state: computer
    - map: ["computerLayerKeyboard"]
      state: generic_keyboard
    - map: ["computerLayerScreen"]
      state: telesci_red      
    - map: ["computerLayerKeys"]
      state: telesci_key
      
- type: entity
  id: MachineCryoSleepPod
  parent: BaseMachine
  name: cryo sleep chamber
  description: cold pillow guaranteed
  components:
  - type: Sprite
    netsync: false
    sprite: _NF/Structures/cryopod.rsi
    layers:
    - state: closed
  - type: Anchorable
    delay: 999999
  - type: Physics
    bodyType: Static
  - type: Destructible
    thresholds:
    - trigger:
        !type:DamageTrigger
        damage: 100
      behaviors:
      - !type:ChangeConstructionNodeBehavior
        node: machineFrame
      - !type:DoActsBehavior
        acts: ["Destruction"]
  - type: MaterialStorage
  - type: Appearance
  - type: Climbable
  - type: CryoSleep
  - type: ContainerContainer
    containers:
      body_container: !type:ContainerSlot  
  
- type: entity
  id: ComputerPalletConsoleNFHighMarket
  parent: ComputerPalletConsole
  suffix: High
  name: cargo sale computer
  description: Used to sell goods loaded onto cargo pallets
  components:
  - type: Anchorable
    delay: 999999
  - type: MarketModifier
    mod: 1.59
  
- type: entity
  id: ComputerPalletConsoleNFLowMarket
  parent: ComputerPalletConsole
  suffix: Low
  name: cargo sale computer
  description: Used to sell goods loaded onto cargo pallets
  components:
  - type: Anchorable
    delay: 999999
  - type: MarketModifier
    mod: 0.698
    
- type: entity
  id: StationAdminBankATM
  parent: BaseComputer
  name: station administration console
  description: Used to pay out from the station's bank account
  components:
  - type: Anchorable
    delay: 999999
  - type: StationBankATM
  - type: ActivatableUI
    key: enum.BankATMMenuUiKey.ATM
  - type: UserInterface
    interfaces:
    - key: enum.BankATMMenuUiKey.ATM
      type: StationBankATMMenuBoundUserInterface
  - type: Computer
    board: ShipyardComputerCircuitboard
  - type: PointLight
    radius: 1.5
    energy: 1.6
    color: "#b89f25"
  - type: Sprite
    layers:
    - map: ["computerLayerBody"]
      state: computer
    - map: ["computerLayerKeyboard"]
      state: generic_keyboard
    - map: ["computerLayerScreen"]
      state: id
    - map: ["computerLayerKeys"]
      state: id_key
  - type: AccessReader
    access: [["HeadOfPersonnel"]]

- type: entity
  parent: VendingMachine
  id: VendingMachineAstroVend
  name: AstroVend
  description: Essential gear for the space-men on the go
  components:
  - type: Anchorable
    delay: 999999
  - type: VendingMachine
    pack: AstroVendInventory
    offState: off
    brokenState: broken
    normalState: normal-unshaded
    # ejectState: eject-unshaded  No sprite, see chefvend/dinnerware/BODA/etc for expamples
  - type: Advertise
    pack: AstroVendAds
  - type: Sprite
    sprite: _NF/Structures/astrovend.rsi
    layers:
    - state: "off"
      map: ["enum.VendingMachineVisualLayers.Base"]
    - state: "off"
      map: ["enum.VendingMachineVisualLayers.BaseUnshaded"]
      shader: unshaded
    - state: panel
      map: ["enum.WiresVisualLayers.MaintenancePanel"]
  - type: PointLight
    radius: 1.5
    energy: 1.6
    color: "#4b93ad"
    
- type: entity
  parent: VendingMachine
  id: VendingMachineCircuitVend
  name: CircuitVend
  description: Essential tech for the space-men on the go
  components:
  - type: Anchorable
    delay: 999999
  - type: VendingMachine
    pack: CircuitVendInventory
    offState: off
    brokenState: broken
    normalState: normal-unshaded
    ejectState: eject-unshaded
    denyState: deny-unshaded
  - type: Advertise
    pack: AstroVendAds
  - type: Sprite
    sprite: Structures/Machines/VendingMachines/robotics.rsi
    layers:
    - state: "off"
      map: ["enum.VendingMachineVisualLayers.Base"]
    - state: "off"
      map: ["enum.VendingMachineVisualLayers.BaseUnshaded"]
      shader: unshaded
    - state: panel
      map: ["enum.WiresVisualLayers.MaintenancePanel"]
  - type: PointLight
    radius: 1.5
    energy: 1.6
    color: "#4b93ad"

- type: entity
  parent: VendingMachine
  id: VendingMachineSyndieContraband
  name: ContraVend
  description: Wanted across multiple sectors!
  components:
  - type: VendingMachine
    pack: ContraVendInventory
    dispenseOnHitChance: 0.25
    dispenseOnHitThreshold: 2
    offState: off
    brokenState: broken
    normalState: normal-unshaded
    ejectState: eject-unshaded
    denyState: deny-unshaded
    screenState: screen
    ejectDelay: 3
  - type: Advertise
    pack: SyndieDrobeAds
  - type: Speech
  - type: Anchorable
    delay: 999999
  - type: Sprite
    sprite: Structures/Machines/VendingMachines/syndicateArmor.rsi
    layers:
    - state: "off"
      map: ["enum.VendingMachineVisualLayers.Base"]
    - state: "off"
      map: ["enum.VendingMachineVisualLayers.BaseUnshaded"]
      shader: unshaded
    - state: "screen"
      map: ["enum.VendingMachineVisualLayers.Screen"]
      shader: unshaded
    - state: panel
      map: ["enum.WiresVisualLayers.MaintenancePanel"]
  - type: PointLight
    radius: 1.5
    energy: 1.3
    color: "#ad2c2b"
  - type: MarketModifier
    mod: 50
<<<<<<< HEAD

- type: entity
  parent: FaxMachineBase
  id: FaxMachineShip
  suffix: Ship
  components:
    - type: FaxMachine
      useStationName: true
=======
    
- type: entity
  parent: VendingMachine
  id: VendingMachineBountyVend
  name: BountyVend
  description: Essential gear for the space-men on the go
  components:
  - type: Anchorable
    delay: 999999
  - type: VendingMachine
    pack: BountyVendInventory
    offState: off
    brokenState: broken
    normalState: normal-unshaded
    # ejectState: eject-unshaded  No sprite, see chefvend/dinnerware/BODA/etc for expamples
  - type: Advertise
    pack: AstroVendAds
  - type: Sprite
    sprite: _NF/Structures/bountyvend.rsi
    layers:
    - state: "off"
      map: ["enum.VendingMachineVisualLayers.Base"]
    - state: "off"
      map: ["enum.VendingMachineVisualLayers.BaseUnshaded"]
      shader: unshaded
    - state: panel
      map: ["enum.WiresVisualLayers.MaintenancePanel"]
  - type: PointLight
    radius: 1.5
    energy: 1.6
    color: "#4b93ad"
>>>>>>> c09481ba
<|MERGE_RESOLUTION|>--- conflicted
+++ resolved
@@ -262,16 +262,6 @@
     color: "#ad2c2b"
   - type: MarketModifier
     mod: 50
-<<<<<<< HEAD
-
-- type: entity
-  parent: FaxMachineBase
-  id: FaxMachineShip
-  suffix: Ship
-  components:
-    - type: FaxMachine
-      useStationName: true
-=======
     
 - type: entity
   parent: VendingMachine
@@ -303,4 +293,11 @@
     radius: 1.5
     energy: 1.6
     color: "#4b93ad"
->>>>>>> c09481ba
+
+- type: entity
+  parent: FaxMachineBase
+  id: FaxMachineShip
+  suffix: Ship
+  components:
+    - type: FaxMachine
+      useStationName: true