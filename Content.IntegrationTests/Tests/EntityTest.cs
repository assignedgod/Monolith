using System.Collections.Generic;
using System.Linq;
using System.Numerics;
using Robust.Shared;
using Robust.Shared.Audio.Components;
using Robust.Shared.Configuration;
using Robust.Shared.GameObjects;
using Robust.Shared.Log;
using Robust.Shared.Map;
using Robust.Shared.Maths;
using Robust.Shared.Prototypes;

namespace Content.IntegrationTests.Tests
{
    [TestFixture]
    [TestOf(typeof(EntityUid))]
    public sealed class EntityTest
    {
        private static readonly ProtoId<EntityCategoryPrototype> SpawnerCategory = "Spawner";

        [Test]
        public async Task SpawnAndDeleteAllEntitiesOnDifferentMaps()
        {
            // This test dirties the pair as it simply deletes ALL entities when done. Overhead of restarting the round
            // is minimal relative to the rest of the test.
            var settings = new PoolSettings { Dirty = true };
            await using var pair = await PoolManager.GetServerClient(settings);
            var server = pair.Server;

            var entityMan = server.ResolveDependency<IEntityManager>();
            var mapManager = server.ResolveDependency<IMapManager>();
            var prototypeMan = server.ResolveDependency<IPrototypeManager>();
            var mapSystem = entityMan.System<SharedMapSystem>();

            await server.WaitPost(() =>
            {
                var protoIds = prototypeMan
                    .EnumeratePrototypes<EntityPrototype>()
                    .Where(p => !p.Abstract)
                    .Where(p => !pair.IsTestPrototype(p))
                    .Where(p => !p.Components.ContainsKey("MapGrid")) // This will smash stuff otherwise.
<<<<<<< HEAD
                    .Where(p => !p.Components.ContainsKey("RoomFill")) // This comp can delete all entities, and spawn others // Frontier: upstream #33110 cherrypick
=======
                    .Where(p => !p.Components.ContainsKey("RoomFill")) // This comp can delete all entities, and spawn others
>>>>>>> 7f8f1bfb
                    .Select(p => p.ID)
                    .ToList();

                foreach (var protoId in protoIds)
                {
                    mapSystem.CreateMap(out var mapId);
                    var grid = mapManager.CreateGridEntity(mapId);
                    // TODO: Fix this better in engine.
                    mapSystem.SetTile(grid.Owner, grid.Comp, Vector2i.Zero, new Tile(1));
                    var coord = new EntityCoordinates(grid.Owner, 0, 0);
                    entityMan.SpawnEntity(protoId, coord);
                }
            });

            await server.WaitRunTicks(15);

            await server.WaitPost(() =>
            {
                static IEnumerable<(EntityUid, TComp)> Query<TComp>(IEntityManager entityMan)
                    where TComp : Component
                {
                    var query = entityMan.AllEntityQueryEnumerator<TComp>();
                    while (query.MoveNext(out var uid, out var meta))
                    {
                        yield return (uid, meta);
                    }
                }

                var entityMetas = Query<MetaDataComponent>(entityMan).ToList();
                foreach (var (uid, meta) in entityMetas)
                {
                    if (!meta.EntityDeleted)
                        entityMan.DeleteEntity(uid);
                }

                Assert.That(entityMan.EntityCount, Is.Zero);
            });

            await pair.CleanReturnAsync();
        }

        [Test]
        public async Task SpawnAndDeleteAllEntitiesInTheSameSpot()
        {
            // This test dirties the pair as it simply deletes ALL entities when done. Overhead of restarting the round
            // is minimal relative to the rest of the test.
            var settings = new PoolSettings { Dirty = true };
            await using var pair = await PoolManager.GetServerClient(settings);
            var server = pair.Server;
            var map = await pair.CreateTestMap();

            var entityMan = server.ResolveDependency<IEntityManager>();
            var prototypeMan = server.ResolveDependency<IPrototypeManager>();

            await server.WaitPost(() =>
            {

                var protoIds = prototypeMan
                    .EnumeratePrototypes<EntityPrototype>()
                    .Where(p => !p.Abstract)
                    .Where(p => !pair.IsTestPrototype(p))
                    .Where(p => !p.Components.ContainsKey("MapGrid")) // This will smash stuff otherwise.
<<<<<<< HEAD
                    .Where(p => !p.Components.ContainsKey("RoomFill")) // This comp can delete all entities, and spawn others // Frontier: upstream #33110 cherrypick
=======
                    .Where(p => !p.Components.ContainsKey("RoomFill")) // This comp can delete all entities, and spawn others
>>>>>>> 7f8f1bfb
                    .Select(p => p.ID)
                    .ToList();
                foreach (var protoId in protoIds)
                {
                    entityMan.SpawnEntity(protoId, map.GridCoords);
                }
            });
            await server.WaitRunTicks(15);
            await server.WaitPost(() =>
            {
                static IEnumerable<(EntityUid, TComp)> Query<TComp>(IEntityManager entityMan)
                    where TComp : Component
                {
                    var query = entityMan.AllEntityQueryEnumerator<TComp>();
                    while (query.MoveNext(out var uid, out var meta))
                    {
                        yield return (uid, meta);
                    }
                }

                var entityMetas = Query<MetaDataComponent>(entityMan).ToList();
                foreach (var (uid, meta) in entityMetas)
                {
                    if (!meta.EntityDeleted)
                        entityMan.DeleteEntity(uid);
                }

                Assert.That(entityMan.EntityCount, Is.Zero);
            });

            await pair.CleanReturnAsync();
        }

        /// <summary>
        ///     Variant of <see cref="SpawnAndDeleteAllEntitiesOnDifferentMaps"/> that also launches a client and dirties
        ///     all components on every entity.
        /// </summary>
        [Test]
        [Ignore("Preventing CI tests from failing")] // Frontier: FIXME - these take forever to run and fail.
        public async Task SpawnAndDirtyAllEntities()
        {
            // This test dirties the pair as it simply deletes ALL entities when done. Overhead of restarting the round
            // is minimal relative to the rest of the test.
            var settings = new PoolSettings { Connected = true, Dirty = true };
            await using var pair = await PoolManager.GetServerClient(settings);
            var server = pair.Server;
            var client = pair.Client;

            var cfg = server.ResolveDependency<IConfigurationManager>();
            var prototypeMan = server.ResolveDependency<IPrototypeManager>();
            var mapManager = server.ResolveDependency<IMapManager>();
            var sEntMan = server.ResolveDependency<IEntityManager>();
            var mapSys = server.System<SharedMapSystem>();

            Assert.That(cfg.GetCVar(CVars.NetPVS), Is.False);

            var protoIds = prototypeMan
                .EnumeratePrototypes<EntityPrototype>()
                .Where(p => !p.Abstract)
                .Where(p => !pair.IsTestPrototype(p))
                .Where(p => !p.Components.ContainsKey("MapGrid")) // This will smash stuff otherwise.
                .Select(p => p.ID)
                .ToList();

            await server.WaitPost(() =>
            {
                foreach (var protoId in protoIds)
                {
                    mapSys.CreateMap(out var mapId);
                    var grid = mapManager.CreateGridEntity(mapId);
                    var ent = sEntMan.SpawnEntity(protoId, new EntityCoordinates(grid.Owner, 0.5f, 0.5f));
                    foreach (var (_, component) in sEntMan.GetNetComponents(ent))
                    {
                        sEntMan.Dirty(ent, component);
                    }
                }
            });

            await pair.RunTicksSync(15);

            // Make sure the client actually received the entities
            // 500 is completely arbitrary. Note that the client & sever entity counts aren't expected to match.
            Assert.That(client.ResolveDependency<IEntityManager>().EntityCount, Is.GreaterThan(500));

            await server.WaitPost(() =>
            {
                static IEnumerable<(EntityUid, TComp)> Query<TComp>(IEntityManager entityMan)
                    where TComp : Component
                {
                    var query = entityMan.AllEntityQueryEnumerator<TComp>();
                    while (query.MoveNext(out var uid, out var meta))
                    {
                        yield return (uid, meta);
                    }
                }

                var entityMetas = Query<MetaDataComponent>(sEntMan).ToList();
                foreach (var (uid, meta) in entityMetas)
                {
                    if (!meta.EntityDeleted)
                        sEntMan.DeleteEntity(uid);
                }

                Assert.That(sEntMan.EntityCount, Is.Zero);
            });

            await pair.CleanReturnAsync();
        }

        /// <summary>
        /// This test checks that spawning and deleting an entity doesn't somehow create other unrelated entities.
        /// </summary>
        /// <remarks>
        /// Unless an entity is intentionally designed to spawn other entities (e.g., mob spawners), they should
        /// generally not spawn unrelated / detached entities. Any entities that do get spawned should be parented to
        /// the spawned entity (e.g., in a container). If an entity needs to spawn an entity somewhere in null-space,
        /// it should delete that entity when it is no longer required. This test mainly exists to prevent "entity leak"
        /// bugs, where spawning some entity starts spawning unrelated entities in null space that stick around after
        /// the original entity is gone.
        ///
        /// Note that this isn't really a strict requirement, and there are probably quite a few edge cases. Its a pretty
        /// crude test to try catch issues like this, and possibly should just be disabled.
        /// </remarks>
        [Test]
        public async Task SpawnAndDeleteEntityCountTest()
        {
            var settings = new PoolSettings { Connected = true, Dirty = true };
            await using var pair = await PoolManager.GetServerClient(settings);
            var mapSys = pair.Server.System<SharedMapSystem>();
            var server = pair.Server;
            var client = pair.Client;

            var excluded = new[]
            {
                "MapGrid",
                "StationEvent",
                "TimedDespawn",
                "TransferMindOnDespawn", // Frontier
                "BluespaceErrorRule", // Frontier

                // makes an announcement on mapInit.
                "AnnounceOnSpawn",
            };

            Assert.That(server.CfgMan.GetCVar(CVars.NetPVS), Is.False);

            var protoIds = server.ProtoMan
                .EnumeratePrototypes<EntityPrototype>()
                .Where(p => !p.Abstract)
                .Where(p => !pair.IsTestPrototype(p))
                .Where(p => !excluded.Any(p.Components.ContainsKey))
                .Where(p => p.Categories.All(x => x.ID != SpawnerCategory))
                .Select(p => p.ID)
                .ToList();

            protoIds.Sort();
            var mapId = MapId.Nullspace;

            await server.WaitPost(() =>
            {
                mapSys.CreateMap(out mapId);
            });

            var coords = new MapCoordinates(Vector2.Zero, mapId);

            await pair.RunTicksSync(3);

            // We consider only non-audio entities, as some entities will just play sounds when they spawn.
            int Count(IEntityManager ent) =>  ent.EntityCount - ent.Count<AudioComponent>();

            foreach (var protoId in protoIds)
            {
                // TODO fix ninja
                // Currently ninja fails to equip their own loadout.
                if (protoId == "MobHumanSpaceNinja")
                    continue;

                var count = Count(server.EntMan);
                var clientCount = Count(client.EntMan);
                EntityUid uid = default;
                await server.WaitPost(() => uid = server.EntMan.SpawnEntity(protoId, coords));
                await pair.RunTicksSync(3);

                // If the entity deleted itself, check that it didn't spawn other entities
                if (!server.EntMan.EntityExists(uid))
                {
                    if (Count(server.EntMan) != count)
                    {
                        Assert.Fail($"Server prototype {protoId} failed on deleting itself");
                    }

                    if (Count(client.EntMan) != clientCount)
                    {
                        Assert.Fail($"Client prototype {protoId} failed on deleting itself\n" +
                                    $"Expected {clientCount} and found {Count(client.EntMan)}.\n" +
                                    $"Server was {count}.");
                    }
                    continue;
                }

                // Check that the number of entities has increased.
                if (Count(server.EntMan) <= count)
                {
                    Assert.Fail($"Server prototype {protoId} failed on spawning as entity count didn't increase");
                }

                if (Count(client.EntMan) <= clientCount)
                {
                    Assert.Fail($"Client prototype {protoId} failed on spawning as entity count didn't increase" +
                                $"Expected at least {clientCount} and found {Count(client.EntMan)}. " +
                                $"Server was {count}");
                }

                await server.WaitPost(() => server.EntMan.DeleteEntity(uid));
                await pair.RunTicksSync(3);

                // Check that the number of entities has gone back to the original value.
                if (Count(server.EntMan) != count)
                {
                    // Frontier: add expected vs. actual
                    Assert.Fail($"Server prototype {protoId} failed on deletion count didn't reset properly:\n" +
                                $"Expected {count} and found {server.EntMan.EntityCount}.\n");
                    // End Frontier
                }

                if (Count(client.EntMan) != clientCount)
                {
                    Assert.Fail($"Client prototype {protoId} failed on deletion count didn't reset properly:\n" +
                                $"Expected {clientCount} and found {Count(client.EntMan)}.\n" +
                                $"Server was {count}.");
                }
            }

            await pair.CleanReturnAsync();
        }

        [Test]
        public async Task AllComponentsOneToOneDeleteTest()
        {
            var skipComponents = new[]
            {
                "DebugExceptionOnAdd", // Debug components that explicitly throw exceptions
                "DebugExceptionExposeData",
                "DebugExceptionInitialize",
                "DebugExceptionStartup",
                "GridFill",
<<<<<<< HEAD
                "RoomFill", // Frontier: upstream #33110 cherrypick
=======
                "RoomFill",
>>>>>>> 7f8f1bfb
                "Map", // We aren't testing a map entity in this test
                "MapGrid",
                "Broadphase",
                "StationData", // errors when removed mid-round
                "StationJobs",
                "Actor", // We aren't testing actor components, those need their player session set.
                "BlobFloorPlanBuilder", // Implodes if unconfigured.
                "DebrisFeaturePlacerController", // Above.
                "LoadedChunk", // Worldgen chunk loading malding.
                "BiomeSelection", // Whaddya know, requires config.
                "ActivatableUI", // Frontier: Requires enum key
                "AlertLevel", // Frontier: requires alert set
                "BluespaceErrorRule", // Frontier
            };

            // TODO TESTS
            // auto ignore any components that have a "required" data field.

            await using var pair = await PoolManager.GetServerClient();
            var server = pair.Server;
            var entityManager = server.ResolveDependency<IEntityManager>();
            var componentFactory = server.ResolveDependency<IComponentFactory>();
            var logmill = server.ResolveDependency<ILogManager>().GetSawmill("EntityTest");

            await pair.CreateTestMap();
            await server.WaitRunTicks(5);
            var testLocation = pair.TestMap.GridCoords;

            await server.WaitAssertion(() =>
            {
                Assert.Multiple(() =>
                {

                    foreach (var type in componentFactory.AllRegisteredTypes)
                    {
                        var component = (Component) componentFactory.GetComponent(type);
                        var name = componentFactory.GetComponentName(type);

                        // If this component is ignored
                        if (skipComponents.Contains(name))
                        {
                            continue;
                        }

                        var entity = entityManager.SpawnEntity(null, testLocation);

                        Assert.That(entityManager.GetComponent<MetaDataComponent>(entity).EntityInitialized);

                        // The component may already exist if it is a mandatory component
                        // such as MetaData or Transform
                        if (entityManager.HasComponent(entity, type))
                        {
                            entityManager.DeleteEntity(entity);
                            continue;
                        }

                        logmill.Debug($"Adding component: {name}");

                        Assert.DoesNotThrow(() =>
                            {
                                entityManager.AddComponent(entity, component);
                            }, "Component '{0}' threw an exception.",
                            name);

                        entityManager.DeleteEntity(entity);
                    }
                });
            });

            await pair.CleanReturnAsync();
        }
    }
}<|MERGE_RESOLUTION|>--- conflicted
+++ resolved
@@ -39,11 +39,7 @@
                     .Where(p => !p.Abstract)
                     .Where(p => !pair.IsTestPrototype(p))
                     .Where(p => !p.Components.ContainsKey("MapGrid")) // This will smash stuff otherwise.
-<<<<<<< HEAD
-                    .Where(p => !p.Components.ContainsKey("RoomFill")) // This comp can delete all entities, and spawn others // Frontier: upstream #33110 cherrypick
-=======
                     .Where(p => !p.Components.ContainsKey("RoomFill")) // This comp can delete all entities, and spawn others
->>>>>>> 7f8f1bfb
                     .Select(p => p.ID)
                     .ToList();
 
@@ -106,11 +102,7 @@
                     .Where(p => !p.Abstract)
                     .Where(p => !pair.IsTestPrototype(p))
                     .Where(p => !p.Components.ContainsKey("MapGrid")) // This will smash stuff otherwise.
-<<<<<<< HEAD
-                    .Where(p => !p.Components.ContainsKey("RoomFill")) // This comp can delete all entities, and spawn others // Frontier: upstream #33110 cherrypick
-=======
                     .Where(p => !p.Components.ContainsKey("RoomFill")) // This comp can delete all entities, and spawn others
->>>>>>> 7f8f1bfb
                     .Select(p => p.ID)
                     .ToList();
                 foreach (var protoId in protoIds)
@@ -357,11 +349,7 @@
                 "DebugExceptionInitialize",
                 "DebugExceptionStartup",
                 "GridFill",
-<<<<<<< HEAD
-                "RoomFill", // Frontier: upstream #33110 cherrypick
-=======
                 "RoomFill",
->>>>>>> 7f8f1bfb
                 "Map", // We aren't testing a map entity in this test
                 "MapGrid",
                 "Broadphase",
