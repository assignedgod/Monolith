# When adding new food also add to random spawner located in Resources\Prototypes\Entities\Markers\Spawners\Random\Food_Drinks\food_baked_whole.yml & food_baked_single.yml
# Base

- type: entity
  parent: FoodInjectableBase
  id: FoodPieBase
  abstract: true
  components:
  - type: Item
    storedRotation: -90
  - type: FlavorProfile
    flavors:
      - sweet
  - type: Sprite
    sprite: Objects/Consumable/Food/Baked/pie.rsi
  - type: SolutionContainerManager
    solutions:
      food:
        maxVol: 31
        reagents: #Most of these are this with slight variations, not worth changing until we have the rest of the reagents
        - ReagentId: Nutriment
          Quantity: 11
        - ReagentId: Vitamin
          Quantity: 5
<<<<<<< HEAD
        - ReagentId: Flavorol
          Quantity: 11
=======
  - type: Food #All pies here made with a pie tin; unless you're some kind of savage, you're probably not destroying this when you eat or slice the pie!
    trash: FoodPlateTin
>>>>>>> 76823cc5
  - type: SliceableFood
    count: 4
  - type: Tag
    tags:
    - Pie

- type: entity
  parent: FoodInjectableBase # Not sliceable
  id: FoodPieSliceBase
  abstract: true
  description: A slice of pie. Tasty!
  components:
  - type: Item
    size: Tiny
  - type: FlavorProfile
    flavors:
      - sweet
  - type: Sprite
    sprite: Objects/Consumable/Food/Baked/pie.rsi
  - type: SolutionContainerManager
    solutions:
      food:
        maxVol: 6
        reagents:
        - ReagentId: Nutriment
          Quantity: 1.2
        - ReagentId: Vitamin
          Quantity: 1
        - ReagentId: Flavorol
          Quantity: 1.5

# Pie

- type: entity
  name: apple pie
  parent: FoodPieBase
  id: FoodPieApple
  description: A pie containing sweet, sweet love... or apple.
  components:
  - type: FlavorProfile
    flavors:
      - sweet
      - apple
  - type: Sprite
    layers:
    - state: tin
    - state: apple
  - type: SliceableFood
    slice: FoodPieAppleSlice
  - type: Tag
    tags:
    - Fruit
    - Pie

- type: entity
  name: slice of apple pie
  parent: FoodPieSliceBase
  id: FoodPieAppleSlice
  components:
  - type: FlavorProfile
    flavors:
      - sweet
      - apple
  - type: Sprite
    layers:
    - state: plain-slice
    - state: alpha-slice-filling
      color: orange
  - type: Tag
    tags:
    - Fruit
    - Pie
# Tastes like pie, apple.

- type: entity
  name: baklava
  parent: FoodPieBase
  id: FoodPieBaklava
  description: A delightful healthy snack made of nut layers with thin bread.
  components:
  - type: FlavorProfile
    flavors:
      - sweet
      - nutty
  - type: Sprite
    layers:
    - state: tin
    - state: baklava
  - type: SliceableFood
    slice: FoodPieBaklavaSlice

- type: entity
  name: slice of baklava
  parent: FoodPieSliceBase
  id: FoodPieBaklavaSlice
  description: A portion of a delightful healthy snack made of nut layers with thin bread.
  components:
  - type: FlavorProfile
    flavors:
      - sweet
      - nutty
  - type: Sprite
    state: baklava-slice
# Tastes like pie, nuts.

- type: entity
  name: banana cream pie
  parent: FoodPieBase
  id: FoodPieBananaCream
  description: Just like back home, on clown planet! HONK!
  components:
  - type: FlavorProfile
    flavors:
      - sweet
      - banana
      - creamy
  - type: Sprite
    layers:
    - state: tin
    - state: plain
  - type: CreamPie
  - type: ContainerContainer
    containers:
      payloadSlot: !type:ContainerSlot
  - type: ItemSlots
    slots:
      payloadSlot:
        whitelist:
          components:
          - OnUseTimerTrigger
        insertSound:
          path: /Audio/Weapons/Guns/Empty/empty.ogg
        ejectSound:
          path: /Audio/Weapons/Guns/Empty/empty.ogg
  - type: Tag
    tags:
    - Fruit
    - Pie
  - type: SliceableFood
    slice: FoodPieBananaCreamSlice

- type: entity
  name: slice of banana cream pie
  parent: FoodPieSliceBase
  id: FoodPieBananaCreamSlice
  description: Just like back home, on clown planet! HONK!
  components:
  - type: FlavorProfile
    flavors:
      - sweet
      - banana
      - creamy
  - type: Sprite
    state: bananapie-slice
  - type: Tag
    tags:
    - Fruit
    - Pie
# Tastes like pie, cream, banana.

- type: entity
  name: berry clafoutis
  parent: FoodPieBase
  id: FoodPieClafoutis
  description: No black birds, this is a good sign.
  components:
  - type: FlavorProfile
    flavors:
      - sweet
      - berry
  - type: Sprite
    layers:
    - state: tin
      color: pink
    - state: berryclafoutis
  - type: SliceableFood
    slice: FoodPieClafoutisSlice
  - type: Tag
    tags:
    - Fruit
    - Pie

- type: entity
  name: slice of berry clafoutis
  parent: FoodPieSliceBase
  id: FoodPieClafoutisSlice
  components:
  - type: FlavorProfile
    flavors:
      - sweet
      - berry
  - type: Sprite
    layers:
    - state: plain-slice
    - state: alpha-slice-filling
      color: pink
  - type: Tag
    tags:
    - Fruit
    - Pie
# Tastes like pie, blackberries.

- type: entity
  name: cherry pie
  parent: FoodPieBase
  id: FoodPieCherry
  description: Tastes good enough to make a grown man cry.
  components:
  - type: FlavorProfile
    flavors:
      - sweet
  - type: Sprite
    layers:
    - state: tin
    - state: cherry
  - type: SliceableFood
    slice: FoodPieCherrySlice
  - type: Tag
    tags:
    - Fruit
    - Pie

- type: entity
  name: slice of cherry pie
  parent: FoodPieSliceBase
  id: FoodPieCherrySlice
  components:
  - type: FlavorProfile
    flavors:
      - sweet
  - type: Sprite
    layers:
    - state: plain-slice
    - state: alpha-slice-filling
      color: red
  - type: Tag
    tags:
    - Fruit
    - Pie
# Tastes like pie, cherries.

- type: entity
  name: meat pie
  parent: FoodPieBase
  id: FoodPieMeat
  description: An old barber recipe, very delicious!
  components:
  - type: FlavorProfile
    flavors:
      - meaty
  - type: Sprite
    layers:
    - state: tin
    - state: meat
  - type: SliceableFood
    slice: FoodPieMeatSlice
  - type: Tag
    tags:
    - Meat
    - Pie

- type: entity
  name: slice of meat pie
  parent: FoodPieSliceBase
  id: FoodPieMeatSlice
  components:
  - type: FlavorProfile
    flavors:
      - meaty
  - type: Sprite
    layers:
    - state: plain-slice
    - state: alpha-slice-filling
      color: brown
  - type: Tag
    tags:
    - Meat
    - Pie
# Tastes like pie, meat.

- type: entity
  name: xeno pie
  parent: FoodPieBase
  id: FoodPieXeno
  components:
  - type: FlavorProfile
    flavors:
      - meaty
      - acid
  - type: Sprite
    layers:
    - state: tin
    - state: xeno
  - type: SliceableFood
    slice: FoodPieXenoSlice
  - type: Tag
    tags:
    - Meat
    - Pie

- type: entity
  name: slice of xeno pie
  parent: FoodPieSliceBase
  id: FoodPieXenoSlice
  components:
  - type: FlavorProfile
    flavors:
      - meaty
      - acid
  - type: Sprite
    layers:
    - state: plain-slice
    - state: alpha-slice-filling
      color: green
  - type: Tag
    tags:
    - Meat
    - Pie
# Tastes like pie, meat, acid.

- type: entity
  name: frosty pie
  parent: FoodPieBase
  id: FoodPieFrosty
  description: Tastes like blue and cold.
  components:
  - type: FlavorProfile
    flavors:
      - cold
  - type: Sprite
    layers:
    - state: tin
    - state: frosty
  - type: SliceableFood
    slice: FoodPieFrostySlice

- type: entity
  name: slice of frosty pie
  parent: FoodPieSliceBase
  id: FoodPieFrostySlice
  components:
  - type: FlavorProfile
    flavors:
      - cold
  - type: Sprite
    layers:
    - state: plain-slice
    - state: alpha-slice-filling
      color: blue
# Tastes like pie, mint.

- type: entity
  name: mime tart
  parent: FoodPieBase
  id: FoodTartMime
  description: "\"      \""
  components:
  - type: FlavorProfile
    flavors:
      - nothing
  - type: Sprite
    state: mime
  - type: Item
    heldPrefix: mime
  - type: SliceableFood
    slice: FoodTartMimeSlice

- type: entity
  name: slice of mime tart
  parent: FoodPieSliceBase
  id: FoodTartMimeSlice
  components:
  - type: FlavorProfile
    flavors:
      - nothing
  - type: Sprite
    layers:
    - state: mimetart-slice
  - type: Item
    heldPrefix: mime
# Tastes like nothing.

# No Slice

- type: entity
  name: amanita pie
  parent: FoodPieBase
  id: FoodPieAmanita
  description: Sweet and tasty poison pie.
  components:
  - type: FlavorProfile
    flavors:
      - mushroom
  - type: Sprite
    state: amanita
  - type: SolutionContainerManager
    solutions:
      food:
        maxVol: 23
        reagents:
        - ReagentId: Nutriment
          Quantity: 6
        - ReagentId: Amatoxin
          Quantity: 3
        - ReagentId: Vitamin
          Quantity: 4
        - ReagentId: Flavorol
          Quantity: 6
# Tastes like pie, mushrooms.

- type: entity
  name: plump pie
  parent: FoodPieBase
  id: FoodPiePlump
  description: I bet you love stuff made out of plump helmets!
  components:
  - type: FlavorProfile
    flavors:
      - mushroom
  - type: Sprite
    state: plump
# Tastes like pie, mushrooms.

# Tart

- type: entity
  name: grape tart
  parent: FoodPieBase
  id: FoodTartGrape
  description: A tasty dessert that reminds you of the wine you didn't make.
  components:
  - type: FlavorProfile
    flavors:
      - sweet
  - type: Sprite
    state: grape
  - type: Tag
    tags:
    - Fruit
    - Pie
# Tastes like tart, grape.

- type: entity
  name: golden apple streusel tart
  parent: FoodPieBase
  id: FoodTartGapple
  description: A tasty dessert that won't make it through a metal detector.
  components:
  - type: FlavorProfile
    flavors:
      - apple
  - type: Sprite
    state: gapple
  - type: Tag
    tags:
    - Fruit
    - Pie
# Tastes like tart, apple, expensive metal.

- type: entity
  name: chocolate lava tart
  parent: FoodPieBase
  id: FoodTartCoco
  description: A tasty dessert made of chocolate, with a liquid core.
  components:
  - type: FlavorProfile
    flavors:
      - chocolate
  - type: Sprite
    state: cocolava
  - type: SolutionContainerManager
    solutions:
      food:
        maxVol: 41
        reagents:
        - ReagentId: Nutriment
          Quantity: 15
        - ReagentId: Theobromine
          Quantity: 2
        - ReagentId: Flavorol
          Quantity: 15
# Tastes like tart, dark chocolate.<|MERGE_RESOLUTION|>--- conflicted
+++ resolved
@@ -22,13 +22,10 @@
           Quantity: 11
         - ReagentId: Vitamin
           Quantity: 5
-<<<<<<< HEAD
         - ReagentId: Flavorol
           Quantity: 11
-=======
   - type: Food #All pies here made with a pie tin; unless you're some kind of savage, you're probably not destroying this when you eat or slice the pie!
     trash: FoodPlateTin
->>>>>>> 76823cc5
   - type: SliceableFood
     count: 4
   - type: Tag
