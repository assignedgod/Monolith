- type: entity
  id: BaseRock
  name: boulder
  description: Heavy as a really heavy thing.
  abstract: true
  components:
  - type: Clickable
  - type: Sprite
    noRot: true
    sprite: Objects/Decoration/Flora/flora_rockssolid.rsi
  - type: Physics
    bodyType: Static
  - type: Fixtures
    fixtures:
      fix1:
        shape:
          !type:PhysShapeCircle
          radius: 0.4
        density: 1000
        layer:
        - HalfWallLayer
        - Opaque
  - type: Climbable
  - type: Damageable
    damageContainer: Inorganic
    damageModifierSet: Metallic
  - type: Destructible
    thresholds:
      - trigger:
          !type:DamageTrigger
          damage: 200
        behaviors:
          - !type:DoActsBehavior
            acts: [ "Destruction" ]

- type: entity
  id: BaseTree
  description: Yep, it's a tree.
  abstract: true
  components:
  - type: SpriteFade
  - type: Clickable
  - type: Sprite
    noRot: true
    sprite: Objects/Decoration/Flora/flora_trees.rsi
    drawdepth: Overdoors
    offset: 0,0.9
  - type: Physics
    bodyType: Static
  - type: Fixtures
    fixtures:
      fix1:
        shape:
          !type:PhysShapeAabb
          bounds: "-0.35,-0.4,0.35,0.4"
        density: 1000
        layer:
        - WallLayer
  - type: Damageable
    damageContainer: StructuralInorganic
    damageModifierSet: Wood
  - type: MeleeSound
    soundGroups:
      Brute:
        path: /Audio/Effects/chop.ogg
        params:
          variation: 0.05
  - type: Destructible
    thresholds:
    - trigger:
        !type:DamageTrigger
        damage: 400
      behaviors:
        - !type:DoActsBehavior
          acts: [ "Destruction" ]
    - trigger:
        !type:DamageTrigger
        damage: 50
      behaviors:
      - !type:PlaySoundBehavior
        sound:
          path: /Audio/Effects/tree_fell.ogg
          params:
            volume: 5
            variation: 0.05
      - !type:DoActsBehavior
        acts: [ "Destruction" ]
      - !type:SpawnEntitiesBehavior
        spawn:
          Log:
            min: 2
            max: 8

- type: entity
  parent: BaseTree
  id: BaseTreeSnow
  abstract: true
  components:
  - type: Sprite
    sprite: Objects/Decoration/Flora/flora_treessnow.rsi
    offset: 0,0.7
  - type: Fixtures
    fixtures:
      fix1:
        shape:
          !type:PhysShapeAabb
          bounds: "-0.1,-0.3,0.1,0.3"
        density: 4000
        layer:
        - WallLayer

- type: entity
  parent: BaseTree
  id: BaseTreeLarge
  abstract: true
  components:
  - type: Sprite
    sprite: Objects/Decoration/Flora/flora_treeslarge.rsi
    offset: 0,1.55
  - type: Fixtures
    fixtures:
      fix1:
        shape:
          !type:PhysShapeAabb
          bounds: "-0.18,-0.35,0.18,0.35"
        density: 2000
        layer:
        - WallLayer

- type: entity
  parent: BaseTree
  id: BaseTreeConifer
  abstract: true
  components:
  - type: Sprite
    sprite: Objects/Decoration/Flora/flora_treesconifer.rsi
    offset: 0,1.15
  - type: Fixtures
    fixtures:
      fix1:
        shape:
          !type:PhysShapeAabb
          bounds: "-0.1,-0.35,0.1,0.35"
        density: 3500
        layer:
        - WallLayer

- type: entity
  parent: BaseRock
  id: FloraRockSolid
  components:
  - type: Sprite
    layers:
    - state: rocksolid01
      map: ["random"]
  - type: RandomSprite
    available:
    - random:
        rocksolid01: ""
        rocksolid02: ""
        rocksolid03: ""

- type: entity
  name: stalagmite
  description: Natural stone spikes.
  parent: BaseRock
  id: FloraStalagmite
  components:
  - type: Destructible
    thresholds:
      - trigger:
          !type:DamageTrigger
          damage: 5
        behaviors:
          - !type:DoActsBehavior
            acts: [ "Destruction" ]
          - !type:PlaySoundBehavior
            sound:
              collection: GlassBreak
  - type: Sprite
    sprite: Objects/Decoration/Flora/flora_stalagmite.rsi
    layers:
    - state: stalagmite1
      map: ["random"]
  - type: RandomSprite
    available:
    - random:
        stalagmite1: ""
        stalagmite2: ""
        stalagmite3: ""
        stalagmite4: ""
        stalagmite5: ""
        stalagmite6: ""

- type: entity
  parent: FloraStalagmite
  id: FloraGreyStalagmite
  components:
  - type: Sprite
    sprite: Objects/Decoration/Flora/flora_stalagmite.rsi
    layers:
    - state: grey_stalagmite1
      map: ["random"]
  - type: RandomSprite
    available:
    - random:
        grey_stalagmite1: ""
        grey_stalagmite2: ""
        grey_stalagmite3: ""
        grey_stalagmite4: ""
        grey_stalagmite5: ""
        grey_stalagmite6: ""

- type: entity
  parent: BaseTree
  id: FloraTree
  name: tree
  components:
  - type: Sprite
    layers:
    - state: tree01
      map: ["random"]
  - type: RandomSprite
    available:
    - random:
        tree01: ""
        tree02: ""
        tree03: ""
        tree04: ""
        tree05: ""
        tree06: ""

- type: entity
  parent: BaseTreeSnow
  id: FloraTreeSnow
  name: snowy tree
  components:
  - type: Sprite
    layers:
    - state: treesnow01
      map: ["random"]
  - type: RandomSprite
    available:
    - random:
        treesnow01: ""
        treesnow02: ""
        treesnow03: ""
        treesnow04: ""
        treesnow05: ""
        treesnow06: ""

- type: entity
  parent: BaseTreeSnow
  id: FloraTreeStump
  name: tree stump
  components:
  - type: Sprite
    state: treestump

- type: entity
  parent: BaseTreeLarge
  id: FloraTreeLarge
  name: large tree
  components:
  - type: Sprite
    layers:
    - state: treelarge01
      map: ["random"]
  - type: RandomSprite
    available:
    - random:
        treelarge01: ""
        treelarge02: ""
        treelarge03: ""
        treelarge04: ""
        treelarge05: ""
        treelarge06: ""

- type: entity
  parent: BaseTreeConifer
  id: FloraTreeConifer
  name: snowy conifer
  components:
  - type: Sprite
    layers:
    - state: treeconifer01
      map: ["random"]
  - type: RandomSprite
    available:
    - random:
        treeconifer01: ""
        treeconifer02: ""
        treeconifer03: ""

- type: entity
  parent: BaseTreeConifer
  id: FloraTreeChristmas01
  name: christmas tree
  components:
  - type: Sprite
    state: treechristmas01

- type: entity
  parent: BaseTreeConifer
  id: FloraTreeChristmas02
  suffix: Safe Presents
  name: christmas tree
  components:
  - type: Sprite
    state: treechristmas02
  - type: Fixtures
    fixtures:
      fix1:
        shape:
          !type:PhysShapeAabb
          bounds: "-0.5,0,0.5,0.75"
        density: 4500
        layer:
        - WallLayer
  - type: LimitedItemGiver
    spawnEntries:
      - id: PresentRandom
        orGroup: present
<<<<<<< HEAD
      - id: PresentRandomUnsafe
        prob: 0.5
=======
      - id: PresentRandomCash # buy your own.
        prob: 0.1
        orGroup: present
      - id: PresentRandomCoal # naughty
        prob: 0.05
>>>>>>> e0163fb0
        orGroup: present
      # - id: PresentRandomInsane # Frontier: Disable insane gifts
      #   prob: 0.2
      #   orGroup: present
    receivedPopup: christmas-tree-got-gift
    deniedPopup: christmas-tree-no-gift
    requiredHoliday: FestiveSeason

- type: entity
  parent: FloraTreeChristmas02
  id: FloraTreeChristmas03
  suffix: Insane Presents
  name: christmas tree
  components:
  - type: LimitedItemGiver
    spawnEntries:
      - id: PresentRandom
        orGroup: present
      - id: PresentRandomUnsafe
        prob: 0.5
        orGroup: present
      - id: PresentRandomInsane
        prob: 0.2
        orGroup: present

- type: entity
  parent: BaseTreeConifer
  id: FloraTreeStumpConifer
  name: tree stump
  components:
  - type: Sprite
    state: treestumpconifer

- type: entity
  parent: FloraTree
  id: ShadowTree
  name: dark wood
  description: The leaves are whispering about you.
  components:
  - type: Sprite
    sprite: Objects/Decoration/Flora/flora_shadow_trees.rsi

- type: entity
  parent: BaseTree
  id: LightTree
  name: glowing tree
  description: A marvelous tree filled with strange energy.
  components:
  - type: PointLight
    radius: 2.0
    energy: 4.5
    color: "#6270bb"
  - type: Sprite
    sprite: Objects/Decoration/Flora/flora_treeslight.rsi
    layers:
    - state: tree01
      map: ["random"]
  - type: RandomSprite
    available:
    - random:
        tree01: ""
        tree02: ""
        tree03: ""
        tree04: ""
        tree05: ""
        tree06: ""
  - type: Destructible
    thresholds:
    - trigger:
        !type:DamageTrigger
        damage: 400
      behaviors:
        - !type:DoActsBehavior
          acts: [ "Destruction" ]
    - trigger:
        !type:DamageTrigger
        damage: 25
      behaviors:
      - !type:PlaySoundBehavior
        sound:
          path: /Audio/Effects/tree_fell.ogg
          params:
            volume: 5
            variation: 0.05
      - !type:DoActsBehavior
        acts: [ "Destruction" ]
      - !type:SpawnEntitiesBehavior
        spawn:
          Log:
            min: 0
            max: 1
      - !type:SpawnEntitiesBehavior
        spawn:
          MobLuminousObject:
            min: 0
            max: 1<|MERGE_RESOLUTION|>--- conflicted
+++ resolved
@@ -321,16 +321,14 @@
     spawnEntries:
       - id: PresentRandom
         orGroup: present
-<<<<<<< HEAD
+      - id: PresentRandomCash # buy your own.
+        prob: 0.1
+        orGroup: present
+      - id: PresentRandomCoal # naughty
+        prob: 0.05
+        orGroup: present
       - id: PresentRandomUnsafe
         prob: 0.5
-=======
-      - id: PresentRandomCash # buy your own.
-        prob: 0.1
-        orGroup: present
-      - id: PresentRandomCoal # naughty
-        prob: 0.05
->>>>>>> e0163fb0
         orGroup: present
       # - id: PresentRandomInsane # Frontier: Disable insane gifts
       #   prob: 0.2
