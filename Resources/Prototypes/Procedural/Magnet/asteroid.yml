--- conflicted
+++ resolved
@@ -3,230 +3,109 @@
 # https://github.com/space-wizards/space-station-14/commit/bf79acd127483d64f96dc23f2e64c74ceb84303d
 # but then i dont see any of the CS code so bad merge i guess
 
-<<<<<<< HEAD
-#- type: weightedRandom
-#  id: AsteroidOre
-#  weights:
-#    OreIron: 1.0
-#    OreQuartz: 1.0
-#    OreCoal: 1.0
-#    OreSalt: 1.0
-#    OreGold: 0.25
-#    OreSilver: 0.25
-#    OrePlasma: 0.15
-#    OreUranium: 0.15
-#    OreArtifactFragment: 0.15
-#
-## Large asteroids, typically 1
-#- type: dungeonConfig
-#  id: BlobAsteroid
-#  # Floor generation
-#  generator: !type:NoiseDunGen
-#    tileCap: 1500
-#    capStd: 32
-#    iterations: 3
-#    layers:
-#      - tile: FloorAsteroidSand
-#        threshold: 0.30
-#        noise:
-#          frequency: 0.020
-#          noiseType: OpenSimplex2
-#          fractalType: FBm
-#          octaves: 2
-#          lacunarity: 2
-#  # Everything else
-#  postGeneration:
-#    # Generate biome
-#    - !type:BiomePostGen
-#      biomeTemplate: Asteroid
-#
-#    # Generate ore veins
-#    - !type:MarkerLayerPostGen
-#      markerTemplate: AsteroidOre
-#
-## Multiple smaller asteroids
-## This is a pain so we generate fewer tiles
-#- type: dungeonConfig
-#  id: ClusterAsteroid
-#  # Floor generation
-#  generator: !type:NoiseDunGen
-#    tileCap: 1000
-#    capStd: 32
-#    layers:
-#      - tile: FloorAsteroidSand
-#        threshold: 0.10
-#        noise:
-#          frequency: 0.130
-#          noiseType: OpenSimplex2
-#          fractalType: FBm
-#          octaves: 2
-#          lacunarity: 2
-#  # Everything else
-#  postGeneration:
-#    # Generate biome
-#    - !type:BiomePostGen
-#      biomeTemplate: Asteroid
-#
-#    # Generate ore veins
-#    - !type:MarkerLayerPostGen
-#      markerTemplate: AsteroidOre
-#
-## Long and spindly, less smooth than blob
-#- type: dungeonConfig
-#  id: SpindlyAsteroid
-#  # Floor generation
-#  generator: !type:NoiseDunGen
-#    tileCap: 1500
-#    capStd: 32
-#    layers:
-#      - tile: FloorAsteroidSand
-#        threshold: -0.50
-#        noise:
-#          frequency: 0.055
-#          noiseType: Cellular
-#          fractalType: FBm
-#          octaves: 3
-#          lacunarity: 2
-#          cellularDistanceFunction: Euclidean
-#  postGeneration:
-#    # Generate biome
-#    - !type:BiomePostGen
-#      biomeTemplate: Asteroid
-#
-#    # Generate ore veins
-#    - !type:MarkerLayerPostGen
-#      markerTemplate: AsteroidOre
-#
-## Lots of holes in it
-#- type: dungeonConfig
-#  id: SwissCheeseAsteroid
-#  # Floor generation
-#  generator: !type:NoiseDunGen
-#    tileCap: 1500
-#    capStd: 32
-#    layers:
-#      - tile: FloorAsteroidSand
-#        threshold: -0.10
-#        noise:
-#          frequency: 0.155
-#          noiseType: OpenSimplex2
-#          fractalType: FBm
-#          octaves: 2
-#          lacunarity: 2
-#  # Everything else
-#  postGeneration:
-#    # Generate biome
-#    - !type:BiomePostGen
-#      biomeTemplate: Asteroid
-#
-#    # Generate ore veins
-#    - !type:MarkerLayerPostGen
-#      markerTemplate: AsteroidOre
-=======
-# Large asteroids, typically 1
-- type: dungeonConfig
-  id: BlobAsteroid
-  # Floor generation
-  layers:
-  - !type:NoiseDunGen
-    tileCap: 1500
-    capStd: 32
-    iterations: 3
-    layers:
-      - tile: FloorAsteroidSand
-        threshold: 0.30
-        noise:
-          frequency: 0.020
-          noiseType: OpenSimplex2
-          fractalType: FBm
-          octaves: 2
-          lacunarity: 2
+# # Large asteroids, typically 1
+# - type: dungeonConfig
+#   id: BlobAsteroid
+#   # Floor generation
+#   layers:
+#   - !type:NoiseDunGen
+#     tileCap: 1500
+#     capStd: 32
+#     iterations: 3
+#     layers:
+#       - tile: FloorAsteroidSand
+#         threshold: 0.30
+#         noise:
+#           frequency: 0.020
+#           noiseType: OpenSimplex2
+#           fractalType: FBm
+#           octaves: 2
+#           lacunarity: 2
 
-  # Generate biome
-  - !type:BiomeDunGen
-    biomeTemplate: Asteroid
+#   # Generate biome
+#   - !type:BiomeDunGen
+#     biomeTemplate: Asteroid
 
-  # Generate ore veins
-  - !type:BiomeMarkerLayerDunGen
-    markerTemplate: AsteroidOre
+#   # Generate ore veins
+#   - !type:BiomeMarkerLayerDunGen
+#     markerTemplate: AsteroidOre
 
-# Multiple smaller asteroids
-# This is a pain so we generate fewer tiles
-- type: dungeonConfig
-  id: ClusterAsteroid
-  # Floor generation
-  layers:
-  - !type:NoiseDunGen
-    tileCap: 1000
-    capStd: 32
-    layers:
-      - tile: FloorAsteroidSand
-        threshold: 0.10
-        noise:
-          frequency: 0.130
-          noiseType: OpenSimplex2
-          fractalType: FBm
-          octaves: 2
-          lacunarity: 2
+# # Multiple smaller asteroids
+# # This is a pain so we generate fewer tiles
+# - type: dungeonConfig
+#   id: ClusterAsteroid
+#   # Floor generation
+#   layers:
+#   - !type:NoiseDunGen
+#     tileCap: 1000
+#     capStd: 32
+#     layers:
+#       - tile: FloorAsteroidSand
+#         threshold: 0.10
+#         noise:
+#           frequency: 0.130
+#           noiseType: OpenSimplex2
+#           fractalType: FBm
+#           octaves: 2
+#           lacunarity: 2
 
-  # Generate biome
-  - !type:BiomeDunGen
-    biomeTemplate: Asteroid
+#   # Generate biome
+#   - !type:BiomeDunGen
+#     biomeTemplate: Asteroid
 
-  # Generate ore veins
-  - !type:BiomeMarkerLayerDunGen
-    markerTemplate: AsteroidOre
+#   # Generate ore veins
+#   - !type:BiomeMarkerLayerDunGen
+#     markerTemplate: AsteroidOre
 
-# Long and spindly, less smooth than blob
-- type: dungeonConfig
-  id: SpindlyAsteroid
-  # Floor generation
-  layers:
-  - !type:NoiseDunGen
-    tileCap: 1500
-    capStd: 32
-    layers:
-      - tile: FloorAsteroidSand
-        threshold: -0.50
-        noise:
-          frequency: 0.055
-          noiseType: Cellular
-          fractalType: FBm
-          octaves: 3
-          lacunarity: 2
-          cellularDistanceFunction: Euclidean
+# # Long and spindly, less smooth than blob
+# - type: dungeonConfig
+#   id: SpindlyAsteroid
+#   # Floor generation
+#   layers:
+#   - !type:NoiseDunGen
+#     tileCap: 1500
+#     capStd: 32
+#     layers:
+#       - tile: FloorAsteroidSand
+#         threshold: -0.50
+#         noise:
+#           frequency: 0.055
+#           noiseType: Cellular
+#           fractalType: FBm
+#           octaves: 3
+#           lacunarity: 2
+#           cellularDistanceFunction: Euclidean
 
-  # Generate biome
-  - !type:BiomeDunGen
-    biomeTemplate: Asteroid
+#   # Generate biome
+#   - !type:BiomeDunGen
+#     biomeTemplate: Asteroid
 
-  # Generate ore veins
-  - !type:BiomeMarkerLayerDunGen
-    markerTemplate: AsteroidOre
+#   # Generate ore veins
+#   - !type:BiomeMarkerLayerDunGen
+#     markerTemplate: AsteroidOre
 
-# Lots of holes in it
-- type: dungeonConfig
-  id: SwissCheeseAsteroid
-  # Floor generation
-  layers:
-  - !type:NoiseDunGen
-    tileCap: 1500
-    capStd: 32
-    layers:
-      - tile: FloorAsteroidSand
-        threshold: -0.10
-        noise:
-          frequency: 0.155
-          noiseType: OpenSimplex2
-          fractalType: FBm
-          octaves: 2
-          lacunarity: 2
+# # Lots of holes in it
+# - type: dungeonConfig
+#   id: SwissCheeseAsteroid
+#   # Floor generation
+#   layers:
+#   - !type:NoiseDunGen
+#     tileCap: 1500
+#     capStd: 32
+#     layers:
+#       - tile: FloorAsteroidSand
+#         threshold: -0.10
+#         noise:
+#           frequency: 0.155
+#           noiseType: OpenSimplex2
+#           fractalType: FBm
+#           octaves: 2
+#           lacunarity: 2
 
-  # Generate biome
-  - !type:BiomeDunGen
-    biomeTemplate: Asteroid
+#   # Generate biome
+#   - !type:BiomeDunGen
+#     biomeTemplate: Asteroid
 
-  # Generate ore veins
-  - !type:BiomeMarkerLayerDunGen
-    markerTemplate: AsteroidOre
->>>>>>> f969fd2b
+#   # Generate ore veins
+#   - !type:BiomeMarkerLayerDunGen
+#     markerTemplate: AsteroidOre