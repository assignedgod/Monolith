# Bun

- type: entity
  name: bun
  parent: FoodBreadSliceBase
  id: FoodBreadBun
  description: A hamburger bun. Round and convenient to hold.
  components:
  - type: Food
  - type: Sprite
    sprite: Objects/Consumable/Food/burger.rsi
    layers:
    - state: bun
  - type: SolutionContainerManager
    solutions:
      food:
        maxVol: 10
        reagents:
        - ReagentId: Nutriment
          Quantity: 6.66 # 1/3 of a loaf of bread, technically losing 0.01 nutriment per batch of three buns over making bread loaves/slices

# Base

- type: entity
  parent: FoodInjectableBase
  id: FoodBurgerBase
  abstract: true
  components:
  - type: FlavorProfile
    flavors:
      - bun
      - meaty
  - type: Food
    transferAmount: 5
  - type: Sprite
    sprite: Objects/Consumable/Food/burger.rsi
  - type: SolutionContainerManager
    solutions:
      food:
        maxVol: 15
        reagents:
        - ReagentId: Nutriment
          Quantity: 7
        - ReagentId: Vitamin
          Quantity: 3
  - type: Item
    sprite: Objects/Consumable/Food/burger.rsi

# Custom Burger Example

- type: entity
  name: jelly burger
  parent: FoodBurgerBase
  id: FoodBurgerJelly
  description: Culinary delight..?
  components:
  - type: FlavorProfile
    flavors:
      - bun
      - jelly
  - type: Sprite
    layers:
    - state: custburg-bottom
    - state: custburg-filling
      color: red
    - state: custburg-top

# Burger

- type: entity
  name: appendix burger
  parent: FoodBurgerBase
  id: FoodBurgerAppendix
  description: Tastes like appendicitis.
  components:
  - type: FlavorProfile
    flavors:
      - bun
      - grass
  - type: Sprite
    state: appendix
  - type: SolutionContainerManager
    solutions:
      food:
        maxVol: 25
        reagents:
        - ReagentId: Nutriment
          Quantity: 2
        - ReagentId: Protein
          Quantity: 6
        - ReagentId: Vitamin
          Quantity: 6
        - ReagentId: Flavorol
          Quantity: 6
# Tastes like bun, grass.

- type: entity
  name: bacon burger
  parent: FoodBurgerBase
  id: FoodBurgerBacon
  description: The perfect combination of all things American.
  components:
  - type: FlavorProfile
    flavors:
      - bun
      - bacon
  - type: Sprite
    state: bacon
  - type: SolutionContainerManager
    solutions:
      food:
        maxVol: 40
        reagents:
        - ReagentId: Nutriment
          Quantity: 19
        - ReagentId: Vitamin
          Quantity: 5
        - ReagentId: Flavorol
          Quantity: 10
# Tastes like bun, bacon.

- type: entity
  name: baseball burger
  parent: FoodBurgerBase
  id: FoodBurgerBaseball
  description: It's still warm. The steam coming off of it smells kinda sweaty.
  components:
  - type: FlavorProfile
    flavors:
      - bun
      - homerun
  - type: Sprite
    state: baseball
  - type: SolutionContainerManager
    solutions:
      food:
        maxVol: 20
        reagents:
        - ReagentId: Nutriment
          Quantity: 3
        - ReagentId: Protein
          Quantity: 5
        - ReagentId: Vitamin
          Quantity: 2
        - ReagentId: Flavorol
          Quantity: 5

- type: entity
  name: bearger
  parent: FoodBurgerBase
  id: FoodBurgerBear
  description: Best served rawr.
  components:
  - type: FlavorProfile
    flavors:
      - bun
      - meaty
  - type: Sprite
    state: bearger
  - type: SolutionContainerManager
    solutions:
      food:
        maxVol: 20
        reagents:
        - ReagentId: Nutriment
          Quantity: 3
        - ReagentId: Protein
          Quantity: 6
        - ReagentId: Vitamin
          Quantity: 5
        - ReagentId: Flavorol
          Quantity: 5

- type: entity
  name: big bite burger
  parent: FoodBurgerBase
  id: FoodBurgerBig
  description: Forget the Big Mac. THIS is the future!
  components:
  - type: FlavorProfile
    flavors: # What bun?
      - meaty
      - oily
      - cheesy
  - type: SolutionContainerManager
    solutions:
      food:
        maxVol: 43
        reagents:
        - ReagentId: Nutriment
          Quantity: 17
        - ReagentId: Vitamin
          Quantity: 9
        - ReagentId: Flavorol
          Quantity: 10
  - type: Sprite
    state: bigbite
# Tastes like bun, silver, magic.

- type: entity
  name: brain burger
  parent: FoodBurgerBase
  id: FoodBurgerBrain
  description: A strange looking burger. It looks almost sentient.
  components:
  - type: FlavorProfile
    flavors:
      - bun
      - meaty
  - type: Sprite
    state: brain
  - type: SolutionContainerManager
    solutions:
      food:
        maxVol: 25
        reagents:
        - ReagentId: Nutriment
          Quantity: 6
        - ReagentId: Protein
          Quantity: 6
        - ReagentId: Vitamin
          Quantity: 5
        - ReagentId: Flavorol
          Quantity: 5
# Tastes like bun, brains.

- type: entity
  name: cat burger
  parent: FoodBurgerBase
  id: FoodBurgerCat
  description: Finally those cats and catpeople are worth something!
  components:
  - type: Sprite
    state: cat
  - type: FlavorProfile
    flavors:
      - bun
      - meaty
      - cat
  - type: SolutionContainerManager
    solutions:
      food:
        maxVol: 15
        reagents:
        - ReagentId: Nutriment
          Quantity: 6
        - ReagentId: Protein
          Quantity: 3
        - ReagentId: Vitamin
          Quantity: 2

- type: entity
  name: cheese burger
  parent: FoodBurgerBase
  id: FoodBurgerCheese
  description: This noble burger stands proudly clad in golden cheese.
  components:
  - type: FlavorProfile
    flavors:
      - bun
      - meaty
      - cheesy
  - type: Sprite
    state: cheese
  - type: SolutionContainerManager
    solutions:
      food:
        maxVol: 20
        reagents:
        - ReagentId: Nutriment
          Quantity: 3
        - ReagentId: Vitamin
          Quantity: 7
        - ReagentId: Protein
          Quantity: 1
        - ReagentId: Flavorol
          Quantity: 5
          
# TODO: Make this work.
  # - type: Sprite
  #   state: plate
  # - type: RandomSpriteState
  #   spriteLayer: 1
  #   spriteStates:
  #     - cheese
  #     - cheesealt
# Tastes like bun, beef patty, cheese.

- type: entity
  name: chicken sandwich # Burger for you euro-cucks
  parent: FoodBurgerBase
  id: FoodBurgerChicken
  description: A delicious chicken sandwich, it is said the proceeds from this treat helps criminalize disarming people on the space frontier.
  components:
  - type: FlavorProfile
    flavors:
      - bun
      - chicken
  - type: Sprite
    state: chicken
  - type: SolutionContainerManager
    solutions:
      food:
        maxVol: 20
        reagents:
        - ReagentId: Nutriment
          Quantity: 3
        - ReagentId: Protein
          Quantity: 7
        - ReagentId: Vitamin
          Quantity: 1
        - ReagentId: Mayo
          Quantity: 3
        - ReagentId: Flavorol
          Quantity: 5
# Tastes like bun, chicken.

- type: entity
  name: clown burger
  parent: FoodBurgerBase
  id: FoodBurgerClown
  description: This tastes funny...
  components:
  - type: FlavorProfile
    flavors:
      - bun
      - funny
  - type: Sprite
    state: clown
  - type: SolutionContainerManager
    solutions:
      food:
        maxVol: 20
        reagents:
        - ReagentId: Nutriment
          Quantity: 4
        - ReagentId: Protein
          Quantity: 6
        - ReagentId: Vitamin
          Quantity: 6
        - ReagentId: Flavorol
          Quantity: 5

- type: entity
  name: corgi burger #curger...
  parent: FoodBurgerBase
  id: FoodBurgerCorgi
  description: The Head of Personnel's favorite!
  components:
  - type: FlavorProfile
    flavors:
      - bun
      - validhunting
  - type: Sprite
    state: ian
  - type: SolutionContainerManager
    solutions:
      food:
        maxVol: 25
        reagents:
        - ReagentId: Bicaridine #keeping it somewhat consistent with the meat itself
          Quantity: 7
        - ReagentId: Vitamin
          Quantity: 12

- type: entity
  name: crab burger
  parent: FoodBurgerBase
  id: FoodBurgerCrab
  description: A delicious patty of the crabby kind, slapped in between a bun.
  components:
  - type: FlavorProfile
    flavors:
      - bun
      - crabby
  - type: Sprite
    state: crab
  - type: SolutionContainerManager
    solutions:
      food:
        maxVol: 20
        reagents:
        - ReagentId: Nutriment
          Quantity: 4
        - ReagentId: Protein
          Quantity: 5
        - ReagentId: Vitamin
          Quantity: 4
        - ReagentId: Flavorol
          Quantity: 5

- type: entity
  name: crazy hamburger # Burger for you euro-cucks
  parent: FoodBurgerBase
  id: FoodBurgerCrazy
  description: This looks like the sort of food that a demented clown in a trenchcoat would make.
  components:
  - type: FlavorProfile
    flavors:
      - bun
      - meaty
      - cheesy
      - flare
  - type: Sprite
    state: crazy
  - type: SolutionContainerManager
    solutions:
      food:
        maxVol: 25
        reagents:
        - ReagentId: Nutriment
          Quantity: 4
        - ReagentId: Protein
          Quantity: 6
        - ReagentId: CapsaicinOil
          Quantity: 3
        - ReagentId: Vitamin
          Quantity: 6

- type: entity
  name: duck sandwich # Burger for you sick bastards
  parent: FoodBurgerBase
  id: FoodBurgerDuck
  description: A duck sandwich, only the criminally insane would dare to eat the meat of such an adorable creature.
  components:
  - type: FlavorProfile
    flavors:
      - bun
      - duck
  - type: Sprite
    state: chicken
  - type: SolutionContainerManager
    solutions:
      food:
        maxVol: 20
        reagents:
        - ReagentId: Nutriment
          Quantity: 3
        - ReagentId: Protein
          Quantity: 7
        - ReagentId: Vitamin
          Quantity: 1
        - ReagentId: Flavorol
          Quantity: 5
# Tastes like bun, duck.

- type: entity
  name: empowered burger
  parent: FoodBurgerBase
  id: FoodBurgerEmpowered
  description: It's shockingly good, if you live off of electricity that is.
  components:
  - type: Sprite
    state: empowered
  - type: FlavorProfile
    flavors:
      - bun
      - shocking
  - type: SolutionContainerManager
    solutions:
      food:
        maxVol: 20
        reagents:
        - ReagentId: Nutriment
          Quantity: 8
        - ReagentId: Licoxide
          Quantity: 5
        - ReagentId: Flavorol
          Quantity: 5
# Tastes like bun, pure electricity.

- type: entity
  name: fillet-o-carp burger
  parent: FoodBurgerBase
  id: FoodBurgerCarp
  description: Almost like a carp is yelling somewhere...
  components:
  - type: FlavorProfile
    flavors:
      - bun
      - fishy
  - type: Sprite
    state: fish
# Tastes like bun, fish.

- type: entity
  name: five alarm burger
  parent: FoodBurgerBase
  id: FoodBurgerFive
  description: HOT! HOT! HOT!
  components:
  - type: FlavorProfile
    flavors:
      - meaty
      - spicy
  - type: Sprite
    state: fivealarm
  - type: SolutionContainerManager
    solutions:
      food:
        maxVol: 20
        reagents:
        - ReagentId: Nutriment
          Quantity: 6
        - ReagentId: CapsaicinOil
          Quantity: 5
        - ReagentId: Blackpepper
          Quantity: 5
        - ReagentId: Vitamin
          Quantity: 1
        - ReagentId: Flavorol
          Quantity: 5
# Tastes like bun, HEAT.

- type: entity
  name: ghost burger
  parent: FoodBurgerBase
  id: FoodBurgerGhost
  description: Too spooky!
  components:
  - type: FlavorProfile
    flavors:
      - bun
      - spooky
  - type: Sprite
    state: ghost
  - type: SolutionContainerManager
    solutions:
      food:
        maxVol: 30
        reagents:
        - ReagentId: Nutriment
          Quantity: 7
        - ReagentId: Vitamin
          Quantity: 12
<<<<<<< HEAD
        - ReagentId: Flavorol
          Quantity: 5
=======
  - type: Tag
    tags:
      - ClothMade
>>>>>>> 947832c6
# Tastes like bun, ectoplasm.

- type: entity
  name: human burger
  parent: FoodBurgerBase
  id: FoodBurgerHuman
  description: You cant tell who this is made of...
  components:
  - type: FlavorProfile
    flavors:
      - bun
      - people
  - type: Sprite
    state: human
  - type: SolutionContainerManager
    solutions:
      food:
        maxVol: 20
        reagents:
        - ReagentId: Nutriment
          Quantity: 2
        - ReagentId: Protein
          Quantity: 6
        - ReagentId: Vitamin
          Quantity: 5
        - ReagentId: Flavorol
          Quantity: 5

- type: entity
  name: McGuffin
  parent: FoodBurgerBase
  id: FoodBurgerMcguffin
  description: A cheap and greasy imitation of an eggs Benedict.
  components:
  - type: FlavorProfile
    flavors:
      - muffin
      - egg
  - type: Sprite
    state: mcguffin
  - type: SolutionContainerManager
    solutions:
      food:
        maxVol: 20
        reagents:
        - ReagentId: Nutriment
          Quantity: 2
        - ReagentId: Protein
          Quantity: 7
        - ReagentId: Vitamin
          Quantity: 1
        - ReagentId: Flavorol
          Quantity: 5

- type: entity
  name: McRib
  parent: FoodBurgerBase
  id: FoodBurgerMcrib
  description: An elusive rib shaped burger with limited availablity across the galaxy. Not as good as you remember it.
  components:
  - type: FlavorProfile
    flavors:
      - bun
      - bacon
  - type: Sprite
    state: mcrib
  - type: SolutionContainerManager
    solutions:
      food:
        maxVol: 20
        reagents:
        - ReagentId: Nutriment
          Quantity: 2
        - ReagentId: Protein
          Quantity: 7
        - ReagentId: Vitamin
          Quantity: 4
        - ReagentId: BbqSauce
          Quantity: 1
        - ReagentId: Flavorol
          Quantity: 5
# Tastes like bun, pork patty.

- type: entity
  name: mime burger
  parent: FoodBurgerBase
  id: FoodBurgerMime
  description: Its taste defies language.
  components:
  - type: FlavorProfile
    flavors:
      - bun
      - nothing
  - type: Sprite
    state: mime
  - type: SolutionContainerManager
    solutions:
      food:
        maxVol: 25
        reagents:
        - ReagentId: Nutriment
          Quantity: 6
        - ReagentId: Protein
          Quantity: 9
        - ReagentId: Vitamin
          Quantity: 4
        - ReagentId: Nothing
          Quantity: 1
        - ReagentId: Flavorol
          Quantity: 5
# Tastes like  .

- type: entity
  name: plain burger
  parent: FoodBurgerBase
  id: FoodBurgerPlain
  description: A boring, dry burger.
  components:
  - type: FlavorProfile
    flavors:
      - bun
      - meaty
  - type: Sprite
    state: plain
  - type: SolutionContainerManager
    solutions:
      food:
        maxVol: 25
        reagents:
        - ReagentId: Nutriment
          Quantity: 2
        - ReagentId: Protein
          Quantity: 6
        - ReagentId: Vitamin
          Quantity: 3
        - ReagentId: Flavorol
          Quantity: 5

- type: entity
  name: rat burger
  parent: FoodBurgerBase
  id: FoodBurgerRat
  description: Pretty much what you'd expect...
  components:
  - type: FlavorProfile
    flavors:
      - bun
      - meaty
  - type: Sprite
    state: rat
  - type: SolutionContainerManager
    solutions:
      food:
        maxVol: 20
        reagents:
        - ReagentId: Nutriment
          Quantity: 3
        - ReagentId: Protein
          Quantity: 6
        - ReagentId: Vitamin
          Quantity: 2
        - ReagentId: Flavorol
          Quantity: 5
# Tastes like bun, HEAT.

- type: entity
  name: roburger
  parent: FoodBurgerBase
  id: FoodBurgerRobot
  description: The lettuce is the only organic component. Beep.
  components:
  - type: FlavorProfile
    flavors:
      - bun
      - leafy
      - metallic
  - type: Sprite
    state: ro
  - type: SolutionContainerManager
    solutions:
      food:
        maxVol: 15
        reagents:
        - ReagentId: Nutriment
          Quantity: 5
        - ReagentId: SulfuricAcid
          Quantity: 5
# Tastes like bun, lettuce, sludge.

- type: entity
  name: soylent burger
  parent: FoodBurgerBase
  id: FoodBurgerSoy
  description: After eating this you have the overwhelming urge to purchase overpriced figurines of superheroes.
  components:
  - type: FlavorProfile
    flavors:
      - bun
      - soy
  - type: Sprite
    state: soylent
  - type: SolutionContainerManager
    solutions:
      food:
        maxVol: 20
        reagents:
        - ReagentId: Nutriment
          Quantity: 4
        - ReagentId: Protein
          Quantity: 6
        - ReagentId: Vitamin
          Quantity: 4
        - ReagentId: Flavorol
          Quantity: 5
# Tastes like bun, redditors.

- type: entity
  name: spell burger
  parent: FoodBurgerBase
  id: FoodBurgerSpell
  description: This is absolutely Ei Nath.
  components:
  - type: FlavorProfile
    flavors:
      - bun
      - magical
  - type: Sprite
    state: spell
  - type: SolutionContainerManager
    solutions:
      food:
        maxVol: 25
        reagents:
        - ReagentId: Nutriment
          Quantity: 4
        - ReagentId: Protein
          Quantity: 5
        - ReagentId: Vitamin
          Quantity: 10
        - ReagentId: Flavorol
          Quantity: 5
# Tastes like bun, silver.

- type: entity
  name: super bite burger
  parent: FoodBurgerBase
  id: FoodBurgerSuper
  description: This is a mountain of a burger. FOOD!
  components:
  - type: FlavorProfile
    flavors: # What bun?
      - meaty
      - oily
      - cheesy
  - type: SolutionContainerManager
    solutions:
      food:
        maxVol: 60
        reagents:
        - ReagentId: Nutriment
          Quantity: 29
        - ReagentId: Vitamin
          Quantity: 24
        - ReagentId: TableSalt
          Quantity: 5
        - ReagentId: Blackpepper
          Quantity: 5
        - ReagentId: Flavorol
          Quantity: 20
  - type: Sprite
    state: superbite
# Tastes like bun, diabetes.

- type: entity
  name: tofu burger
  parent: FoodBurgerBase
  id: FoodBurgerTofu
  description: What... is that meat?
  components:
  - type: FlavorProfile
    flavors:
      - bun
      - tofu
  - type: Sprite
    state: tofu
  - type: SolutionContainerManager
    solutions:
      food:
        maxVol: 20
        reagents:
        - ReagentId: Nutriment
          Quantity: 3
        - ReagentId: Protein
          Quantity: 6
        - ReagentId: Vitamin
          Quantity: 3
        - ReagentId: Flavorol
          Quantity: 5
# Tastes like bun, tofu.

- type: entity
  name: xenoburger
  parent: FoodBurgerBase
  id: FoodBurgerXeno
  description: Smells caustic. Tastes like heresy.
  components:
  - type: FlavorProfile
    flavors:
      - bun
      - meaty
      - acid
  - type: Sprite
    state: x
  - type: SolutionContainerManager
    solutions:
      food:
        maxVol: 20
        reagents:
        - ReagentId: Nutriment
          Quantity: 3
        - ReagentId: Protein
          Quantity: 6
        - ReagentId: Vitamin
          Quantity: 5
        - ReagentId: Flavorol
          Quantity: 5
# Tastes like bun, acid.

# Note: I would put a bunch of colored burgers here as listed in the tg .dm but
# I'd rather wait for a custom burger component.<|MERGE_RESOLUTION|>--- conflicted
+++ resolved
@@ -275,7 +275,7 @@
           Quantity: 1
         - ReagentId: Flavorol
           Quantity: 5
-          
+
 # TODO: Make this work.
   # - type: Sprite
   #   state: plate
@@ -533,14 +533,11 @@
           Quantity: 7
         - ReagentId: Vitamin
           Quantity: 12
-<<<<<<< HEAD
-        - ReagentId: Flavorol
-          Quantity: 5
-=======
+        - ReagentId: Flavorol
+          Quantity: 5
   - type: Tag
     tags:
       - ClothMade
->>>>>>> 947832c6
 # Tastes like bun, ectoplasm.
 
 - type: entity
