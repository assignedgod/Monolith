--- conflicted
+++ resolved
@@ -1,547 +1,2 @@
-<<<<<<< HEAD
-# Keep this file empty, moved the content to 
-# /Resources/Prototypes/_NF/Events/events.yml
-=======
-- type: entityTable
-  id: BasicCalmEventsTable
-  table: !type:AllSelector # we need to pass a list of rules, since rules have further restrictions to consider via StationEventComp
-    children:
-    - id: AnomalySpawn
-    - id: BluespaceArtifact
-    - id: BluespaceLocker
-    - id: BreakerFlip
-    - id: BureaucraticError
-    - id: ClericalError
-    - id: CockroachMigration
-    - id: GasLeak
-    - id: IonStorm # its calm like 90% of the time smh
-    - id: KudzuGrowth
-    - id: MassHallucinations
-    - id: MimicVendorRule
-    - id: MouseMigration
-    - id: PowerGridCheck
-    - id: RandomSentience
-    - id: SlimesSpawn
-    - id: SolarFlare
-    - id: SnakeSpawn
-    - id: SpiderClownSpawn
-    - id: SpiderSpawn
-    - id: VentClog
-
-- type: entityTable
-  id: BasicAntagEventsTable
-  table: !type:AllSelector # we need to pass a list of rules, since rules have further restrictions to consider via StationEventComp
-    children:
-    - id: ClosetSkeleton
-    - id: DragonSpawn
-    - id: KingRatMigration
-    - id: NinjaSpawn
-    - id: RevenantSpawn
-    - id: SleeperAgents
-    - id: ZombieOutbreak
-    - id: LoneOpsSpawn
-
-- type: entity
-  id: BaseStationEvent
-  parent: BaseGameRule
-  abstract: true
-  components:
-  - type: GameRule
-    delay:
-      min:  10
-      max:  20
-
-- type: entity
-  id: BaseStationEventShortDelay
-  parent: BaseGameRule
-  abstract: true
-  components:
-  - type: GameRule
-    delay:
-      min:  10
-      max:  20
-
-- type: entity
-  id: BaseStationEventLongDelay
-  parent: BaseGameRule
-  abstract: true
-  components:
-  - type: GameRule
-    delay:
-      min:  40
-      max:  60
-
-- type: entity
-  id: AnomalySpawn
-  parent: BaseStationEventShortDelay
-  components:
-  - type: StationEvent
-    startAnnouncementColor: "#18abf5"
-    startAudio:
-      path: /Audio/Announcements/announce.ogg
-    weight: 8
-    duration: 35
-  - type: AnomalySpawnRule
-
-- type: entity
-  id: BluespaceArtifact
-  parent: BaseStationEventShortDelay
-  components:
-  - type: GameRule
-    delay:
-      min:  30
-      max:  30
-  - type: StationEvent
-    startAnnouncementColor: "#18abf5"
-    startAudio:
-      path: /Audio/Announcements/announce.ogg
-    weight: 8
-    duration: 35
-  - type: BluespaceArtifactRule
-
-- type: entity
-  id: BluespaceLocker
-  parent: BaseGameRule
-  components:
-  - type: StationEvent
-    weight: 2
-    reoccurrenceDelay: 5
-    earliestStart: 1
-    duration: 1
-  - type: BluespaceLockerRule
-
-- type: entity
-  id: BreakerFlip
-  parent: BaseGameRule
-  components:
-  - type: StationEvent
-    weight: 7
-    duration: 1
-    minimumPlayers: 15
-  - type: BreakerFlipRule
-
-- type: entity
-  id: BureaucraticError
-  parent: BaseGameRule
-  components:
-  - type: StationEvent
-    startAnnouncement: station-event-bureaucratic-error-announcement
-    minimumPlayers: 25
-    weight: 3
-    duration: 1
-  - type: BureaucraticErrorRule
-    ignoredJobs:
-    - StationAi
-
-- type: entity
-  id: ClericalError
-  parent: BaseGameRule
-  components:
-  - type: StationEvent
-    startAnnouncement: station-event-clerical-error-announcement
-    minimumPlayers: 15
-    weight: 5
-    duration: 1
-  - type: ClericalErrorRule
-
-- type: entity
-  parent: BaseGameRule
-  id: ClosetSkeleton
-  components:
-  - type: StationEvent
-    weight: 5
-    duration: 1
-    minimumPlayers: 10
-  - type: RandomEntityStorageSpawnRule
-    prototype: MobSkeletonCloset
-
-- type: entity
-  parent: BaseGameRule
-  id: DragonSpawn
-  components:
-  - type: StationEvent
-    weight: 6.5
-    earliestStart: 40
-    reoccurrenceDelay: 20
-    minimumPlayers: 20
-    duration: null
-  - type: SpaceSpawnRule
-    spawnDistance: 0
-  - type: AntagSpawner
-    prototype: MobDragon
-  - type: DragonRule
-  - type: AntagObjectives
-    objectives:
-    - CarpRiftsObjective
-    - DragonSurviveObjective
-  - type: AntagSelection
-    agentName: dragon-round-end-agent-name
-    definitions:
-    - spawnerPrototype: SpawnPointGhostDragon
-      min: 1
-      max: 1
-      pickPlayer: false
-      mindRoles:
-      - MindRoleDragon
-
-- type: entity
-  parent: BaseGameRule
-  id: NinjaSpawn
-  components:
-  - type: StationEvent
-    weight: 6
-    duration: null
-    earliestStart: 30
-    reoccurrenceDelay: 20
-    minimumPlayers: 30
-  - type: SpaceSpawnRule
-  - type: AntagLoadProfileRule
-  - type: AntagObjectives
-    objectives:
-    - StealResearchObjective
-    - DoorjackObjective
-    - SpiderChargeObjective
-    - TerrorObjective
-    - MassArrestObjective
-    - NinjaSurviveObjective
-  - type: AntagSelection
-    agentName: ninja-round-end-agent-name
-    definitions:
-    - spawnerPrototype: SpawnPointGhostSpaceNinja
-      min: 1
-      max: 1
-      pickPlayer: false
-      startingGear: SpaceNinjaGear
-      roleLoadout:
-      - RoleSurvivalEVA
-      briefing:
-        text: ninja-role-greeting
-        color: Green
-        sound: /Audio/Misc/ninja_greeting.ogg
-      components:
-      - type: SpaceNinja
-      - type: NpcFactionMember
-        factions:
-        - Syndicate
-      - type: AutoImplant
-        implants:
-        - DeathAcidifierImplant
-      - type: RandomMetadata
-        nameSegments:
-        - names_ninja_title
-        - names_ninja
-      mindRoles:
-      - MindRoleNinja
-
-- type: entity
-  parent: BaseGameRule
-  id: RevenantSpawn
-  components:
-  - type: StationEvent
-    weight: 7.5
-    duration: 1
-    earliestStart: 45
-    minimumPlayers: 20
-  - type: RandomSpawnRule
-    prototype: MobRevenant
-
-# disabled until event is rewritten to be more interesting
-#- type: entity
-#  id: FalseAlarm
-#  parent: BaseGameRule
-#  components:
-#  - type: StationEvent
-#    weight: 15
-#    duration: 1
-#  - type: FalseAlarmRule
-
-- type: entity
-  id: GasLeak
-  parent: BaseStationEventShortDelay
-  components:
-  - type: StationEvent
-    startAnnouncement: station-event-gas-leak-start-announcement
-    startAudio:
-      path: /Audio/Announcements/attention.ogg
-    endAnnouncement: station-event-gas-leak-end-announcement
-    weight: 8
-  - type: GasLeakRule
-
-- type: entity
-  id: KudzuGrowth
-  parent: BaseStationEventLongDelay
-  components:
-  - type: StationEvent
-    earliestStart: 15
-    minimumPlayers: 15
-    weight: 7
-    duration: 240
-  - type: KudzuGrowthRule
-
-- type: entity
-  id: PowerGridCheck
-  parent: BaseStationEventShortDelay
-  components:
-  - type: StationEvent
-    weight: 5
-    startAnnouncement: station-event-power-grid-check-start-announcement
-    endAnnouncement: station-event-power-grid-check-end-announcement
-    startAudio:
-      path: /Audio/Announcements/power_off.ogg
-      params:
-        volume: -4
-    duration: 60
-    maxDuration: 120
-  - type: PowerGridCheckRule
-
-- type: entity
-  parent: BaseGameRule
-  id: SolarFlare
-  components:
-  - type: StationEvent
-    weight: 8
-    startAnnouncement: station-event-solar-flare-start-announcement
-    endAnnouncement: station-event-solar-flare-end-announcement
-    startAudio:
-      path: /Audio/Announcements/attention.ogg
-    duration: 120
-    maxDuration: 240
-  - type: SolarFlareRule
-    onlyJamHeadsets: true
-    affectedChannels:
-    - Common
-    extraChannels:
-    - Command
-    - Engineering
-    - Medical
-    - Science
-    - Security
-    - Service
-    - Supply
-    extraCount: 2
-    lightBreakChancePerSecond: 0.0003
-    doorToggleChancePerSecond: 0.001
-
-- type: entity
-  id: VentClog
-  parent: BaseStationEventLongDelay
-  components:
-  - type: StationEvent
-    startAnnouncement: station-event-vent-clog-start-announcement
-    startAudio:
-      path: /Audio/Announcements/attention.ogg
-    earliestStart: 15
-    minimumPlayers: 15
-    weight: 5
-    duration: 60
-  - type: VentClogRule
-
-- type: entity
-  id: SlimesSpawn
-  parent: BaseStationEventShortDelay
-  components:
-  - type: StationEvent
-    startAnnouncement: station-event-vent-creatures-start-announcement
-    startAudio:
-      path: /Audio/Announcements/attention.ogg
-    earliestStart: 20
-    minimumPlayers: 15
-    weight: 5
-    duration: 60
-  - type: VentCrittersRule
-    entries:
-    - id: MobAdultSlimesBlueAngry
-      prob: 0.02
-    - id: MobAdultSlimesGreenAngry
-      prob: 0.02
-    - id: MobAdultSlimesYellowAngry
-      prob: 0.02
-
-- type: entity
-  id: SnakeSpawn
-  parent: BaseStationEventShortDelay
-  components:
-  - type: StationEvent
-    startAnnouncement: station-event-vent-creatures-start-announcement
-    startAudio:
-      path: /Audio/Announcements/attention.ogg
-    earliestStart: 20
-    minimumPlayers: 15
-    weight: 5
-    duration: 60
-  - type: VentCrittersRule
-    entries:
-    - id: MobPurpleSnake
-      prob: 0.02
-    - id: MobSmallPurpleSnake
-      prob: 0.02
-    - id: MobCobraSpace
-      prob: 0.02
-
-- type: entity
-  id: SpiderSpawn
-  parent: BaseStationEventShortDelay
-  components:
-  - type: StationEvent
-    startAnnouncement: station-event-vent-creatures-start-announcement
-    startAudio:
-      path: /Audio/Announcements/attention.ogg
-    earliestStart: 20
-    minimumPlayers: 15
-    weight: 5
-    duration: 60
-  - type: VentCrittersRule
-    entries:
-    - id: MobGiantSpiderAngry
-      prob: 0.05
-
-- type: entity
-  id: SpiderClownSpawn
-  parent: BaseStationEventShortDelay
-  components:
-  - type: StationEvent
-    startAnnouncement: station-event-vent-creatures-start-announcement
-    startAudio:
-      path: /Audio/Announcements/attention.ogg
-    earliestStart: 20
-    minimumPlayers: 20
-    weight: 1.5
-    duration: 60
-  - type: VentCrittersRule
-    entries:
-    - id: MobClownSpider
-      prob: 0.05
-
-- type: entity
-  id: ZombieOutbreak
-  parent: BaseGameRule
-  components:
-  - type: StationEvent
-    earliestStart: 90
-    minimumPlayers: 40
-    weight: 1 # Zombies was happening basically every single survival round, so now it's super rare
-    duration: 1
-  - type: ZombieRule
-  - type: AntagSelection
-    definitions:
-    - prefRoles: [ InitialInfected ]
-      max: 3
-      playerRatio: 10
-      blacklist:
-        components:
-        - ZombieImmune
-        - AntagImmune
-      briefing:
-        text: zombie-patientzero-role-greeting
-        color: Plum
-        sound: "/Audio/Ambience/Antag/zombie_start.ogg"
-      components:
-      - type: PendingZombie #less time to prepare than normal
-        minInitialInfectedGrace: 300
-        maxInitialInfectedGrace: 450
-      - type: ZombifyOnDeath
-      - type: IncurableZombie
-      - type: InitialInfected
-      mindRoles:
-      - MindRoleInitialInfected
-
-- type: entity
-  parent: BaseNukeopsRule
-  id: LoneOpsSpawn
-  components:
-  - type: StationEvent
-    earliestStart: 35
-    weight: 5.5
-    minimumPlayers: 20
-    duration: 1
-  - type: RuleGrids
-  - type: LoadMapRule
-    mapPath: /Maps/Shuttles/ShuttleEvent/striker.yml
-  - type: NukeopsRule
-    roundEndBehavior: Nothing
-  - type: AntagSelection
-    definitions:
-    - spawnerPrototype: SpawnPointLoneNukeOperative
-      min: 1
-      max: 1
-      pickPlayer: false
-      startingGear: SyndicateLoneOperativeGearFull
-      roleLoadout:
-      - RoleSurvivalNukie
-      components:
-      - type: NukeOperative
-      - type: RandomMetadata
-        nameSegments:
-        - SyndicateNamesPrefix
-        - SyndicateNamesNormal
-      - type: NpcFactionMember
-        factions:
-        - Syndicate
-      mindRoles:
-      - MindRoleNukeops
-
-- type: entity
-  parent: BaseTraitorRule
-  id: SleeperAgents
-  components:
-  - type: StationEvent
-    earliestStart: 30
-    weight: 8
-    minimumPlayers: 15
-    maxOccurrences: 1 # can only happen once per round
-    startAnnouncement: station-event-communication-interception
-    startAudio:
-      path: /Audio/Announcements/intercept.ogg
-    duration: null # the rule has to last the whole round not 1 second
-    occursDuringRoundEnd: false
-  - type: AlertLevelInterceptionRule
-  - type: AntagSelection
-    definitions:
-    - prefRoles: [ TraitorSleeper ]
-      fallbackRoles: [ Traitor ]
-      min: 1
-      max: 2
-      playerRatio: 10
-      blacklist:
-        components:
-        - AntagImmune
-      mindRoles:
-      - MindRoleTraitorSleeper
-
-- type: entity
-  id: MassHallucinations
-  parent: BaseGameRule
-  components:
-  - type: StationEvent
-    weight: 7
-    duration: 150
-    maxDuration: 300
-    reoccurrenceDelay: 30
-  - type: MassHallucinationsRule
-    minTimeBetweenIncidents: 0.1
-    maxTimeBetweenIncidents: 300
-    maxSoundDistance: 7
-    sounds:
-      collection: Paracusia
-
-- type: entity
-  parent: BaseGameRule
-  id: IonStorm
-  components:
-  - type: StationEvent
-    weight: 8
-    reoccurrenceDelay: 20
-    duration: 1
-  - type: IonStormRule
-
-- type: entity
-  id: MimicVendorRule
-  parent: BaseGameRule
-  components:
-  - type: StationEvent
-    earliestStart: 0
-    minimumPlayers: 20
-    maxOccurrences: 1 # this event has diminishing returns on interesting-ness, so we cap it
-    weight: 5
-  - type: MobReplacementRule
->>>>>>> 895648aa
+# Keep this file empty, moved the content to
+# /Resources/Prototypes/_NF/Events/events.yml