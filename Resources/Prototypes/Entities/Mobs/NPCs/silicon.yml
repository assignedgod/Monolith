--- conflicted
+++ resolved
@@ -149,62 +149,6 @@
     node: bot
 
 - type: entity
-  parent: MobSiliconBaseVehicle
-  id: MobSupplyBot
-  name: supplybot
-  description: Delivers cargo!
-  components:
-  - type: Sprite
-    sprite: Mobs/Silicon/Bots/supplybot.rsi
-    layers:
-    - state: supplybot
-      map: ["enum.VehicleVisualLayers.AutoAnimate"]
-  - type: GhostRole
-    name: ghost-role-information-supplybot-name
-    description: ghost-role-information-supplybot-description
-    raffle:
-      settings: default
-  - type: GhostTakeoverAvailable
-  - type: Construction
-    graph: SupplyBot
-    node: bot
-  - type: Dumpable
-  - type: Storage
-    maxItemSize: Huge
-    grid:
-    - 0,0,9,3
-  - type: Access
-    groups:
-    - Cargo
-  - type: UserInterface
-    interfaces:
-      enum.StorageUiKey.Key:
-        type: StorageBoundUserInterface
-  - type: ContainerContainer
-    containers:
-      storagebase: !type:Container
-        ents: []
-  - type: UnpoweredFlashlight
-  - type: PointLight
-    enabled: false
-    radius: 3.5
-    softness: 2
-    mask: /Textures/Effects/LightMasks/cone.png
-    autoRot: true
-  - type: FootstepModifier
-    footstepSoundCollection:
-      collection: FootstepBorg
-  - type: Tag
-    tags:
-    - DoorBumpOpener
-    - FootstepSound
-  - type: ActiveRadio
-    channels:
-    - Binary
-    - Common
-    - Supply
-
-- type: entity
   parent: MobSiliconBase
   id: MobHonkBot
   name: honkbot
@@ -386,12 +330,6 @@
     interactFailureString: petting-failure-medibot
     interactSuccessSound:
       path: /Audio/Ambience/Objects/periodic_beep.ogg
-  - type: ShowHealthBars
-    damageContainers: 
-    - Biological
-  - type: ShowHealthIcons
-    damageContainers: 
-    - Biological
   - type: Advertise
     pack: MedibotAds
   - type: Inventory
@@ -426,9 +364,6 @@
     interactSuccessString: petting-success-mimebot
     interactFailureString: petting-failure-mimebot
   - type: Inventory
-<<<<<<< HEAD
-    templateId: head
-=======
     templateId: head
 
 - type: entity
@@ -488,5 +423,4 @@
     channels:
     - Binary
     - Common
-    - Supply
->>>>>>> 5543689c
+    - Supply