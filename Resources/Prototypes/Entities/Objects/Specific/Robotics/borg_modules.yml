--- conflicted
+++ resolved
@@ -188,12 +188,9 @@
     - Wirecutter
     - Multitool
     - WelderIndustrial
-<<<<<<< HEAD
     - MaintenanceJack # Frontier
-=======
   - type: BorgModuleIcon
     icon: { sprite: Interface/Actions/actions_borg.rsi, state: tool-module }
->>>>>>> d4da9923
 
 # cargo modules
 - type: entity
@@ -227,13 +224,9 @@
     - MineralScannerUnpowered
     - OreBag
     - Crowbar
-<<<<<<< HEAD
     - RadioHandheldNF # Frontier: RadioHandheld<RadioHandheldNF
-=======
-    - RadioHandheld
   - type: BorgModuleIcon
     icon: { sprite: Interface/Actions/actions_borg.rsi, state: mining-module }
->>>>>>> d4da9923
 
 - type: entity
   id: BorgModuleGrapplingGun
@@ -270,12 +263,9 @@
     - RemoteSignaller
     - GasAnalyzer
     - GeigerCounter
-<<<<<<< HEAD
     - MaintenanceJack # Frontier
-=======
   - type: BorgModuleIcon
     icon: { sprite: Interface/Actions/actions_borg.rsi, state: adv-tools-module }
->>>>>>> d4da9923
 
 - type: entity
   id: BorgModuleConstruction
