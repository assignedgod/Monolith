using Content.Server.Nutrition; // DeltaV
using Content.Server.Chemistry.Containers.EntitySystems;
using Content.Server.DoAfter;
using Content.Server.Nutrition.Components;
using Content.Shared.Nutrition;
using Content.Shared.Nutrition.Components;
using Content.Shared.Chemistry.Components;
using Content.Shared.DoAfter;
using Content.Shared.FixedPoint;
using Content.Shared.Interaction;
using Robust.Server.GameObjects;
using Robust.Shared.Audio;
using Robust.Shared.Audio.Systems;
using Robust.Shared.Random;
using Robust.Shared.Containers;
using Robust.Shared.Physics.Components;
using Robust.Shared.Physics.Systems;

namespace Content.Server.Nutrition.EntitySystems;

public sealed class SliceableFoodSystem : EntitySystem
{
    [Dependency] private readonly SolutionContainerSystem _solutionContainer = default!;
    [Dependency] private readonly SharedAudioSystem _audio = default!;
    [Dependency] private readonly TransformSystem _transform = default!;
    [Dependency] private readonly DoAfterSystem _doAfter = default!;
    [Dependency] private readonly IRobustRandom _random = default!;
    [Dependency] private readonly SharedContainerSystem _container = default!;
    [Dependency] private readonly SharedPhysicsSystem _physics = default!;
    public override void Initialize()
    {
        base.Initialize();

        SubscribeLocalEvent<SliceableFoodComponent, InteractUsingEvent>(OnInteractUsing);
        SubscribeLocalEvent<SliceableFoodComponent, SliceFoodDoAfterEvent>(OnSlicedoAfter);
        SubscribeLocalEvent<SliceableFoodComponent, ComponentStartup>(OnComponentStartup);
    }

    private void OnInteractUsing(Entity<SliceableFoodComponent> entity, ref InteractUsingEvent args)
    {
        if (args.Handled)
            return;

        var doAfterArgs = new DoAfterArgs(EntityManager,
            args.User,
            entity.Comp.SliceTime,
            new SliceFoodDoAfterEvent(),
            entity,
            entity,
            args.Used)
        {
            BreakOnDamage = true,
            BreakOnMove = true,
            NeedHand = true,
        };
        _doAfter.TryStartDoAfter(doAfterArgs);
    }

    private void OnSlicedoAfter(Entity<SliceableFoodComponent> entity, ref SliceFoodDoAfterEvent args)
    {
        if (args.Cancelled || args.Handled || args.Args.Target == null)
            return;

        if (TrySliceFood(entity, args.User, args.Used, entity.Comp))
            args.Handled = true;
    }

    private bool TrySliceFood(EntityUid uid,
        EntityUid user,
        EntityUid? usedItem,
        SliceableFoodComponent? component = null,
        FoodComponent? food = null,
        TransformComponent? transform = null)
    {
        if (!Resolve(uid, ref component, ref food, ref transform) ||
            string.IsNullOrEmpty(component.Slice))
            return false;

        if (!_solutionContainer.TryGetSolution(uid, food.Solution, out var soln, out var solution))
            return false;

        if (!TryComp<UtensilComponent>(usedItem, out var utensil) || (utensil.Types & UtensilType.Knife) == 0)
            return false;

        var sliceVolume = solution.Volume / FixedPoint2.New(component.TotalCount);
        for (int i = 0; i < component.TotalCount; i++)
        {
            var sliceUid = Slice(uid, user, component, transform);

            var lostSolution =
                _solutionContainer.SplitSolution(soln.Value, sliceVolume);

            _solutionContainerSystem.SetCapacity(soln.Value, soln.Value.Comp.Solution.MaxVolume - solution.MaxVolume / FixedPoint2.New(component.Count)); // Frontier: remove food capacity after taking a slice.

            // Fill new slice
            FillSlice(sliceUid, lostSolution);
        }

<<<<<<< HEAD
            _audio.PlayPvs(component.Sound, transform.Coordinates, AudioParams.Default.WithVolume(-2));
            var ev = new SliceFoodEvent(user, uid, sliceUid);
            RaiseLocalEvent(uid, ev);

            // Decrease size of item based on count - Could implement in the future
            // Bug with this currently is the size in a container is not updated
            // if (TryComp(uid, out ItemComponent? itemComp) && TryComp(sliceUid, out ItemComponent? sliceComp))
            // {
            //     itemComp.Size -= sliceComp.Size;
            // }

            component.Count--;

            // If someone makes food proto with 1 slice...
            if (component.Count < 1)
            {
                DeleteFood(uid, user, food);
                return true;
            }
=======
        _audio.PlayPvs(component.Sound, transform.Coordinates, AudioParams.Default.WithVolume(-2));
        var ev = new SliceFoodEvent();
        RaiseLocalEvent(uid, ref ev);
>>>>>>> 9a68cf0b

        DeleteFood(uid, user, food);
        return true;
    }

    /// <summary>
    /// Create a new slice in the world and returns its entity.
    /// The solutions must be set afterwards.
    /// </summary>
    public EntityUid Slice(EntityUid uid,
        EntityUid user,
        SliceableFoodComponent? comp = null,
        TransformComponent? transform = null)
    {
        if (!Resolve(uid, ref comp, ref transform))
            return EntityUid.Invalid;

        var sliceUid = Spawn(comp.Slice, _transform.GetMapCoordinates(uid));

        // try putting the slice into the container if the food being sliced is in a container!
        // this lets you do things like slice a pizza up inside of a hot food cart without making a food-everywhere mess
        _transform.DropNextTo(sliceUid, (uid, transform));
        _transform.SetLocalRotation(sliceUid, 0);

        if (!_container.IsEntityOrParentInContainer(sliceUid))
        {
<<<<<<< HEAD
            if (!Resolve(uid, ref comp, ref transform))
                return EntityUid.Invalid;

            var sliceUid = Spawn(comp.Slice, _xformSystem.GetMapCoordinates(uid));

            // try putting the slice into the container if the food being sliced is in a container!
            // this lets you do things like slice a pizza up inside of a hot food cart without making a food-everywhere mess
            _xformSystem.DropNextTo(sliceUid, (uid, transform));
            _xformSystem.SetLocalRotation(sliceUid, 0);

            // DeltaV - Begin deep frier related code
            var sliceEvent = new SliceFoodEvent(user, uid, sliceUid);
            RaiseLocalEvent(uid, sliceEvent);
            // DeltaV - End deep frier related code

            return sliceUid;
=======
            var randVect = _random.NextVector2(2.0f, 2.5f);
            if (TryComp<PhysicsComponent>(sliceUid, out var physics))
                _physics.SetLinearVelocity(sliceUid, randVect, body: physics);
>>>>>>> 9a68cf0b
        }

        return sliceUid;
    }

    private void DeleteFood(EntityUid uid, EntityUid user, FoodComponent foodComp)
    {
        var ev = new BeforeFullySlicedEvent
        {
            User = user
        };
        RaiseLocalEvent(uid, ev);
        if (ev.Cancelled)
            return;

        // Locate the sliced food and spawn its trash
        foreach (var trash in foodComp.Trash)
        {
            var trashUid = Spawn(trash, _transform.GetMapCoordinates(uid));

            // try putting the trash in the food's container too, to be consistent with slice spawning?
            _transform.DropNextTo(trashUid, uid);
            _transform.SetLocalRotation(trashUid, 0);
        }

        QueueDel(uid);
    }

    private void FillSlice(EntityUid sliceUid, Solution solution)
    {
        // Replace all reagents on prototype not just copying poisons (example: slices of eaten pizza should have less nutrition)
        if (TryComp<FoodComponent>(sliceUid, out var sliceFoodComp) &&
            _solutionContainer.TryGetSolution(sliceUid, sliceFoodComp.Solution, out var itsSoln, out var itsSolution))
        {
            _solutionContainer.RemoveAllSolution(itsSoln.Value);

            var lostSolutionPart = solution.SplitSolution(itsSolution.AvailableVolume);
            _solutionContainer.TryAddSolution(itsSoln.Value, lostSolutionPart);
        }
    }

    private void OnComponentStartup(Entity<SliceableFoodComponent> entity, ref ComponentStartup args)
    {
        var foodComp = EnsureComp<FoodComponent>(entity);
        _solutionContainer.EnsureSolution(entity.Owner, foodComp.Solution);
    }
}
<|MERGE_RESOLUTION|>--- conflicted
+++ resolved
@@ -90,37 +90,16 @@
             var lostSolution =
                 _solutionContainer.SplitSolution(soln.Value, sliceVolume);
 
-            _solutionContainerSystem.SetCapacity(soln.Value, soln.Value.Comp.Solution.MaxVolume - solution.MaxVolume / FixedPoint2.New(component.Count)); // Frontier: remove food capacity after taking a slice.
+            // FRONTIER MERGE: commented this out
+            //_solutionContainerSystem.SetCapacity(soln.Value, soln.Value.Comp.Solution.MaxVolume - solution.MaxVolume / FixedPoint2.New(component.Count)); // Frontier: remove food capacity after taking a slice.
 
             // Fill new slice
             FillSlice(sliceUid, lostSolution);
         }
 
-<<<<<<< HEAD
-            _audio.PlayPvs(component.Sound, transform.Coordinates, AudioParams.Default.WithVolume(-2));
-            var ev = new SliceFoodEvent(user, uid, sliceUid);
-            RaiseLocalEvent(uid, ev);
-
-            // Decrease size of item based on count - Could implement in the future
-            // Bug with this currently is the size in a container is not updated
-            // if (TryComp(uid, out ItemComponent? itemComp) && TryComp(sliceUid, out ItemComponent? sliceComp))
-            // {
-            //     itemComp.Size -= sliceComp.Size;
-            // }
-
-            component.Count--;
-
-            // If someone makes food proto with 1 slice...
-            if (component.Count < 1)
-            {
-                DeleteFood(uid, user, food);
-                return true;
-            }
-=======
         _audio.PlayPvs(component.Sound, transform.Coordinates, AudioParams.Default.WithVolume(-2));
         var ev = new SliceFoodEvent();
         RaiseLocalEvent(uid, ref ev);
->>>>>>> 9a68cf0b
 
         DeleteFood(uid, user, food);
         return true;
@@ -147,29 +126,15 @@
 
         if (!_container.IsEntityOrParentInContainer(sliceUid))
         {
-<<<<<<< HEAD
-            if (!Resolve(uid, ref comp, ref transform))
-                return EntityUid.Invalid;
-
-            var sliceUid = Spawn(comp.Slice, _xformSystem.GetMapCoordinates(uid));
-
-            // try putting the slice into the container if the food being sliced is in a container!
-            // this lets you do things like slice a pizza up inside of a hot food cart without making a food-everywhere mess
-            _xformSystem.DropNextTo(sliceUid, (uid, transform));
-            _xformSystem.SetLocalRotation(sliceUid, 0);
-
-            // DeltaV - Begin deep frier related code
-            var sliceEvent = new SliceFoodEvent(user, uid, sliceUid);
-            RaiseLocalEvent(uid, sliceEvent);
-            // DeltaV - End deep frier related code
-
-            return sliceUid;
-=======
             var randVect = _random.NextVector2(2.0f, 2.5f);
             if (TryComp<PhysicsComponent>(sliceUid, out var physics))
                 _physics.SetLinearVelocity(sliceUid, randVect, body: physics);
->>>>>>> 9a68cf0b
         }
+
+        // DeltaV - Begin deep frier related code
+        var sliceEvent = new SliceFoodEvent(user, uid, sliceUid);
+        RaiseLocalEvent(uid, sliceEvent);
+        // DeltaV - End deep frier related code
 
         return sliceUid;
     }
