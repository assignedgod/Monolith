using Content.Client.Rotation;
using Content.Shared.Buckle;
using Content.Shared.Buckle.Components;
using Content.Shared.Rotation;
using Content.Shared.Vehicle.Components;
using Robust.Client.GameObjects;
using Robust.Shared.GameStates;

namespace Content.Client.Buckle;

internal sealed class BuckleSystem : SharedBuckleSystem
{
    [Dependency] private readonly RotationVisualizerSystem _rotationVisualizerSystem = default!;

    public override void Initialize()
    {
        base.Initialize();

        SubscribeLocalEvent<BuckleComponent, ComponentHandleState>(OnHandleState);
        SubscribeLocalEvent<BuckleComponent, AppearanceChangeEvent>(OnAppearanceChange);
        SubscribeLocalEvent<StrapComponent, MoveEvent>(OnStrapMoveEvent);
    }

    private void OnStrapMoveEvent(EntityUid uid, StrapComponent component, ref MoveEvent args)
    {
        // I'm moving this to the client-side system, but for the sake of posterity let's keep this comment:
        // > This is mega cursed. Please somebody save me from Mr Buckle's wild ride

        // The nice thing is its still true, this is quite cursed, though maybe not omega cursed anymore.
        // This code is garbage, it doesn't work with rotated viewports. I need to finally get around to reworking
        // sprite rendering for entity layers & direction dependent sorting.

        if (args.NewRotation == args.OldRotation)
            return;

<<<<<<< HEAD
        if (HasComp<VehicleComponent>(component.LastEntityBuckledTo))
            return;

        // Adjust draw depth when the chair faces north so that the seat back is drawn over the player.
        // Reset the draw depth when rotated in any other direction.
        // TODO when ECSing, make this a visualizer
        // This code was written before rotatable viewports were introduced, so hard-coding Direction.North
        // and comparing it against LocalRotation now breaks this in other rotations. This is a FIXME, but
        // better to get it working for most people before we look at a more permanent solution.
        if (component is { Buckled: true, LastEntityBuckledTo: { } } &&
            Transform(component.LastEntityBuckledTo.Value).LocalRotation.GetCardinalDir() == Direction.North &&
            TryComp<SpriteComponent>(component.LastEntityBuckledTo, out var buckledSprite))
        {
            component.OriginalDrawDepth ??= ownerSprite.DrawDepth;
            ownerSprite.DrawDepth = buckledSprite.DrawDepth - 1;
=======
        if (!TryComp<SpriteComponent>(uid, out var strapSprite))
>>>>>>> 5543689c
            return;

        var isNorth = Transform(uid).LocalRotation.GetCardinalDir() == Direction.North;
        foreach (var buckledEntity in component.BuckledEntities)
        {
            if (!TryComp<BuckleComponent>(buckledEntity, out var buckle))
                continue;

            if (!TryComp<SpriteComponent>(buckledEntity, out var buckledSprite))
                continue;

            if (isNorth)
            {
                buckle.OriginalDrawDepth ??= buckledSprite.DrawDepth;
                buckledSprite.DrawDepth = strapSprite.DrawDepth - 1;
            }
            else if (buckle.OriginalDrawDepth.HasValue)
            {
                buckledSprite.DrawDepth = buckle.OriginalDrawDepth.Value;
                buckle.OriginalDrawDepth = null;
            }
        }
    }

    private void OnHandleState(Entity<BuckleComponent> ent, ref ComponentHandleState args)
    {
        if (args.Current is not BuckleState state)
            return;

        ent.Comp.DontCollide = state.DontCollide;
        ent.Comp.BuckleTime = state.BuckleTime;
        var strapUid = EnsureEntity<BuckleComponent>(state.BuckledTo, ent);

        SetBuckledTo(ent, strapUid == null ? null : new (strapUid.Value, null));

        var (uid, component) = ent;

    }

    private void OnAppearanceChange(EntityUid uid, BuckleComponent component, ref AppearanceChangeEvent args)
    {
        if (!TryComp<RotationVisualsComponent>(uid, out var rotVisuals))
            return;

        if (!Appearance.TryGetData<bool>(uid, BuckleVisuals.Buckled, out var buckled, args.Component) ||
            !buckled ||
            args.Sprite == null)
        {
            _rotationVisualizerSystem.SetHorizontalAngle((uid, rotVisuals), rotVisuals.DefaultRotation);
            return;
        }

        // Animate strapping yourself to something at a given angle
        // TODO: Dump this when buckle is better
        _rotationVisualizerSystem.AnimateSpriteRotation(uid, args.Sprite, rotVisuals.HorizontalRotation, 0.125f);
    }
}<|MERGE_RESOLUTION|>--- conflicted
+++ resolved
@@ -33,25 +33,10 @@
         if (args.NewRotation == args.OldRotation)
             return;
 
-<<<<<<< HEAD
-        if (HasComp<VehicleComponent>(component.LastEntityBuckledTo))
-            return;
+        //if (HasComp<VehicleComponent>(component.LastEntityBuckledTo)) // Umbra
+        //    return; // Umbra
 
-        // Adjust draw depth when the chair faces north so that the seat back is drawn over the player.
-        // Reset the draw depth when rotated in any other direction.
-        // TODO when ECSing, make this a visualizer
-        // This code was written before rotatable viewports were introduced, so hard-coding Direction.North
-        // and comparing it against LocalRotation now breaks this in other rotations. This is a FIXME, but
-        // better to get it working for most people before we look at a more permanent solution.
-        if (component is { Buckled: true, LastEntityBuckledTo: { } } &&
-            Transform(component.LastEntityBuckledTo.Value).LocalRotation.GetCardinalDir() == Direction.North &&
-            TryComp<SpriteComponent>(component.LastEntityBuckledTo, out var buckledSprite))
-        {
-            component.OriginalDrawDepth ??= ownerSprite.DrawDepth;
-            ownerSprite.DrawDepth = buckledSprite.DrawDepth - 1;
-=======
         if (!TryComp<SpriteComponent>(uid, out var strapSprite))
->>>>>>> 5543689c
             return;
 
         var isNorth = Transform(uid).LocalRotation.GetCardinalDir() == Direction.North;
