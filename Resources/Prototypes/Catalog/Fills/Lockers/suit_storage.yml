#SOFTSUITS
#Basic EVA
- type: entity
  id: SuitStorageEVA
  parent: SuitStorageBase
  suffix: EVA
  components:
  - type: StorageFill
    contents:
#        - id: NitrogenTankFilled
#        - id: OxygenTankFilled
        - id: AirTankFilled
        - id: ClothingOuterHardsuitEVA
        - id: ClothingHeadHelmetEVA
        - id: ClothingMaskBreath
        - id: JetpackMiniFilled # Frontier
        - id: HandheldGPSBasic # Frontier

#Basic EVA (Big Ass Helmet)
- type: entity
  id: SuitStorageEVAAlternate
  parent: SuitStorageBase
  suffix: EVA, Large Helmet
  components:
  - type: StorageFill
    contents:
#        - id: NitrogenTankFilled
#        - id: OxygenTankFilled
        - id: AirTankFilled
        - id: ClothingOuterHardsuitEVA
        - id: ClothingHeadHelmetEVALarge
        - id: ClothingMaskBreath
        - id: JetpackMiniFilled # Frontier
        - id: HandheldGPSBasic # Frontier

#Emergency EVA
- type: entity
  id: SuitStorageEVAEmergency
  parent: SuitStorageBase
  suffix: Emergency EVA
  components:
  - type: StorageFill
    contents:
#        - id: NitrogenTankFilled
#        - id: OxygenTankFilled
        - id: AirTankFilled
        - id: ClothingOuterSuitEmergency
        - id: ClothingMaskBreath
        - id: JetpackMiniFilled # Frontier
        - id: HandheldGPSBasic # Frontier

#Prisoner EVA
- type: entity
  id: SuitStorageEVAPrisoner
  parent: SuitStorageBase
  suffix: Prisoner EVA
  components:
  - type: StorageFill
    contents:
#        - id: NitrogenTankFilled
#        - id: OxygenTankFilled
        - id: AirTankFilled
        - id: ClothingOuterHardsuitEVAPrisoner
        - id: ClothingHeadHelmetEVALarge
        - id: ClothingMaskBreath

#Syndicate EVA
- type: entity
  id: SuitStorageEVASyndicate
  parent: SuitStorageBase
  suffix: Syndicate EVA
  components:
  - type: StorageFill
    contents:
#        - id: NitrogenTankFilled
#        - id: OxygenTankFilled
        - id: AirTankFilled
        - id: ClothingOuterHardsuitSyndicate
        - id: ClothingHeadHelmetSyndicate
        - id: ClothingMaskGasSyndicate
        - id: JetpackBlackFilled # Frontier
        - id: HandheldGPSBasic # Frontier

#Pirate EVA
- type: entity
  id: SuitStorageEVAPirate
  parent: SuitStorageBase
  suffix: Pirate EVA
  components:
  - type: StorageFill
    contents:
#        - id: NitrogenTankFilled
#        - id: OxygenTankFilled
        - id: AirTankFilled
        - id: ClothingOuterHardsuitPirateEVA
        - id: ClothingMaskGas
        - id: JetpackBlackFilled # Frontier
        - id: HandheldGPSBasic # Frontier
        - id: ClothingShoesBootsMagPirateFilled # Frontier

#NTSRA Voidsuit
- type: entity
  id: SuitStorageNTSRA
  parent: SuitStorageBase
  suffix: Ancient EVA
  components:
  - type: StorageFill
    contents:
#        - id: NitrogenTankFilled
#        - id: OxygenTankFilled
        - id: AirTankFilled
#        - id: JetpackVoidFilled # Frontier
        - id: ClothingOuterHardsuitAncientEVA
        - id: ClothingHeadHelmetAncient
        - id: ClothingMaskBreath
        - id: JetpackMiniFilled # Frontier
        - id: HandheldGPSBasic # Frontier

#HARDSUITS
#Basic hardsuit
- type: entity
  id: SuitStorageBasic
  parent: SuitStorageBase
  suffix: Basic Hardsuit
  components:
  - type: StorageFill
    contents:
#        - id: NitrogenTankFilled
#        - id: OxygenTankFilled
        - id: AirTankFilled
        - id: ClothingOuterHardsuitBasic
        - id: ClothingMaskBreath
        - id: JetpackMiniFilled # Frontier
        - id: HandheldGPSBasic # Frontier

#Engineering hardsuit
- type: entity
  id: SuitStorageEngi
  parent: SuitStorageBase
  suffix: Station Engineer
  components:
  - type: StorageFill
    contents:
#        - id: NitrogenTankFilled
#        - id: OxygenTankFilled
        - id: AirTankFilled
        - id: ClothingShoesBootsMag
        - id: ClothingOuterHardsuitEngineering
        - id: ClothingMaskBreath
        - id: JetpackMiniFilled # Frontier
        - id: HandheldGPSBasic # Frontier
  - type: AccessReader
    # access: [["Engineering"]] # Frontier

#Atmospherics hardsuit
- type: entity
  id: SuitStorageAtmos
  parent: SuitStorageBase
  suffix: Atmospheric Technician
  components:
  - type: StorageFill
    contents:
#        - id: NitrogenTankFilled
#        - id: OxygenTankFilled
        - id: AirTankFilled
        - id: ClothingOuterHardsuitAtmos
        - id: ClothingMaskBreath
        - id: JetpackMiniFilled # Frontier
        - id: HandheldGPSBasic # Frontier
  - type: AccessReader
    # access: [["Atmospherics"]] # Frontier

#Security hardsuit
- type: entity
  id: SuitStorageSec
  parent: SuitStorageBase
  suffix: Security
  components:
  - type: StorageFill
    contents:
#        - id: NitrogenTankFilled
#        - id: OxygenTankFilled
        - id: AirTankFilled
        - id: ClothingOuterHardsuitSecurity
          orGroup: HardsuitSecurity
        - id: ClothingOuterHardsuitSecuritypatrol # Frontier - 50% to get the patrol suit
          orGroup: HardsuitSecurity
        - id: ClothingMaskBreath
        - id: JetpackSecurityFilled # Frontier
        - id: HandheldGPSBasic # Frontier
        - id: ClothingShoesBootsMagCombatFilled # Frontier
  - type: AccessReader
    access: [["Security"]]

#CE's hardsuit
- type: entity
  id: SuitStorageCE
  parent: SuitStorageBase
  suffix: Chief Engineer
  components:
  - type: StorageFill
    contents:
#        - id: NitrogenTankFilled
#        - id: OxygenTankFilled
        - id: AirTankFilled
#        - id: JetpackVoidFilled # Frontier
#        - id: ClothingShoesBootsMagAdv # Frontier
        - id: ClothingShoesBootsMag # Frontier
        - id: ClothingOuterHardsuitEngineeringWhite
        - id: ClothingMaskBreath
        - id: JetpackMiniFilled # Frontier
        - id: HandheldGPSBasic # Frontier
  - type: AccessReader
    # access: [["ChiefEngineer"]] # Frontier

#CMO's hardsuit
- type: entity
  id: SuitStorageCMO
  parent: SuitStorageBase
  suffix: Chief Medical Officer
  components:
  - type: StorageFill
    contents:
#        - id: NitrogenTankFilled
#        - id: OxygenTankFilled
        - id: AirTankFilled
        - id: ClothingOuterHardsuitMedical
        - id: ClothingMaskBreathMedical
        - id: JetpackMiniFilled # Frontier
        - id: HandheldGPSBasic # Frontier
  - type: AccessReader
    # access: [ [ "ChiefMedicalOfficer" ] ] # Frontier

#RD's hardsuit
- type: entity
  id: SuitStorageRD
  parent: SuitStorageBase
  suffix: Research Director
  components:
  - type: StorageFill
    contents:
#        - id: NitrogenTankFilled
#        - id: OxygenTankFilled
        - id: AirTankFilled
        - id: ClothingOuterHardsuitRd
        - id: ClothingMaskBreath
        - id: JetpackMiniFilled # Frontier
        - id: HandheldGPSBasic # Frontier
  - type: AccessReader
    # access: [ [ "ResearchDirector" ] ] # Frontier

#HOS's hardsuit
- type: entity
  id: SuitStorageHOS
  parent: [BaseStructureIndestructible, BaseStructureLockImmuneToEmag, BaseStructureAccessReaderImmuneToEmag, BaseStructureDisableToolUse, BaseStructureUnanchorable, SuitStorageBase] # Frontier
  suffix: Head of Security
  components:
  - type: StorageFill
    contents:
#        - id: NitrogenTankFilled
#        - id: OxygenTankFilled
        - id: AirTankFilled
        - id: JetpackSecurityFilled
        - id: ClothingOuterHardsuitSecurityRed
        - id: ClothingMaskGasSwat
        - id: HandheldGPSBasic # Frontier
        - id: ClothingShoesBootsMagCombatFilled # Frontier
  - type: AccessReader
    access: [["HeadOfSecurity"]]

#Warden's hardsuit
- type: entity
  id: SuitStorageWarden
  parent: [BaseStructureIndestructible, BaseStructureLockImmuneToEmag, BaseStructureAccessReaderImmuneToEmag, BaseStructureDisableToolUse, BaseStructureUnanchorable, SuitStorageBase] # Frontier
  suffix: Warden
  components:
  - type: StorageFill
    contents:
#        - id: NitrogenTankFilled
#        - id: OxygenTankFilled
        - id: AirTankFilled
        - id: ClothingOuterHardsuitWarden
        - id: ClothingMaskBreath
        - id: JetpackSecurityFilled # Frontier
        - id: HandheldGPSBasic # Frontier
        - id: ClothingShoesBootsMagCombatFilled # Frontier
  - type: AccessReader
    access: [["Armory"]]

#Captain's hardsuit
- type: entity
  id: SuitStorageCaptain
  parent: SuitStorageBase
  suffix: Captain
  components:
  - type: StorageFill
    contents:
#        - id: NitrogenTankFilled
#        - id: OxygenTankFilled
        - id: AirTankFilled
        - id: ClothingOuterHardsuitCap
        - id: ClothingMaskGasCaptain
        - id: JetpackMiniFilled # Frontier
        - id: HandheldGPSBasic # Frontier
  - type: AccessReader
    # access: [["Captain"]] # Frontier

#Salvage hardsuit
- type: entity
  id: SuitStorageSalv
  parent: SuitStorageBase
  suffix: Salvage
  components:
  - type: StorageFill
    contents:
<<<<<<< HEAD
#        - id: NitrogenTankFilled
#        - id: OxygenTankFilled
        - id: AirTankFilled
        - id: ClothingShoesBootsMag
        - id: ClothingOuterHardsuitSpatio
        - id: ClothingMaskGasExplorer
        - id: JetpackMiniFilled # Frontier
        - id: HandheldGPSBasic # Frontier
=======
      - id: NitrogenTankFilled
      - id: OxygenTankFilled
      - id: ClothingShoesBootsMag
      - id: ClothingOuterHardsuitSpatio
      - id: ClothingMaskGasExplorer
>>>>>>> 76823cc5
  - type: AccessReader
    # access: [["Salvage"]] # Frontier

#Blood-red hardsuit
- type: entity
  id: SuitStorageSyndie
  parent: SuitStorageBase
  suffix: Syndicate Hardsuit
  components:
  - type: StorageFill
    contents:
#        - id: NitrogenTankFilled
#        - id: OxygenTankFilled
        - id: AirTankFilled
        - id: ClothingOuterHardsuitSyndie
        - id: ClothingShoesBootsMagSyndie
        - id: ClothingMaskGasSyndicate
        - id: JetpackBlackFilled # Frontier
        - id: HandheldGPSBasic # Frontier

#Pirate Captain's hardsuit
- type: entity
  id: SuitStoragePirateCap
  parent: SuitStorageBase
  suffix: Pirate Captain
  components:
  - type: StorageFill
    contents:
#        - id: NitrogenTankFilled
#        - id: OxygenTankFilled
        - id: AirTankFilled
        - id: ClothingOuterHardsuitPirateCap
        - id: ClothingMaskGas
        - id: ClothingNeckCloakPirateCap # Frontier
        - id: JetpackBlackFilled # Frontier
        - id: HandheldGPSBasic # Frontier
        - id: ClothingShoesBootsMagPirateFilled # Frontier

#Wizard
- type: entity
  id: SuitStorageWizard
  parent: SuitStorageBase
  suffix: Wizard
  components:
  - type: StorageFill
    contents:
#        - id: NitrogenTankFilled
#        - id: OxygenTankFilled
        - id: AirTankFilled
        - id: ClothingOuterHardsuitWizard
        - id: ClothingMaskBreath
        - id: JetpackBlackFilled # Frontier
        - id: HandheldGPSBasic # Frontier<|MERGE_RESOLUTION|>--- conflicted
+++ resolved
@@ -313,7 +313,6 @@
   components:
   - type: StorageFill
     contents:
-<<<<<<< HEAD
 #        - id: NitrogenTankFilled
 #        - id: OxygenTankFilled
         - id: AirTankFilled
@@ -322,13 +321,6 @@
         - id: ClothingMaskGasExplorer
         - id: JetpackMiniFilled # Frontier
         - id: HandheldGPSBasic # Frontier
-=======
-      - id: NitrogenTankFilled
-      - id: OxygenTankFilled
-      - id: ClothingShoesBootsMag
-      - id: ClothingOuterHardsuitSpatio
-      - id: ClothingMaskGasExplorer
->>>>>>> 76823cc5
   - type: AccessReader
     # access: [["Salvage"]] # Frontier
 
