<controls:FancyWindow
    xmlns="https://spacestation14.io"
    xmlns:x="http://schemas.microsoft.com/winfx/2006/xaml"
    xmlns:controls="clr-namespace:Content.Client.UserInterface.Controls"
    xmlns:co="clr-namespace:Content.Client.UserInterface.Controls"
<<<<<<< HEAD
    SetSize="360 380"
    MinSize="300 300"> <!-- Frontier: added SetSize, MinSize -->
=======
    MinHeight="210">
>>>>>>> d4da9923
    <BoxContainer Name="MainContainer" Orientation="Vertical">
        <BoxContainer Margin ="0 2 0 4" Orientation="Horizontal">
            <Label Text="{Loc 'bank-atm-menu-balance-label'}"
                StyleClasses="LabelKeyText" />
            <Label Name="BalanceLabel"
                Text="{Loc 'bank-atm-menu-no-bank'}" />
        </BoxContainer>
        <LineEdit Name="SearchBar" PlaceHolder="{Loc 'vending-machine-component-search-filter'}" HorizontalExpand="True"  Margin ="4 4"/>
        <co:SearchListContainer Name="VendingContents" VerticalExpand="True" Margin="4 4"/>
         <!-- Footer -->
        <BoxContainer Orientation="Vertical">
            <PanelContainer StyleClasses="LowDivider" />
            <BoxContainer Orientation="Horizontal" Margin="10 2 5 0" VerticalAlignment="Bottom">
                <Label Text="{Loc 'vending-machine-flavor-left'}" StyleClasses="WindowFooterText" />
                <Label Text="{Loc 'vending-machine-flavor-right'}" StyleClasses="WindowFooterText"
                        HorizontalAlignment="Right" HorizontalExpand="True"  Margin="0 0 5 0" />
                <TextureRect StyleClasses="NTLogoDark" Stretch="KeepAspectCentered"
                        VerticalAlignment="Center" HorizontalAlignment="Right" SetSize="19 19"/>
            </BoxContainer>
        </BoxContainer>
    </BoxContainer>
</controls:FancyWindow><|MERGE_RESOLUTION|>--- conflicted
+++ resolved
@@ -3,12 +3,8 @@
     xmlns:x="http://schemas.microsoft.com/winfx/2006/xaml"
     xmlns:controls="clr-namespace:Content.Client.UserInterface.Controls"
     xmlns:co="clr-namespace:Content.Client.UserInterface.Controls"
-<<<<<<< HEAD
     SetSize="360 380"
-    MinSize="300 300"> <!-- Frontier: added SetSize, MinSize -->
-=======
-    MinHeight="210">
->>>>>>> d4da9923
+    MinSize="300 300"> <!-- Frontier: added SetSize, MinSize, remove MinHeight="210" -->
     <BoxContainer Name="MainContainer" Orientation="Vertical">
         <BoxContainer Margin ="0 2 0 4" Orientation="Horizontal">
             <Label Text="{Loc 'bank-atm-menu-balance-label'}"
