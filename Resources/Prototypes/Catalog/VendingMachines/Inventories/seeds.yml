- type: vendingMachineInventory
  id: MegaSeedServitorInventory
  startingInventory:
    AloeSeeds: 3
    AmbrosiaVulgarisSeeds: 3
    AppleSeeds: 5
    BananaSeeds: 5
    CarrotSeeds: 5
    CabbageSeeds: 5
    ChanterelleSeeds: 5
    ChiliSeeds: 5
    CornSeeds: 5
    EggplantSeeds: 5
    EggySeeds: 5
    GalaxythistleSeeds: 3
    GarlicSeeds: 3
    GrapeSeeds: 5
    LemonSeeds: 5
    LimeSeeds: 5
    PineappleSeeds: 4
    LingzhiSeeds: 3
    OatSeeds: 5
    OnionSeeds: 5
    OnionRedSeeds: 5
    OrangeSeeds: 5
    PearSeeds: 3
    PoppySeeds: 3
    PotatoSeeds: 5
    PumpkinSeeds: 5
    RiceSeeds: 5
    SoybeanSeeds: 5
    SugarcaneSeeds: 5
    TomatoSeeds: 5
    TowercapSeeds: 5
    WheatSeeds: 5
    WatermelonSeeds: 5
    CocoaSeeds: 3
    BerrySeeds: 5
<<<<<<< HEAD
=======
    PeaSeeds: 5
>>>>>>> dfbf47c3
    CottonSeeds: 5
  emaggedInventory:
    FlyAmanitaSeeds: 1<|MERGE_RESOLUTION|>--- conflicted
+++ resolved
@@ -36,10 +36,7 @@
     WatermelonSeeds: 5
     CocoaSeeds: 3
     BerrySeeds: 5
-<<<<<<< HEAD
-=======
     PeaSeeds: 5
->>>>>>> dfbf47c3
     CottonSeeds: 5
   emaggedInventory:
     FlyAmanitaSeeds: 1