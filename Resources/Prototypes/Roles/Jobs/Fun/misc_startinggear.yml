--- conflicted
+++ resolved
@@ -13,7 +13,6 @@
     shoes: ClothingShoesBootsJack
     id: PassengerPDA
     ears: ClothingHeadsetGrey
-<<<<<<< HEAD
     pocket1: VehicleSkeletonMotorcycle
     pocket2: VehicleKeySkeletonMotorcycle
 
@@ -38,11 +37,6 @@
     suitstorage: OxygenTankFilled
   inhand:
     - JetpackBlackFilled
-=======
-  storage:
-    back:
-    - BoxSurvival
->>>>>>> 6829630d
 
 #Deathsquad Outfit
 - type: startingGear
