--- conflicted
+++ resolved
@@ -1,7 +1,6 @@
 - type: vendingMachineInventory
   id: AmmoVendInventory
   startingInventory:
-<<<<<<< HEAD
     SurvivalKnife: 15
     WeaponLaserGun: 15
 
@@ -15,24 +14,3 @@
     BoxBeanbag: 15
     BoxShellTranquilizer: 15
     BoxShotgunPractice: 15
-=======
-    MagazineBoxCaselessRifle: 3
-    MagazineBoxCaselessRiflePractice: 3
-    MagazineBoxCaselessRifleRubber: 3
-
-    MagazineBoxLightRifleBig: 3
-    MagazineBoxLightRiflePractice: 3
-    MagazineBoxLightRifleRubber: 3
-
-    MagazineBoxMagnum: 3
-    MagazineBoxMagnumPractice: 3
-    MagazineBoxMagnumRubber: 3
-
-    MagazineBoxPistol: 3
-    MagazineBoxPistolPractice: 3
-    MagazineBoxPistolRubber: 3
-
-    MagazineBoxRifle: 3
-    MagazineBoxRiflePractice: 3
-    MagazineBoxRifleRubber: 3
->>>>>>> 947832c6
