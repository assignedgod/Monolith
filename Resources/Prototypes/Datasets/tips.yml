- type: dataset
  id: Tips
  values:
  - "If you're on fire, you can click the alert on the right of your screen to stop, drop, and roll."
  - "You can view and edit all keybindings used in-game at any time through the Options menu."
  - "You can access the in-game guidebook through the escape menu, or by pressing Numpad 0 by default."
  - "Some entities ingame have guidebook entries associated with them, which you can view by examining the entity and clicking the question mark icon."
  - "Artifacts have the ability to gain permanent effects for some triggered nodes, including becoming an intercom or an extremely efficient generator."
  - "You can avoid slipping on most puddles by walking. However, some strong chemicals like space lube will slip people anyway."
  - "Some plants, such as galaxy thistle, can be ground up into extremely useful and potent medicines."
  - "Mopping up puddles and draining them into other containers conserves the reagents found in the puddle."
  - "Floor drains, usually found in the chef's freezer or janitor's office, rapidly consume reagent found in puddles around them--including blood."
  - "Cognizine, a hard to manufacture chemical, makes animals sentient when they are injected with it."
#  - "Loaded mousetraps are incredibly effective at dealing with all manner of low-mass mobs--including Rat Servants."
  - "Fire extinguishers can be loaded with any reagent in the game."
  - "Some reagents, like chlorine trifluoride, have unique effects when applied by touch, such as through a spray bottle or foam."
  - "Remember to touch grass in between playing Space Station 14 every once in a while."
  - "You can use the Activate in World keybind, E by default, to interact with objects while your hands are full, or without picking them up."
  - "Common sense goes a long way to avoiding conflict."
  - "Every other player in game is a human being as well."
#  - "When running the Singularity, make sure to check on it periodically. If sabotaged, it could put the entire station at risk."
  - "Chemicals don't react while inside the ChemMaster's buffer."
  - "Don't anger the bartender by throwing their glasses! Politely place them on the table by tapping Q."
  - "You can hold SPACE by default to slow the movement of the shuttle when piloting, to allow for precise movements--or even coming to a complete stop."
#  - "Dexalin, Dexalin Plus, and Epinephrine will all purge heartbreaker toxin from your bloodstream while metabolizing."
  - "Every crewmember comes with an emergency medipen in their survival box containing epinephrine and tranexamic acid."
#  - "The AME is a high-priority target and is easily sabotaged. Make sure to set up the Singularity or Solars so that you don't run out of power if it blows."
  - "You can add labels to any item, including food or pill canisters, using a hand labeler."
  - "Riot armor is significantly more powerful against opponents that aren't using guns compared to regular armor."
  - "As a ghost, you can use the Verb Menu to orbit around and follow any entity in game automatically."
#  - "As a Traitor, you may sometimes be assigned to hunt other traitors, and in turn be hunted by others."
#  - "As a Traitor, the syndicate encryption key can be used to communicate through a secure channel with any other traitors who have purchased it."
#  - "As a Traitor, compromising important communications channels like security or engineering can give valuable intelligence. Be aware that this goes in both ways - security can compromise syndicate communications as well!"
#  - "As a Traitor, the syndicate toolbox is extremely versatile. For only 2 telecrystals, you can get a full set of tools to help you in an emergency, insulated combat gloves and a syndicate gas mask."
#  - "As a Traitor, never underestimate the web vest. It may not provide space protection, but its cheap cost and robust protection makes it handy for protecting against trigger-happy foes."
#  - "As a Traitor, any purchased grenade penguins won't attack you, and will explode if killed."
#  - "As a Traitor, remember that power sinks will create a loud sound and alert the crew after running for long enough. Try to hide them in a tricky-to-find spot, or reinforce the area around them so that they're harder to reach."
#  - "As a Traitor, plasma gas is an an excellent way to create chaos. It can be ignited to make an area extra-uninhabitable, and can cause toxin damage to those that inhale it."
#  - "As a Nuclear Operative, stick together! While your equipment is robust, your fellow operatives are much better at saving your life: they can drag you away from danger while stunned and provide cover fire."
#  - "As a Nuclear Operative, communication is key! Use your radio to speak to your fellow operatives and coordinate an attack plan."
#  - "As a Nuclear Operative, remember that stealth is an option. It'll be hard for the captain to fight back if he gets caught off-gaurd by what he thinks is just a regular passenger!"
#  - "As an antagonist, be mindful of the power of destroying telecommunications. It'll be a lot harder for people to call you out if they can't do so effectively!"
  - "You can examine your headset to see which radio channels you have available and how to speak in them."
#  - "As a Salvage Technician, always carry a GPS on you and take note of the station's coordinates in case your salvage is lost to space."
  - "As a Salvage Technician, you can use your proto-kinetic accelerator to move yourself in space when in a pinch. Just be weary that it isn't very effective."
#  - "As a Salvage Technician, never forget to mine ore! Ore can be sold to cargo for a pretty penny, be used for construction, and also be used by Scientists for fancy technology."
#  - "As a Salvage Technician, try asking science for a tethergun. It can be used to grab items off of salvage wrecks extremely efficiently!"
#  - "As a Salvage Technician, consider cooperating with the Cargo Technicians. They can order you a wide variety of useful items, including ones that may be hard to get otherwise, such laser guns and shuttle building materials."
#  - "As a Cargo Technician, consider asking science for a Ripley APLU. When paired with a hydraulic clamp, you can grab valuable maintenance objects like fuel tanks much more easily, and make deliveries in a swift manner."
#  - "As a Cargo Technician, try to maintain a surplus of materials. They are extremely useful for Scientists and Station Engineers to have immediate access to."
#  - "As a Cargo Technician, remember that you can order guns in an emergency! The extra firepower can often be the difference between you and your fellow crewmembers living or dying."
#  - "As the Bartender, you can use a circular saw on your shotgun to make it easier to store."
  - "As the Bartender, try experimenting with unique drinks. Have you tried to make demon's blood yet?"
  - "As a Botanist, you can mutate and crossbreed plants together to create more potent produce that also has higher yields."
#  - "As the Clown, spice your gimmicks up! Nobody likes a one-trick pony."
#  - "As the Clown, if you lose your banana peel, you can still slip people with your PDA! Honk!"
#  - "As the Mime, your oath of silence is your source of power. Breaking it robs you of your powers and of your honor."
  - "As the Lawyer, try to negotiate with the Warden if sentences seem too high for the crime."
  - "As a Security Officer, communicate and coordinate with your fellow officers using the security radio channel to avoid confusion."
  - "As a Security Officer, remember that correlation does not equal causation. Someone may have just been at the wrong place at the wrong time!"
  - "As a Detective, you can chase criminals more effectively by using fingerprint fiber data and DNA obtained from forensic scans of objects the perpetrator likely interacted with."
#  - "As an Atmospheric Technician, your ATMOS holofan projector blocks gases while allowing objects to pass through. With it, you can quickly contain gas spills, fires and hull breaches."
#  - "As an Atmospheric Technician, try to resist the temptation of making canister bombs for Nuclear Operatives, unless you're in a last-ditch scenario. They often lead to large amounts of unnessecarry friendly fire!"
  - "As an Engineer, you can repair cracked windows by using a lit welding tool on them while not in combat mode."
<<<<<<< HEAD
#  - "As an Engineer, you can electrify grilles by placing powered cables beneath them."
=======
  - "As an Engineer, you can electrify grilles by placing powered cables beneath them."
  - "As an Engineer, always double check when you're setting up the singularity. It is easier than you think to loose it!"
>>>>>>> 76823cc5
  - "As an Engineer, you can use plasma glass to reinforce an area and prevent radiation. Uranium glass can also be used to prevent radiation."
#  - "As the Captain, you are one of the highest priority targets on the station. Everything from revolutions, to nuclear operatives, to traitors that need to rob you of your unique laser pistol or your life are things to worry about."
#  - "As the Captain, always take the nuclear disk and pinpointer with you every shift. It's a good idea to give one of these to another head you can trust with keeping it safe."
#  - "As the Captain, you have absolute access and control over the station, but this does not mean that being a horrible person won't result in mutiny."
#  - "As the Captain, try to be active and patrol the station. Staying in the bridge might be tempting, but you'll just end up putting a bigger target on your back!"
  - "As a Scientist, you can try random things on an artifact while the scanner is on cooldown to speed up the point extraction process significantly."
  - "As a Scientist, you can utilize higher tier machine parts to increase the effectiveness of machines. This can make certain machines significantly better; people will love you if you upgrade their lathes!"
  - "As a Scientist, you can try to guess what a machine upgrade will do based on what part you are upgrading. Matter bins enhance storage capabilities, capacitors increase efficiency, and manipulators enhance power."
  - "As a Medical Doctor, try to be wary of overdosing your patients, especially if someone else has already been on the scene. Overdoses are often lethal to patients in crit!"
#  - "As a Medical Doctor, don't underestimate your cryo pods! They heal almost every type of damage, making them very useful when you are overloaded or need to heal someone in a pinch."
#  - "As a Medical Doctor, exercise caution when putting reptilians in cryopods. They will take a lot of extra cold damage, but you can mitigate this with some burn medicine or leporazine."
  - "As a Medical Doctor, remember that your health analyzer has a replacable battery. If it drains too quickly for your taste, you can ask science to print a better battery for you!"
  - "As a Chemist, once you've made everything you've needed to, don't be afraid to make more silly reagents. Have you tried desoxyephedrine?"
#  - "As a Medical Doctor, Chemist, or Chief Medical Officer, you can use chloral hydrate to non-lethally sedate unruly patients."
  - "Don't be afraid to ask for help, whether from your peers in character or through LOOC, or from admins!"
  - "You'll quickly lose your interest in the game if you play to win and kill. If you find yourself doing this, take a step back and talk to people--it's a much better experience!"
#  - "If there's something you need from another department, try asking! This game isn't singleplayer and you'd be surprised what you can get accomplished together!"
#  - "The station's self-destruct terminal is invincible. Go find the disk instead of trying to destroy it."
#  - "Maintenance is full of equipment that is randomized every round. Look around and see if anything is worth using."
  - "We were all new once, be patient and guide new players, especially those playing intern roles, in the right direction."
  - "Firesuits, winter coats and emergency EVA suits offer mild protection from the cold, allowing you to spend longer periods of time near breaches and space than if wearing nothing at all."
  - "In an emergency, you can always rely on firesuits and emergency EVA suits; they will always spawn in their respective lockers. They might be awkward to move around in, but can easily save your life in a dangerous situation."
  - "In an emergency, remember that you can craft improvised weapons! A baseball bat or spear could easily mean the difference between deterring an attacker or perishing from the hands of one."
  - "Spears can be tipped with chemicals, and will inject a few units every time you hit someone with them directly."
  - "You can make spears with reinforced glass, plasma glass, or uranium glass shards to enhance their damage."
  - "Thrown spears deal extra damage! Beware, however, as throwing them too much will end up breaking them."
  - "All forms of toxin damage are fairly difficult to treat, and usually involve the use of chemicals or other inconvenient methods. You can use this to your advantage in combat."
  - "You can throw crafted bolas at people to slow them down, letting you follow up on them for an easier kill or getaway."
  - "You can put napalm in a backpack water tank to make a flamethrower."
#  - "Some jobs have alternate uniforms in their respective drobe vendors. Don't be afraid to try out a new look!"
  - "Speed is almost everything in combat. Using hardsuits just for their armor is usually a terrible idea unless the resistances it provides are geared towards combat, or you're not planning to go head-first into the fray."
#  - "Just because a job can't be a traitor at the beginning of a round doesn't mean that they'll never be a traitor."
#  - "Syndicate gas masks will both provide welding protection and block flashes. Think twice before trying to flash a Nuclear Operative!"
#  - "Demoman takes skill."
  - "You can spray a fire extinguisher, throw items or fire a gun while floating through space to give yourself a minor boost. Simply fire opposite to where you want to go."
  - "You can drag other players onto yourself to open the strip menu, allowing you to remove their equipment or force them to wear something. Note that exosuits or helmets will block your access to the clothing beneath them, and that certain items take longer to strip or put on than others."
  - "You can climb onto a table by dragging yourself onto one."
  - "You can move an item out of the way by dragging it, and then holding CTRL + right click and moving your mouse into the direction you want it to go."
  - "When dealing with security, you can often get your sentence negated entirely through cooperation and deception."
  - "Fire can spread to other players through touch! Be careful around flaming bodies or large crowds with people on fire in them."
  - "Hull breaches take a few seconds to fully space an area. You can use this time to patch up the hole if you're confident enough, or just run away."
  - "Burn damage, such as that from a welding tool or lightbulb, can be used to cauterize wounds and stop bleeding."
  - "Bleeding is no joke! If you've been shot or acquired any other major injury, make sure to treat it quickly."
  - "In an emergency, you can butcher a jumpsuit with a sharp object to get cloth, which can be crafted into gauze."
  - "You can use sharp objects to butcher clothes or animals in the right click context menu. This includes glass shards."
  - "Most explosives have an adjustable timer that you can set in the right click menu. This includes grenade penguins!"
#  - "You can stun grenade penguins, which can bide valuable time for you to kill them."
  - "You can click on the names of items to pick them up in the right click menu, instead of hovering over the item and then selecting pick up."
  - "Space Station 14 is open source! If there's a change you want to make, or a simple item you want to add, then try contributing to the game. It's not as hard as you'd think it is."
  - "In a pinch, you can throw drinks or other reagent containers behind you to create a spill that can slip people chasing you."
  - "Some weapons, such as knives & shivs, have a fast attack speed."
  - "The jaws of life can be used to open powered doors."
#  - "You can drink blood to heal back some of your blood volume, albeit very inefficiently."
  - "If you're not a lizard, don't drink blood! It makes you sick and you begin to take damage."
  - "There is a chemical metabolism limit that limits the amount of reagents of a certain type you can digest at once. Certain species have higher metabolism limits, such as slimes."
  - "Welding without proper eye protection can cause eye damage, which must be cured with oculine."
#  - "Zombies are very vunerable to heat damage, making welding tools and laser guns extremely effective against them."
  - "You can weld glass shards into glass sheets."
  - "By right clicking on a player, and then clicking the heart icon, you can quickly examine them to check for injuries or how badly they're bleeding. You can also do this to yourself."
  - "Monkeys and kobolds have a rare chance to be sentient. Ook!"
  - "Lottery crates can very rarely contain The Throngler."
  - "You can tell if an area with firelocks up is spaced by looking to see if the firelocks have lights beside them."
  - "Instead of picking it up, you can alt-click food to eat it. This also works for mice and other creatures without hands."
  #------------#
  #  Frontier  #
  - "Smaller shuttles offer greater maneuverability, while bigger ones offer a wider and better spectrum of services. Choose wisely!"
  - "If you're low on funds, try wandering into nearby ships and ask the local captains if they need a hand. Perhaps you can pick up a high-paying job!"
  - "It's often better to join an existing crew than to become a solo captain. It can teach you new things and give you a good sum of money."
  - "It's always better to have a crew than to stay alone in deep space. A friend can save your life if you make a mistake, or save you from trouble!"
  - "Scientists often sell interesting technologies that can assist you in your job. Perhaps you would want a bottomless bag that can fit an entire station?"
  - "As a scientist, you can sell your technologies to others. Many would want a bluespace bag, or a chemical dispenser."
  - "Felinids and other small people can sit in bags! Ask around - maybe there are feline friends seeking for a new home?"
  - "While holding a bag with 120 free space, you can force a small person inside. Be careful, they may get mad at you!"
  - "Staying in deep space induces severe stress and often leads to a sudden sleep disorder. You can hire an emotional support crewmember to help you overcome it!"
  - "You can use your hands to carry people! Alt-click a person while having two free hands, or use the context menu to do so."
  - "The Vulpkanin will love you if you keep petting them."
  - "When you enter cryosleep, your body remains stored for up to 60 minutes! As a ghost, you can use the 'un-cryo' button to wake up and return to it!"
  - "If you accidentally left the game for a long time, you can still check on your character. Perhaps someone shoved them into a cryopod and you can use the 'un-cryo' button?"
  - "If you see a person who's fallen SSD, make sure to drag them to cryo and shove them into a cryopod. It will prevent them from dying, and will allow the player to return to the body later!"
  - "Vending machine food is bad for your health! Watch out for food trucks such as the Skipper or the McCargo - they can offer delicious food for a reasonable price!"
  - "Meals cooked by chefs are more filling, more flavorful, and in some cases can even boost your movement speed for a short time!"
  - "Each ID card can have a shuttle attached to it. If you need to purchase an additional shuttle, you can ask your local SR for another ID!"
  - "The Station Representative can rename your shuttle! Usually it's enough to hand your ID and ask them to do it."
  - "If your ship has a big crew, you can ask the SR for radio keys for your fellow crewmates. Some channels, such as Cargo or Science, are usually empty."
  - "Before joining an ongoing round, you can see the list of ships registered on the New Frontiers. Perhaps some of them have jobs you would prefer?"
  - "Don't forget to buy a medical implant before wandering into deep space! It will send a message to the local medics in the event of your death."
  - "As a medic, you should cooperate with others when there's a medical emergency! It never helps when two medical ships arrive at the same emergency signal."
  - "As a medic, you can ask the local SR for a medical PDA. It can double as a health analyzer!"
  - "Medical ships often have access to the hypospray. An experienced chemist can turn it into a lethal weapon, or use it to safely put people to sleep."
  - "If you're hurt, try to ask for medical help on the radio. Medics are often eager to heal the wounded, as their job usually gets boring after hours of waiting."
  - "Always carry a GPS with yourself! It can help you locate your station, or tell your location to others and get saved."
  - "Smuggling is very profitable, but also very risky! Remember to have an IFF console and hide your IFF before going for a dead drop."
  - "As a smuggler, try to destroy any evidence of your crimes. Remember, your PDA has a notepad app, which can be used to store important notes in a digital form."
  - "Security has a special IFF console that completely hides their ship on the radar! If you're an outlaw, watch out for those invisible Prowlers!"
  - "Certain ships can act as motherships. They have shipyard consoles, which allow you to purchase and sell other smaller ships!"
  - "Remember to check the space law book in your PDA. It contains some useful info, for example: you can start a mutiny if your captain is found to be in violation of the Space Law."
  - "Your PDA has a pre-installed news application. Check it out, perhaps the local reporter has posted some interesting news?"
  - "There's a special app installed in your PDA, which allows you to see posted bounties. If you can fulfill one of them, you can ask the local SR or Sheriff for a reward!"
  - "Remember, Frontier Outpost has a 200m wide safe-zone. It's forbidden to engage in antagonist behavior or damage property in any way within that limit!"
  - "If you're using an IFF console, remember to turn your IFF on near frontier, or you'll risk facing security on your ship!"
  - "Going on an expedition alone is very risky! Make sure to always have a crewmate to save you in case you get ambushed by a xeno queen."
  - "Expeditions can yield rare and useful items, and not all of them are legal. Try not to leave those lying on the floor, as security might board you at some point!"
  - "Sometimes there's a Station Traffic Controller on the frontier outpost. Make sure to contact them before docking, or you may face a fine!"
  - "Every crewmember starts with a traffic headset encryption key in their survival box. Make sure to use it to contact the STC before docking with the station!"
  - "If you get stranded in space, make sure to notify others using the radio! Getting depressed and falling into coma is usually not the best solution."
  - "Salvage is not just about whacking rocks. You can try to find large derelict stations, or try to bury deep into an unusual asteroid - but beware of the great dangers that may await you inside."
  - "Trust is something that takes ages to build, and seconds to lose. Don't give players and admins a reason to hate you!"
  - "There are multiple ways to earn money. You can try to get a job on frontier, join security, go salvaging, do science, or do something totally illegal. Other players can teach you each one of them!"<|MERGE_RESOLUTION|>--- conflicted
+++ resolved
@@ -62,12 +62,7 @@
 #  - "As an Atmospheric Technician, your ATMOS holofan projector blocks gases while allowing objects to pass through. With it, you can quickly contain gas spills, fires and hull breaches."
 #  - "As an Atmospheric Technician, try to resist the temptation of making canister bombs for Nuclear Operatives, unless you're in a last-ditch scenario. They often lead to large amounts of unnessecarry friendly fire!"
   - "As an Engineer, you can repair cracked windows by using a lit welding tool on them while not in combat mode."
-<<<<<<< HEAD
 #  - "As an Engineer, you can electrify grilles by placing powered cables beneath them."
-=======
-  - "As an Engineer, you can electrify grilles by placing powered cables beneath them."
-  - "As an Engineer, always double check when you're setting up the singularity. It is easier than you think to loose it!"
->>>>>>> 76823cc5
   - "As an Engineer, you can use plasma glass to reinforce an area and prevent radiation. Uranium glass can also be used to prevent radiation."
 #  - "As the Captain, you are one of the highest priority targets on the station. Everything from revolutions, to nuclear operatives, to traitors that need to rob you of your unique laser pistol or your life are things to worry about."
 #  - "As the Captain, always take the nuclear disk and pinpointer with you every shift. It's a good idea to give one of these to another head you can trust with keeping it safe."
