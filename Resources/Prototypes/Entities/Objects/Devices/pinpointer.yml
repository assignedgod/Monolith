--- conflicted
+++ resolved
@@ -74,17 +74,6 @@
   id: PinpointerUniversal
   parent: PinpointerBase
   components:
-<<<<<<< HEAD
-=======
-  - type: Sprite
-    layers:
-    - state: pinpointer-way
-      map: ["enum.PinpointerLayers.Base"]
-    - state: pinonnull
-      map: ["enum.PinpointerLayers.Screen"]
-      shader: unshaded
-      visible: false
->>>>>>> 13dbb95d
   - type: Icon
     state: pinpointer-way
   - type: Pinpointer
