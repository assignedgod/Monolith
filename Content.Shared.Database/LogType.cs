namespace Content.Shared.Database;

// DO NOT CHANGE THE NUMERIC VALUES OF THESE
public enum LogType
{
    Unknown = 0, // do not use
    // DamageChange = 1
    Damaged = 2,
    Healed = 3,
    Slip = 4,
    EventAnnounced = 5,
    EventStarted = 6,
    EventRan = 16,
    EventStopped = 7,
    Verb = 19,
    ShuttleCalled = 8,
    ShuttleRecalled = 9,
    ExplosiveDepressurization = 10,
    Respawn = 13,
    RoundStartJoin = 14,
    LateJoin = 15,
    ChemicalReaction = 17,
    ReagentEffect = 18,
    CanisterValve = 20,
    CanisterPressure = 21,
    CanisterPurged = 22,
    CanisterTankEjected = 23,
    CanisterTankInserted = 24,
    DisarmedAction = 25,
    DisarmedKnockdown = 26,
    AttackArmedClick = 27,
    AttackArmedWide = 28,
    AttackUnarmedClick = 29,
    AttackUnarmedWide = 30,
    InteractHand = 31,
    InteractActivate = 32,
    Throw = 33,
    Landed = 34,
    ThrowHit = 35,
    Pickup = 36,
    Drop = 37,
    BulletHit = 38,
    ForceFeed = 40, // involuntary
    Ingestion = 53, // voluntary
    MeleeHit = 41,
    HitScanHit = 42,
    Mind = 43, // Suicides, ghosting, repossession, objectives, etc.
    Explosion = 44,
    Radiation = 45, // Unused
    Barotrauma = 46,
    Flammable = 47,
    Asphyxiation = 48,
    Temperature = 49,
    Hunger = 50,
    Thirst = 51,
    Electrocution = 52,
    CrayonDraw = 39,
    AtmosPressureChanged = 54,
    AtmosPowerChanged = 55,
    AtmosVolumeChanged = 56,
    AtmosFilterChanged = 57,
    AtmosRatioChanged = 58,
    FieldGeneration = 59,
    GhostRoleTaken = 60,
    Chat = 61,
    Action = 62,
    RCD = 63,
    Construction = 64,
    Trigger = 65,
    Anchor = 66,
    Unanchor = 67,
    EmergencyShuttle = 68,
    // haha so funny
    Emag = 69,
    Gib = 70,
    Identity = 71,
    CableCut = 72,
    StorePurchase = 73,
    LatticeCut = 74,
    Stripping = 75,
    Stamina = 76,
    EntitySpawn = 77,
    AdminMessage = 78,
    Anomaly = 79,
    WireHacking = 80,
    Teleport = 81,
    EntityDelete = 82,
    Vote = 83,
    ItemConfigure = 84,
    DeviceLinking = 85,
    Tile = 86,

    /// <summary>
    /// A client has sent too many chat messages recently and is temporarily blocked from sending more.
    /// </summary>
    ChatRateLimited = 87,
    AtmosTemperatureChanged = 88,
    DeviceNetwork = 89,
    StoreRefund = 90,

<<<<<<< HEAD
    // Frontier Station Spesific
    ATMUsage = 200,
    ShipYardUsage = 201,
=======
    /// <summary>
    /// User was rate-limited for some spam action.
    /// </summary>
    /// <remarks>
    /// This is a default value used by <c>PlayerRateLimitManager</c>, though users can use different log types.
    /// </remarks>
    RateLimited = 91,

    /// <summary>
    /// A player did an item-use interaction of an item they were holding onto another object.
    /// </summary>
    InteractUsing = 92,
>>>>>>> 5543689c
}<|MERGE_RESOLUTION|>--- conflicted
+++ resolved
@@ -98,11 +98,6 @@
     DeviceNetwork = 89,
     StoreRefund = 90,
 
-<<<<<<< HEAD
-    // Frontier Station Spesific
-    ATMUsage = 200,
-    ShipYardUsage = 201,
-=======
     /// <summary>
     /// User was rate-limited for some spam action.
     /// </summary>
@@ -115,5 +110,8 @@
     /// A player did an item-use interaction of an item they were holding onto another object.
     /// </summary>
     InteractUsing = 92,
->>>>>>> 5543689c
+
+    // Frontier Station Spesific
+    ATMUsage = 200,
+    ShipYardUsage = 201,
 }