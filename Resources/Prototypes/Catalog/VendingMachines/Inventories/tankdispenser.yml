--- conflicted
+++ resolved
@@ -16,13 +16,9 @@
   id: TankDispenserEngineeringInventory
   startingInventory:
     PlasmaTankFilled: 10
-<<<<<<< HEAD
+    NitrogenTankFilled: 10
     OxygenTankFilled: 10
   emaggedInventory:
     DoubleEmergencyAirTankFilled: 1
     DoubleEmergencyOxygenTankFilled: 1
-    DoubleEmergencyNitrogenTankFilled: 1
-=======
-    NitrogenTankFilled: 10
-    OxygenTankFilled: 10
->>>>>>> d4da9923
+    DoubleEmergencyNitrogenTankFilled: 1