--- conflicted
+++ resolved
@@ -272,7 +272,6 @@
 
     private void OnThrusterInit(EntityUid uid, ThrusterComponent component, ComponentInit args)
     {
-<<<<<<< HEAD
         // Frontier: togglable thrusters
         if (TryComp<ApcPowerReceiverComponent>(uid, out var apcPower) && component.OriginalLoad == 0)
         {
@@ -280,10 +279,6 @@
         }
         // End Frontier: togglable thrusters
 
-        component.NextFire = _timing.CurTime + component.FireCooldown;
-
-=======
->>>>>>> 4dfd3e57
         _ambient.SetAmbience(uid, false);
 
         if (!component.Enabled)
