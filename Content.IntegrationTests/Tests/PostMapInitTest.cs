--- conflicted
+++ resolved
@@ -41,12 +41,10 @@
 
         private static readonly string[] Grids =
         {
-<<<<<<< HEAD
             // Admin
             "/Maps/_NF/Shuttles/Admin/fishbowl.yml",
             // Bus
             "/Maps/_NF/Shuttles/Bus/publicts.yml",
-=======
             "/Maps/centcomm.yml",
             AdminTestArenaSystem.ArenaMapPath
         };
@@ -62,7 +60,6 @@
             "/Maps/Shuttles/ShuttleEvent/honki.yml", // Contains golden honker, clown's rubber stamp
             "/Maps/Shuttles/ShuttleEvent/instigator.yml", // Contains EXP-320g "Friendship"
             "/Maps/Shuttles/ShuttleEvent/syndie_evacpod.yml", // Contains syndicate rubber stamp
->>>>>>> 4dfd3e57
         };
 
         private static readonly string[] GameMaps = FrontierConstants.GameMapPrototypes; // Frontier: not inline constants
@@ -158,14 +155,10 @@
             var server = pair.Server;
 
             var resourceManager = server.ResolveDependency<IResourceManager>();
-<<<<<<< HEAD
-            var mapFolder = new ResPath("/Maps/_NF"); // Frontier: add _NF
-=======
             var protoManager = server.ResolveDependency<IPrototypeManager>();
             var loader = server.System<MapLoaderSystem>();
 
-            var mapFolder = new ResPath("/Maps");
->>>>>>> 4dfd3e57
+            var mapFolder = new ResPath("/Maps/_NF"); // Frontier: add _NF
             var maps = resourceManager
                 .ContentFindFiles(mapFolder)
                 .Where(filePath => filePath.Extension == "yml" && !filePath.Filename.StartsWith(".", StringComparison.Ordinal))
