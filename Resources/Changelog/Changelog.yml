Entries:
- author: CrigCrag
  changes:
    - message: >-
        Many basic elements from the periodic table are now mildly toxic or
        caustic. Watch what you drink!
      type: Tweak
    - message: >-
        Crewmembers who drink lithium have reported very minor cases of serious
        brain damage. Doctors should watch out for people who are laughing and
        screaming at nothing.
      type: Tweak
  id: 4555
  time: '2023-08-13T07:24:11.0000000+00:00'
- author: CrigCrag
  changes:
    - message: >-
        Nanotrasen stopped watering down their acid to save money. Drinking or
        injecting acids is more dangerous now, and acids burn through your
        insides much quicker.
      type: Tweak
    - message: Having corrosive acid in your body now makes you scream!
      type: Tweak
    - message: Polytrinic acid now requires plasma to make.
      type: Tweak
  id: 4556
  time: '2023-08-13T07:24:50.0000000+00:00'
- author: PixelTK
  changes:
    - message: >-
        Arachnids have received several changes. Check your local PR station for
        more details.
      type: Tweak
  id: 4557
  time: '2023-08-13T07:38:05.0000000+00:00'
- author: PixelTK
  changes:
    - message: >-
        Nanotrasen have fixed their accidental breakage of time space continuum,
        making sure that steel tiles do indeed take steel to create.
      type: Fix
  id: 4558
  time: '2023-08-13T12:43:01.0000000+00:00'
- author: FillerVK
  changes:
    - message: Added cocoa cultivation
      type: Add
    - message: Added a recipe for creating a chocolate bar
      type: Add
  id: 4559
  time: '2023-08-13T14:35:58.0000000+00:00'
- author: Vordenburg
  changes:
    - message: >-
        Player icons in the end-of-round summary window should now display
        properly.
      type: Fix
  id: 4560
  time: '2023-08-13T16:55:05.0000000+00:00'
- author: EmoGarbage404
  changes:
    - message: >-
        The DNA scrambler no longer has the power of magically transforming
        various creatures into humanoids.
      type: Fix
  id: 4561
  time: '2023-08-13T16:56:21.0000000+00:00'
- author: Repo
  changes:
    - message: fixed pressure tanks to not show scientific notation.
      type: Fix
  id: 4562
  time: '2023-08-13T16:56:30.0000000+00:00'
- author: Cripes
  changes:
    - message: >-
        Paper stamps have been heavily tweaked with new looks, now each paper
        will lay out the stamps slightly differently and with an overlap.
      type: Tweak
  id: 4563
  time: '2023-08-13T18:28:10.0000000+00:00'
- author: PixelTheKermit
  changes:
    - message: Arachnid zombies no longer get functional hands.
      type: Fix
  id: 4564
  time: '2023-08-13T19:51:21.0000000+00:00'
- author: ElectroJr
  changes:
    - message: >-
        Fixed a bug causing inventory slots to sometimes ignore interactions
        (e.g., not opening the context menu).
      type: Fix
  id: 4565
  time: '2023-08-13T21:55:18.0000000+00:00'
- author: DrSmugleaf
  changes:
    - message: Fix "remove single hand" admin smite having gone missing.
      type: Fix
    - message: Fix "remove hands" admin smite popup message.
      type: Fix
  id: 4566
  time: '2023-08-13T22:50:58.0000000+00:00'
- author: DrSmugleaf
  changes:
    - message: AHelps now show a typing indicator to admins.
      type: Tweak
  id: 4567
  time: '2023-08-13T23:03:17.0000000+00:00'
- author: Equivocateur
  changes:
    - message: Emagged recyclers now not only gib people, but other mobs too.
      type: Fix
  id: 4568
  time: '2023-08-13T23:54:52.0000000+00:00'
- author: DrSmugleaf
  changes:
    - message: >-
        Fixed new players added to admin logs defaulting to selected, even when
        not all players are selected.
      type: Fix
  id: 4569
  time: '2023-08-14T01:53:48.0000000+00:00'
- author: Vordenburg
  changes:
    - message: Substations produce hot CO2 when destroyed now.
      type: Tweak
  id: 4570
  time: '2023-08-14T01:55:06.0000000+00:00'
- author: EmoGarbage404
  changes:
    - message: >-
        Being turned into a cyborg or zombie now counts as a being dead for
        survival and kill objectives.
      type: Fix
    - message: Kill objectives no longer reveal a character's true name at all times.
      type: Fix
  id: 4571
  time: '2023-08-14T03:34:19.0000000+00:00'
- author: EmoGarbage404
  changes:
    - message: Fixed the RPED sound effect cutting off at the end.
      type: Fix
  id: 4572
  time: '2023-08-14T03:36:08.0000000+00:00'
- author: DrSmugleaf
  changes:
    - message: Admin notes now require a severity to be set before saving.
      type: Tweak
  id: 4573
  time: '2023-08-14T03:37:38.0000000+00:00'
- author: Vasilis
  changes:
    - message: >-
        The nuke detonation sound plays to all crew members again, no longer
        will you have to sit in silence before your demise
      type: Fix
  id: 4574
  time: '2023-08-14T03:55:50.0000000+00:00'
- author: crazybrain
  changes:
    - message: Medical cyborgs now have self-recharging health analyzers.
      type: Fix
  id: 1
  time: '2023-08-13T00:00:00.0000000+00:00'
- author: deltanedas
  changes:
    - message: >-
        The Liberation Station now sells knives to reduce the number of freak
        carp accidents.
      type: Add
  id: 2
  time: '2023-08-13T00:00:00.0000000+00:00'
- author: Lank
  changes:
    - message: >-
        Certain ATMs can only be withdrawn from. One can be found on the
        skipper.
      type: Add
    - message: Chemical Crates now contain every necessary precursor.
      type: Add
  id: 3
  time: '2023-08-13T00:00:00.0000000+00:00'
- author: noverd
  changes:
    - message: Balanced tritium and frezon price
      type: Tweak
  id: 4
  time: '2023-08-13T00:00:00.0000000+00:00'
- author: dvir001
  changes:
    - message: New type of refill, secured.
      type: Add
    - message: 3 new crates.
      type: Add
    - message: CE Belt was added to Advanced Tools tech.
      type: Add
    - message: NT budget cuts, all restock crates only give 1 plastic back.
      type: Tweak
  id: 5
  time: '2023-08-13T00:00:00.0000000+00:00'
- author: sTiKyt
  changes:
    - message: Rebalanced 'engineering goggles' and 'welding mask' prices
      type: Fix
    - message: Rebalanced 'budget insulated gloves' and 'insulated gloves' prices
      type: Fix
    - message: >-
        Replaced regular ATM with a wall-mounted version to preserve some space
        on Skipper
      type: Tweak
    - message: >-
        Wall mountable version of Bank ATMs, more compact and let's you preserve
        some space on shuttles!
      type: Add
    - message: Fixed ATM sprite by removing unnecessary barely visible pixels
      type: Fix
    - message: Changed prices for most vending machines food
      type: Tweak
    - message: now some of the trash, such as empty cans, can be sold to get rid of it
      type: Fix
    - message: Most trash can be sold now
      type: Fix
    - message: >-
        Crusher Glaive, Industrial Welder, Advanced Industrial Welder and mining
        drill can now be found in Salvage Vendor
      type: Add
    - message: MV and HV cables can now be found in YouTool
      type: Add
    - message: small amount of basic hardsuits can now be found in AstroVend
      type: Add
    - message: >-
        Now AstroVend, Salvage Vendor, Engi-Vend and YouTool prices make more
        sense and seem more logical
      type: Fix
    - message: >-
        Sorted AstroVend, Salvage Vendor, Engi-Vend and YouTool inventories by
        putting more demanded items higher
      type: Tweak
    - message: Updated ships prices to correspond to recent contributions
      type: Tweak
    - message: Fixed mob corpses being unsellable
      type: Fix
    - message: New Lobby Art - risingred
      type: Add
  id: 6
  time: '2023-08-13T00:00:00.0000000+00:00'
- author: checkraze
  changes:
    - message: added Listening Point Bravo
      type: Add
    - message: >-
        added Flavorol, a new small buff to the complicated chef-created cooked
        items for adventurers.
      type: Add
    - message: added the role timers
      type: Add
  id: 7
  time: '2023-08-13T00:00:00.0000000+00:00'
- author: TheEmber
  changes:
    - message: Removed hand teleporter from condor shuttle
      type: Remove
    - message: Fixed possible null reference.
      type: Fix
  id: 8
  time: '2023-08-13T00:00:00.0000000+00:00'
- author: Macoron
  changes:
    - message: >-
        Added bounty contracts app for your PDA. HoS and HoP can place bounties
        for criminals.
      type: Add
    - message: >-
        Bounty contracts now can have categories (Wanted Criminal, Job Vacancy,
        Services, etc).
      type: Add
    - message: >-
        Ships fax will have same name as a ship. You still can change it with a
        screwdriver to a custom one.
      type: Tweak
    - message: Ghost warp point placed on a ship now synced with ship name.
      type: Tweak
  id: 9
  time: '2023-08-13T00:00:00.0000000+00:00'
- author: Kesiath
  changes:
    - message: The Anchor! A large luxury cruiser.
      type: Add
    - message: Switched sprinter to reinforced walls instead of sec walls.
      type: Tweak
    - message: >-
        Fixed xenomorph/adder voice to prevent then from being understood by
        players.
      type: Fix
    - message: Added the Marauder, a security Heavy Corvette.
      type: Add
    - message: >-
        Changed Sprinter and Anchor to both include cell rechargers, and fixed
        some issues with the Sprinter.
      type: Tweak
    - message: Altered the Anchor based on community feedback.
      type: Tweak
    - message: Added the new rewritten rules.
      type: Add
    - message: Added station records computers to ships that didn't have them.
      type: Add
    - message: Changed the Marauder slightly to have a bit more room.
      type: Tweak
    - message: Fixed the medical bed in the Sprinter.
      type: Fix
    - message: Fixed Pathfinder gravity issues and lack of windows.
      type: Fix
    - message: Added the Pathfinder, a small expedition capable vessel.
      type: Add
    - message: Balanced the Sprinter further based on community feedback.
      type: Tweak
    - message: >-
        Changed Anchor crew settings and added the new console system for
        picking crew.
      type: Tweak
    - message: Fixed Prowler Atmos
      type: Fix
    - message: Added the Prowler! A new Stealth capable Medium ship for Security.
      type: Add
    - message: Removed the Stealth IFF Console from the Marauder.
      type: Remove
    - message: Removed the Trident from the Security catalog.
      type: Remove
    - message: >-
        Fixed the gun cabinets on the Marauder to manually have the correct
        items.
      type: Fix
    - message: >-
        Added the Crescent, a massive expedition sustain vessel capable of
        service, medical, and science.
      type: Add
  id: 10
  time: '2023-08-13T00:00:00.0000000+00:00'
- author: Leander-0
  changes:
    - message: Securistan has developed 2 new flagship vessels, Carrier and Fighter
      type: Add
    - message: Nerfs Heavy armor
      type: Tweak
    - message: 2 new security small ships, Cleric and Rogue.
      type: Add
    - message: >-
        Renamed the carrier into the empress plus fixed more of its
        functionality.
      type: Tweak
  id: 11
  time: '2023-08-13T00:00:00.0000000+00:00'
- author: kennedytcooper
  changes:
    - message: the Bocadillo, the perfect cheap and small food truck ship for one
      type: Add
    - message: the Honker ship, a ship for clowns. HONK
      type: Add
    - message: the mission ship, a religious & cleaning shuttle
      type: Add
    - message: Honker gets more power
      type: Add
  id: 12
  time: '2023-08-13T00:00:00.0000000+00:00'
- author: OCOtheOmega
  changes:
    - message: Round notification!
      type: Add
    - message: Make bank notifications embed!
      type: Tweak
    - message: Names on any languages!
      type: Tweak
    - message: Change color for inventory.
      type: Tweak
  id: 13
  time: '2023-08-13T00:00:00.0000000+00:00'
- author: terezi4real
  changes:
    - message: Added Money Trees
      type: Add
    - message: Added Money Trees to Exped Rewards
      type: Add
    - message: Added Pears
      type: Add
    - message: Added Esquire
      type: Add
    - message: Tweaked Many Melee Weapons to allow storage in back/suit storage slot.
      type: Tweak
  id: 14
  time: '2023-08-13T00:00:00.0000000+00:00'
- author: Graugr
  changes:
    - message: N2 emergency tank
      type: Add
    - message: extended N2 emergency tank
      type: Add
    - message: double extended N2 emergency tank
      type: Add
    - message: Tank dispenser assortment changed
      type: Tweak
    - message: N2 emergency tank
      type: Add
    - message: extended N2 emergency tank
      type: Add
    - message: double extended N2 emergency tank
      type: Add
    - message: O2 emergency tank
      type: Add
    - message: extended O2 emergency tank
      type: Add
    - message: double extended O2 emergency tank
      type: Add
  id: 15
  time: '2023-08-13T00:00:00.0000000+00:00'
- author: Potato1234_x
  changes:
    - message: Resprited shipyard consoles
      type: Tweak
    - message: Polished up frontier exclusive vending machines.
      type: Tweak
  id: 16
  time: '2023-08-13T00:00:00.0000000+00:00'
- author: AllfatherHatt
  changes:
    - message: Added the Praeda, a large salvage and expedition capable vessel.
      type: Add
  id: 17
  time: '2023-08-13T00:00:00.0000000+00:00'
- author: No-Dad-Not-The-Belt
  changes:
    - message: The NT-Kestrel
      type: Add
    - message: NT-Kestrel NF Shipyard Prototype file.
      type: Add
    - message: Station Records Computer for requesting crew members
      type: Add
    - message: Fax machine to cockpit.
      type: Add
    - message: Reinforced Glass Tile under the cockpit door.
      type: Add
    - message: Placed a ship warp point in the cargo area.
      type: Add
    - message: Changed NT shipyard description.
      type: Tweak
  id: 18
  time: '2023-08-13T00:00:00.0000000+00:00'
- author: Debug
  changes:
    - message: >-
        Changelogs have been added, and should automatically be updated when a
        new PR is merged.
      type: Add
  id: 19
  time: '2023-08-14T00:00:00.0000000+00:00'
- author: DebugOk
  changes:
    - type: Add
      message: >-
        This is a test changelog to confirm that automatic changelogs are
        working
  id: 20
  time: '2023-08-14T03:50:58.0000000+00:00'
- author: No-Dad-Not-The-Belt
  changes:
    - type: Add
      message: Added the Security Patrol Hardsuit
  id: 21
  time: '2023-08-14T04:37:16.0000000+00:00'
- author: Kesiath
  changes:
    - type: Add
      message: Added Reptilian horns and a teifling tail to Oni.
    - type: Tweak
      message: Changed tattoo settings so most all races with skin can have tattoos.
  id: 22
  time: '2023-08-14T04:45:49.0000000+00:00'
- author: dvir001
  changes:
    - type: Fix
      message: Money seed reward working
  id: 23
  time: '2023-08-14T20:54:46.0000000+00:00'
- author: Cheackraze
  changes:
    - type: Tweak
      message: Changed shuttles and POIs to use the new thrusters gyros and hydro trays
  id: 24
  time: '2023-08-14T20:56:41.0000000+00:00'
- author: dvir001
  changes:
    - type: Add
      message: Command APC protections
  id: 25
  time: '2023-08-15T02:43:17.0000000+00:00'
- author: Cheackraze
  changes:
    - type: Add
      message: added the small variant of the bluespace vault event
  id: 26
  time: '2023-08-15T03:15:22.0000000+00:00'
- author: dvir001
  changes:
    - type: Tweak
      message: Critical machines in frontier wont break anymore.
  id: 27
  time: '2023-08-16T00:22:45.0000000+00:00'
- author: No-Dad-Not-The-Belt
  changes:
    - type: Tweak
      message: Changed the helmet sprite for the Security Patrol Hardsuit
    - type: Tweak
      message: >-
        Reverted the flash light color for the Patrol Hardsuit back to its
        original #FFEEAD value
    - type: Tweak
      message: >-
        Adjusted protection values/movespeed modifiers for the Patrol Hardsuit
        to be in between the regular Security Hardsuit and the Brigmedic
        Hardsuit.
  id: 28
  time: '2023-08-16T00:23:42.0000000+00:00'
- author: Cheackraze
  changes:
    - type: Add
      message: Added the NR Pheonix research and salvage shuttle
    - type: Tweak
      message: NR Condor may now embark on expeditions
  id: 29
  time: '2023-08-16T17:54:44.0000000+00:00'
- author: Cheackraze
  changes:
    - type: Tweak
      message: >-
        Catches us up to upstream as of August 16. See their repo for exact
        changelog from upstream, its way too massive to keep here along with our
        own
    - type: Tweak
      message: Moths do not eat cloth, and can eat meds/pills/etc.
    - type: Tweak
      message: Fueled generators have had their consumption rates lowered
    - type: Tweak
      message: Some circuit boards have had their costs adjusted
  id: 30
  time: '2023-08-18T05:56:14.0000000+00:00'
- author: Cheackraze
  changes:
    - type: Fix
      message: Fixed mail job icons
  id: 31
  time: '2023-08-19T01:28:13.0000000+00:00'
- author: Cheackraze
  changes:
    - type: Add
      message: Added Laws for the borgs
  id: 32
  time: '2023-08-19T05:51:02.0000000+00:00'
- author: Cheackraze
  changes:
    - type: Tweak
      message: Frontier Outposts can now support resident Cyborgs.
  id: 33
  time: '2023-08-19T06:44:06.0000000+00:00'
- author: Cheackraze
  changes:
    - type: Tweak
      message: Disables chasms spawning on expeditions
  id: 34
  time: '2023-08-19T07:10:23.0000000+00:00'
- author: DebugOk
  changes:
    - type: Fix
      message: Stop demon tiles from spawning
  id: 35
  time: '2023-08-21T01:39:41.0000000+00:00'
- author: dvir001
  changes:
    - type: Add
      message: >-
        Nanotrasen has provided all Frontier security personal with bodycams,
        allowing them to stream their heroic actions and dependently not to spy
        on them to investigate abuse reports.
    - type: Add
      message: >-
        The new security bodycam channel is available on the wireless camera
        monitors.
  id: 36
  time: '2023-08-22T06:00:24.0000000+00:00'
- author: Cheackraze
  changes:
    - type: Add
      message: >-
        NT has started using the Bluespace FTL error in your sector to intercept
        Syndicate vessels.
  id: 37
  time: '2023-08-22T13:51:37.0000000+00:00'
- author: dvir001
  changes:
    - type: Tweak
      message: Nanotrasen wont pay you anymore for your used PDA and ID cards.
  id: 38
  time: '2023-08-22T14:05:40.0000000+00:00'
- author: Kesiath
  changes:
    - type: Tweak
      message: Changed Security into the New Frontier Sheriff's Department.
    - type: Tweak
      message: Changed the Head of Personnel into the Station Representative.
  id: 39
  time: '2023-08-22T21:55:43.0000000+00:00'
- author: dvir001
  changes:
    - type: Fix
      message: Brigmedic playtime requirements fixed.
  id: 40
  time: '2023-08-22T21:57:15.0000000+00:00'
- author: Cheackraze
  changes:
    - type: Remove
      message: Removed body cams temporarily
  id: 41
  time: '2023-08-23T03:30:46.0000000+00:00'
- author: dvir001
  changes:
    - type: Fix
      message: >-
        The anomaly generator will only spawn the anomaly on the same ship its
        on.
  id: 42
  time: '2023-08-24T03:14:20.0000000+00:00'
- author: Kesiath
  changes:
    - type: Fix
      message: Fixes the issue where the Anchor does not spawn.
  id: 43
  time: '2023-08-24T03:22:18.0000000+00:00'
- author: Leander-0
  changes:
    - type: Tweak
      message: small security ships have better maneuverability.
  id: 44
  time: '2023-08-24T03:41:25.0000000+00:00'
- author: dvir001
  changes:
    - type: Tweak
      message: HOP now has AA.
  id: 45
  time: '2023-08-24T03:42:04.0000000+00:00'
- author: dvir001
  changes:
    - type: Tweak
      message: >-
        NT Changed the locks on some of the lockers and now most of them will
        just open.
  id: 46
  time: '2023-08-24T22:15:36.0000000+00:00'
- author: Cheackraze
  changes:
    - type: Tweak
      message: Changed RnD servers to only connect with machines on the same grid.
  id: 47
  time: '2023-08-27T00:34:28.0000000+00:00'
- author: dvir001
  changes:
    - type: Tweak
      message: Textiles crate 1000<2000
  id: 48
  time: '2023-08-27T00:35:22.0000000+00:00'
- author: Cheackraze
  changes:
    - type: Remove
      message: >-
        Removed microphones from entertainment cameras temporarily until their
        range can be properly reduced to prevent spam.
  id: 49
  time: '2023-08-27T17:49:18.0000000+00:00'
- author: dvir001
  changes:
    - type: Tweak
      message: SR Announcements could not be ignored, THEY WONT BE IGNORED.
  id: 50
  time: '2023-08-29T21:32:01.0000000+00:00'
- author: dvir001
  changes:
    - type: Add
      message: NT will pay you for selling your research disks!
    - type: Tweak
      message: NT will pay you less for technology disks after a market flood of them.
  id: 51
  time: '2023-08-29T23:07:52.0000000+00:00'
- author: dvir001
  changes:
    - type: Tweak
      message: >-
        NT Had improved the emotional support pet crate by making all pets more
        common!
    - type: Tweak
      message: NT Added collars with ID / PDA slots for all pets.
    - type: Tweak
      message: >-
        NT Also fixed the space cats space suit, no longer will it have holes in
        it, the cat is now fully space safe.
    - type: Add
      message: >-
        By mistake there might be some semi trained pitbull dogs in few crates,
        please be careful not to pet them.
  id: 52
  time: '2023-08-30T01:34:00.0000000+00:00'
- author: Leander-0
  changes:
    - type: Tweak
      message: >-
        Leander Co has improved the fabrication of most of its laser gun
        arsenal.
  id: 53
  time: '2023-09-02T03:37:31.0000000+00:00'
- author: dvir001
  changes:
    - type: Tweak
      message: The mail wont waste frontier money if its late or broken.
    - type: Tweak
      message: Broken mail wont drop items.
    - type: Fix
      message: Mail cannot be sold in cargo.
  id: 54
  time: '2023-09-02T03:39:34.0000000+00:00'
- author: dvir001
  changes:
    - type: Tweak
      message: >-
        The great disk market crash is near over, the price of a technology disk
        has went a bit up.
  id: 55
  time: '2023-09-02T04:10:05.0000000+00:00'
- author: Cheackraze
  changes:
    - type: Fix
      message: Reflective vests now have 20% chance to reflect, down from 100%
  id: 56
  time: '2023-09-02T04:14:41.0000000+00:00'
- author: Cheackraze
  changes:
    - type: Add
      message: Yaarrrgg! Added the Pirate's Cove.
    - type: Add
      message: >-
        Added black market ATMs that will allow you to deposit your funds away
        from the station with a 30% penalty.
    - type: Add
      message: >-
        Added black market shipyard consoles that players can sell ships away
        from the station at a 30% penalty.
    - type: Add
      message: Added the Schooner black market ship.
  id: 57
  time: '2023-09-06T23:54:12.0000000+00:00'
- author: dvir001
  changes:
    - type: Add
      message: Clippy the mail cat might show up on the station, make sure to pet him!
    - type: Tweak
      message: All the emotional support pets fits inside VIM.
  id: 58
  time: '2023-09-06T23:54:43.0000000+00:00'
- author: dvir001
  changes:
    - type: Add
      message: >-
        Station Representative had their lockers content balanced, now with
        added items!
    - type: Tweak
      message: Station Representative had their vend machine items updated.
    - type: Tweak
      message: Captains lockers items should be more organized.
  id: 59
  time: '2023-09-09T01:33:17.0000000+00:00'
- author: Cheackraze
  changes:
    - type: Tweak
      message: Changed the parallax for Frontier.
  id: 60
  time: '2023-09-09T01:35:09.0000000+00:00'
- author: Cheackraze
  changes:
    - type: Tweak
      message: >-
        Added a mass proximity check to initiate FTL travel. Anything bigger
        than a PTS outside of around 300 meters will prevent FTL travel.
  id: 61
  time: '2023-09-09T01:43:24.0000000+00:00'
- author: FoxxoTrystan
  changes:
    - type: Add
      message: Colorblind Trait
  id: 62
  time: '2023-09-11T02:29:53.0000000+00:00'
- author: Cheackraze
  changes:
    - type: Tweak
      message: >-
        Upstream Merge September. See vanilla wizden updates for a full change
        log.
    - type: Tweak
      message: >-
        The local animal shelter has temporarily run out of animals for
        Emotional Support Crates
  id: 63
  time: '2023-09-14T03:29:53.0000000+00:00'
- author: Leander-0
  changes:
    - type: Tweak
      message: bye bye shotgun beanbag double tap
  id: 64
  time: '2023-09-14T04:15:00.0000000+00:00'
- author: dvir001
  changes:
    - type: Add
      message: Added clippers in hydroponic tools crates.
  id: 65
  time: '2023-09-14T04:15:36.0000000+00:00'
- author: dvir001
  changes:
    - type: Add
      message: >-
        The syndicates might try and send you a crate with equipment in an
        attempt to mess with the balance of frontier, please let security know
        if you found a syndicate crate on your ship!
  id: 66
  time: '2023-09-14T04:27:41.0000000+00:00'
- author: dvir001
  changes:
    - type: Add
      message: >-
        Cargo telapads seems to be going mad, some cargo crates no one ordered
        might show up on your ships.
  id: 67
  time: '2023-09-14T05:33:20.0000000+00:00'
- author: Cheackraze
  changes:
    - type: Tweak
      message: >-
        AME controllers now have noise-cancelling shielding to help curb space
        madness
  id: 68
  time: '2023-09-15T03:55:32.0000000+00:00'
- author: checkraze
  changes:
    - type: Tweak
      message: Asteroids are now much larger and richer
  id: 69
  time: '2023-09-15T05:23:26.0000000+00:00'
- author: dvir001
  changes:
    - type: Tweak
      message: Captain stamp will use your card name for the stamp.
  id: 70
  time: '2023-09-16T05:50:32.0000000+00:00'
- author: dvir001
  changes:
    - type: Add
      message: SR Found their sunglasses under the pet bed.
  id: 71
  time: '2023-09-19T16:42:25.0000000+00:00'
- author: dvir001
  changes:
    - type: Fix
      message: NT Added more lube for belts, they can move more stuff now
  id: 72
  time: '2023-09-19T16:49:00.0000000+00:00'
- author: dvir001
  changes:
    - type: Tweak
      message: Anomaly locators range went up from 20 to 2000
  id: 73
  time: '2023-09-19T17:10:25.0000000+00:00'
- author: Leander
  changes:
    - type: Add
      message: >-
        Leander Co successfully reverse engineered the genetic code of
        mothroaches after stealing a live specimen from the Nyano sector.
  id: 74
  time: '2023-09-19T17:13:41.0000000+00:00'
- author: Leander
  changes:
    - type: Add
      message: >-
        Added blue/red galaxy suits for when you need to do intergalactic
        business.
  id: 75
  time: '2023-09-19T17:15:18.0000000+00:00'
- author: dvir001
  changes:
    - type: Tweak
      message: >-
        As per the SR and Security request, Frontier machines are made from a
        stronger metal now.
    - type: Tweak
      message: The pirates Black Market shipyard computer has lost its immortality.
  id: 76
  time: '2023-09-19T17:22:02.0000000+00:00'
- author: dvir001
  changes:
    - type: Add
      message: >-
        Added the floor tiles crate for the price of 500, get some fun tiles for
        your ship!
  id: 77
  time: '2023-09-19T17:45:24.0000000+00:00'
- author: dvir001
  changes:
    - type: Tweak
      message: ChefVend Monkey cube price fixed
    - type: Tweak
      message: Dry monkey cube and dry carps has the same price as the dead mob.
  id: 78
  time: '2023-09-19T18:07:34.0000000+00:00'
- author: dvir001
  changes:
    - type: Tweak
      message: Captains stamps now show up in Bureaucracy crates, and SR vend machines.
    - type: Tweak
      message: >-
        SR Vend machine have a bit more items in it, NT hopes the SR will find
        this useful.
  id: 79
  time: '2023-09-19T18:12:22.0000000+00:00'
- author: dvir001
  changes:
    - type: Tweak
      message: >-
        NT Has updated the locks on the cargo crates again, the crates should
        open again as expected,
  id: 80
  time: '2023-09-19T18:48:18.0000000+00:00'
- author: potato1234x
  changes:
    - type: Tweak
      message: Resprited the mailbox.
  id: 81
  time: '2023-09-19T21:07:40.0000000+00:00'
- author: Potato1234_x
  changes:
    - type: Tweak
      message: 'The SS14 sign now says Frontier Station. '
  id: 82
  time: '2023-09-21T17:21:43.0000000+00:00'
- author: FoxxoTrystan
  changes:
    - type: Add
      message: >-
        The Vulpkanin race has arrived to the Frontier Sector they are a race of
        humanoid canine-like beings that are confortable in the cold but cannot
        speak common without a translator and also have their own langauge!
    - type: Add
      message: Cloth footwarps
    - type: Tweak
      message: Cloth footwarps can be found in Clothesmate
    - type: Add
      message: Canilunzt translator
    - type: Tweak
      message: >-
        Canilunzt translator can be found in Vendomat, Vulpkanins spawns with
        them.
  id: 83
  time: '2023-09-21T18:13:38.0000000+00:00'
- author: dvir001
  changes:
    - type: Add
      message: >-
        Nanotrasen has provided all Frontier security personal with bodycams,
        allowing them to stream their heroic actions and dependently not to spy
        on them to investigate abuse reports.
    - type: Add
      message: >-
        The new security bodycam channel is available on the wireless camera
        monitors.
  id: 84
  time: '2023-09-21T18:49:22.0000000+00:00'
- author: FoxxoTrystan
  changes:
    - type: Add
      message: >-
        A unusal asteroid has been detected on long range scanners with FTL
        capabilities.
  id: 85
  time: '2023-09-21T18:55:25.0000000+00:00'
- author: FoxxoTrystan
  changes:
    - type: Add
      message: The syndicate is selling a old ship named "Hunter" in the Black Market!
  id: 86
  time: '2023-09-21T19:55:31.0000000+00:00'
- author: dvir001
  changes:
    - type: Add
      message: >-
        Medical implants added to cargo, sign a contract with an insurance
        providers, or hope for a private medical team to come ans save you, you
        can now buy a kit and have your critical life support status sent back
        to any medical radio.
    - type: Tweak
      message: >-
        All tracking implants will also attempt to report you ship name with
        cords.
  id: 87
  time: '2023-09-21T20:01:15.0000000+00:00'
- author: FoxxoTrystan
  changes:
    - type: Tweak
      message: >-
        New Mask/Helmet/Hardsuit sprites for Vulpkanins, no more snout peeking
        out of the suit!
  id: 88
  time: '2023-09-24T18:29:50.0000000+00:00'
- author: terezi4real
  changes:
    - type: Add
      message: Added Church of WeedGod items, smoke up brethren.
  id: 89
  time: '2023-09-24T18:32:24.0000000+00:00'
- author: dvir001
  changes:
    - type: Tweak
      message: >-
        NT Started to use new rat poison in the vents, large rats should not be
        a thing anymore.
  id: 90
  time: '2023-09-27T05:05:44.0000000+00:00'
- author: dvir001
  changes:
    - type: Tweak
      message: Sec suits are made from lighter materials again.
  id: 91
  time: '2023-09-27T05:17:11.0000000+00:00'
- author: dvir001
  changes:
    - type: Tweak
      message: Lab grown monkey cubes now cost less.
  id: 92
  time: '2023-09-27T05:50:00.0000000+00:00'
- author: dvir001
  changes:
    - type: Add
      message: NT Now sells uranium crates, don't stand close to them!
  id: 93
  time: '2023-09-28T21:02:02.0000000+00:00'
- author: FoxxoTrystan
  changes:
    - type: Add
      message: A new asteroid has been detected in the region.
  id: 94
  time: '2023-09-28T21:08:45.0000000+00:00'
- author: Leander-0
  changes:
    - type: Tweak
      message: >-
        The empress has been remade using modern ship building technologies and
        techniques.
  id: 95
  time: '2023-09-28T21:17:08.0000000+00:00'
- author: MatthewBadger
  changes:
    - type: Add
      message: >-
        Added the Bison shuttle, which is a large, old, durable ship-breaking
        vessel that was decommissioned and resold on the civilian market after
        an incident involving its previous crew.
  id: 96
  time: '2023-09-28T21:32:22.0000000+00:00'
- author: rosieposieeee
  changes:
    - type: Add
      message: >-
        Added the Rosebud MKI and Rosebud MKII, medium-sized luxury salvaging
        vessels.
  id: 97
  time: '2023-09-28T22:07:32.0000000+00:00'
- author: Helicaste
  changes:
    - type: Tweak
      message: >-
        Changed capacity for Shotgun Shell Dispensers to match the storage ratio
        of putting the shells inside your backpack.
  id: 98
  time: '2023-09-30T21:38:41.0000000+00:00'
- author: dvir001
  changes:
    - type: Add
      message: The ore processor will now suck any ore next to it for automation.
    - type: Add
      message: >-
        The material reclaimer will now suck any trash next to it for
        automation.
  id: 99
  time: '2023-09-30T22:07:25.0000000+00:00'
- author: Leander
  changes:
    - type: Tweak
      message: Empress no longer hurts the server as much
  id: 100
  time: '2023-09-30T22:09:06.0000000+00:00'
- author: terezi4real
  changes:
    - type: Tweak
      message: >-
        A new NT Artistic Grant has lowered the barrier of entry for Theatrical
        Performances on the frontier
  id: 101
  time: '2023-09-30T22:11:31.0000000+00:00'
- author: dvir001
  changes:
    - type: Fix
      message: The asteroids no longer hunger for human souls.
  id: 102
  time: '2023-10-01T02:00:43.0000000+00:00'
- author: dvir001
  changes:
    - type: Tweak
      message: >-
        NT Added bigger name fonts on the mail, now you can see names from far
        away!
  id: 103
  time: '2023-10-01T02:03:27.0000000+00:00'
- author: dvir001
  changes:
    - type: Tweak
      message: Crew monitor range 500<10000
  id: 104
  time: '2023-10-02T02:48:59.0000000+00:00'
- author: dvir001
  changes:
    - type: Tweak
      message: NT Now allows the SR to deposit money into the station bank.
  id: 105
  time: '2023-10-02T02:52:32.0000000+00:00'
- author: dvir001
  changes:
    - type: Add
      message: >-
        Plant bag equipped on your belt will now auto pickup items from the
        floor.
  id: 106
  time: '2023-10-02T02:59:08.0000000+00:00'
- author: FoxxoTrystan
  changes:
    - type: Add
      message: >-
        The independent nation of CARGONIA has lost a ship nearby your sector...
        if you find our friends... please tell us! -Cargonia.
  id: 107
  time: '2023-10-03T16:26:18.0000000+00:00'
- author: dvir001
  changes:
    - type: Tweak
      message: NT improved the SR and Sheriff gear.
    - type: Tweak
      message: NT added more goods for the Ptech vend for SR.
  id: 108
  time: '2023-10-05T00:45:51.0000000+00:00'
- author: dvir001
  changes:
    - type: Add
      message: All emotional support pets now have names!
  id: 109
  time: '2023-10-05T00:47:03.0000000+00:00'
- author: dvir001
  changes:
    - type: Add
      message: All fax machines are now also a copy machine.
  id: 110
  time: '2023-10-05T00:50:01.0000000+00:00'
- author: dvir001
  changes:
    - type: Add
      message: >-
        All pens can be used to sign your name, by having the intended "sign"
        settings on them.
    - type: Tweak
      message: Captain stamp is back to stamp "Captain"
  id: 111
  time: '2023-10-07T18:45:34.0000000+00:00'
- author: dvir001
  changes:
    - type: Add
      message: Felinids can spit hairballs? YUCK!
  id: 112
  time: '2023-10-07T18:46:36.0000000+00:00'
- author: FoxxoTrystan
  changes:
    - type: Add
      message: >-
        The syndicate is selling an outated nuclear operative ship: The
        Infiltrator!
  id: 113
  time: '2023-10-07T18:58:23.0000000+00:00'
- author: dvir001
  changes:
    - type: Fix
      message: Ore magnets are fully working as intended now.
  id: 114
  time: '2023-10-07T19:10:11.0000000+00:00'
- author: Cheackraze
  changes:
    - type: Tweak
      message: In-game references to Space Law now point to the correct page.
  id: 115
  time: '2023-10-07T20:39:04.0000000+00:00'
- author: FoxxoTrystan
  changes:
    - type: Tweak
      message: Added some randomness in the Asteroid Vault.
  id: 116
  time: '2023-10-09T17:58:38.0000000+00:00'
- author: dvir001
  changes:
    - type: Add
      message: >-
        Frontier cargo department now sells cargo trade crates, contain
        collected goods from around the frontier, you can buy them and move them
        to a cargo depot to sell them for profits.
  id: 117
  time: '2023-10-09T18:11:38.0000000+00:00'
- author: PeccNeck
  changes:
    - type: Add
      message: >-
        Added Mail Carrier's jumpsuit, jumpskirt, and winter coat to uniform
        printer's recipes
    - type: Add
      message: >-
        BoxingDrobe, MailDrobe, and RepDrobe are now restockable with wardrobe
        restock boxes
  id: 118
  time: '2023-10-10T22:25:01.0000000+00:00'
- author: dvir001
  changes:
    - type: Tweak
      message: Fultons? whats that?
  id: 119
  time: '2023-10-10T22:26:20.0000000+00:00'
- author: FoxxoTrystan
  changes: []
  id: 120
  time: '2023-10-10T22:45:15.0000000+00:00'
- author: dvir001
  changes:
    - type: Add
      message: Tracking implant (Security and medical) will now list your specie!
  id: 121
  time: '2023-10-10T22:48:54.0000000+00:00'
- author: FoxxoTrystan
  changes:
    - type: Fix
      message: Multitool is now shaded.
  id: 122
  time: '2023-10-11T21:13:58.0000000+00:00'
- author: FoxxoTrystan
  changes:
    - type: Add
      message: Plastitanium Windows
    - type: Fix
      message: Vents now always face Front.
    - type: Tweak
      message: Changed Solid/Reinforced walls sprites.
    - type: Tweak
      message: Changed all windows sprites.
    - type: Tweak
      message: Windows will now blend with walls.
    - type: Tweak
      message: Changed plating sprite.
    - type: Tweak
      message: Changed Shuttle Floor sprite.
  id: 123
  time: '2023-10-15T03:10:01.0000000+00:00'
- author: Cheackraze
  changes:
    - type: Remove
      message: Removed body cams
  id: 124
  time: '2023-10-15T03:10:55.0000000+00:00'
- author: dvir001
  changes:
    - type: Tweak
      message: >-
        NT will now tell you how much you going to get for your ship before
        selling it.
  id: 125
  time: '2023-10-16T18:35:58.0000000+00:00'
- author: dvir001
  changes:
    - type: Tweak
      message: Mechs carry amount adjusted to be logical.
  id: 126
  time: '2023-10-16T19:32:24.0000000+00:00'
- author: Cheackraze
  changes:
    - type: Tweak
      message: >-
        Catches us up to upstream as of 10/16. See wizard's den for full
        changelog.
  id: 127
  time: '2023-10-16T20:58:41.0000000+00:00'
- author: Cheackraze
  changes:
    - type: Remove
      message: Removed liquid co2 canisters from cargo
    - type: Fix
      message: Fixed SR accesses
  id: 128
  time: '2023-10-17T23:12:32.0000000+00:00'
- author: Kesiath
  changes:
    - type: Fix
      message: Fixed deprecated prototype inside Bison, it can now be purchased again.
  id: 129
  time: '2023-10-18T11:50:33.0000000+00:00'
- author: Kesiath
  changes:
    - type: Tweak
      message: Remastered the Prowler.
  id: 130
  time: '2023-10-20T18:47:24.0000000+00:00'
- author: AjexRose
  changes:
    - type: Add
      message: >-
        Arcadia Industries has unveiled new hostile enemies you may have to
        contend with in the future
  id: 131
  time: '2023-10-20T18:50:55.0000000+00:00'
- author: Kesiath
  changes:
    - type: Add
      message: Added the Courthouse. Criminals beware.
  id: 132
  time: '2023-10-20T18:54:04.0000000+00:00'
- author: Kesiath
  changes:
    - type: Add
      message: Added the Hospitaller and Templar, small security ships.
  id: 133
  time: '2023-10-20T19:43:14.0000000+00:00'
- author: dvir001
  changes:
    - type: Tweak
      message: >-
        Anomaly locator range is back to 20, new anomaly locator wide version is
        up to 2000.
  id: 134
  time: '2023-10-20T19:43:53.0000000+00:00'
- author: dvir001
  changes:
    - type: Add
      message: >-
        NT is getting mad about SR and the NFSD dying in action without tracking
        implants, so now they come pre injected.
  id: 135
  time: '2023-10-20T19:46:03.0000000+00:00'
- author: terezi-station
  changes:
    - type: Add
      message: >-
        A new IFF signal has appeared on the frontier, bring your wallets down
        to Casey's Casino!
  id: 136
  time: '2023-10-20T21:18:25.0000000+00:00'
- author: dvir001
  changes:
    - type: Add
      message: You can now buy wood crates for 7K
  id: 137
  time: '2023-10-20T23:01:44.0000000+00:00'
- author: dvir001
  changes:
    - type: Tweak
      message: 'Most belts adjusted storage 40<45 '
    - type: Tweak
      message: Basic SR and Sheriff locker items moved to backpacks.
  id: 138
  time: '2023-10-20T23:07:35.0000000+00:00'
- author: dvir001
  changes:
    - type: Tweak
      message: NT Added more plates to the NFSD hardsuits to allow for laser combat.
  id: 139
  time: '2023-10-22T22:31:25.0000000+00:00'
- author: dvir001
  changes:
    - type: Tweak
      message: The security radio channel is a bit more secured now.
  id: 140
  time: '2023-10-22T22:32:21.0000000+00:00'
- author: dvir001
  changes:
    - type: Fix
      message: >-
        Fixed the R&D computers linking to someone else servers when you build a
        computer before a server.
  id: 141
  time: '2023-10-22T22:39:45.0000000+00:00'
- author: Kesiath
  changes:
    - type: Fix
      message: Fixed missing courthouse tiny fans.
  id: 142
  time: '2023-10-22T22:40:49.0000000+00:00'
- author: rosieposieeee
  changes:
    - type: Tweak
      message: >-
        The Rosebud MKI and MKII have had their prices increased and cabling
        cleaned up.
  id: 143
  time: '2023-10-22T22:48:54.0000000+00:00'
- author: dvir001
  changes:
    - type: Add
      message: Someone reported there is a pirate cat, a cat? pirate? no way!
  id: 144
  time: '2023-10-22T22:50:44.0000000+00:00'
- author: dvir001
  changes:
    - type: Tweak
      message: >-
        Security improved the EMP tech and now have ships fully protected
        against any EMP.
  id: 145
  time: '2023-10-22T22:55:06.0000000+00:00'
- author: McBosserson
  changes:
    - type: Tweak
      message: Central sent out a UI update to all radars in the sector.
  id: 146
  time: '2023-10-22T23:16:38.0000000+00:00'
- author: Kesiath
  changes:
    - type: Add
      message: Added the Station Traffic Controller access and job.
    - type: Add
      message: >-
        Added the STC, Sergeant, Cadet, and Mail Carrier jobs as late-join
        hirable roles for the STC.
    - type: Tweak
      message: >-
        Changed the bridge access to be restricted to frontier command instead
        of SR access.
    - type: Tweak
      message: Changed the shuttle console in the bridge to a higher radar resolution.
    - type: Tweak
      message: Changed most job playtime requirements to 3 hours.
    - type: Fix
      message: Fixed missing dock labels on Frontier.
  id: 147
  time: '2023-10-23T22:04:53.0000000+00:00'
- author: Cheackraze
  changes:
    - type: Add
      message: Added fryers from Delta-V!
    - type: Tweak
      message: Fried food now also has Flavorol
    - type: Tweak
      message: Bocadillo now comes with a fryer
    - type: Tweak
      message: Skipper now comes with a fryer and a grill
  id: 148
  time: '2023-10-23T22:17:45.0000000+00:00'
- author: Cheackraze
  changes:
    - type: Add
      message: Added the Expeditionary Lodge!
    - type: Tweak
      message: Moved the expedition shuttles to a new Expedition Shipyard console
    - type: Tweak
      message: >-
        Moved the Liberation Station and the Bounty Vendor to the Expeditionary
        Lodge
  id: 149
  time: '2023-10-24T06:15:13.0000000+00:00'
- author: DebugOk
  changes:
    - type: Fix
      message: Whitelists should now work properly again.
  id: 150
  time: '2023-10-24T23:31:15.0000000+00:00'
- author: Kesiath
  changes:
    - type: Tweak
      message: Changed the rule for minimum wage. Check the rules for more information.
  id: 151
  time: '2023-10-24T23:49:14.0000000+00:00'
- author: Cheackraze
  changes:
    - type: Tweak
      message: Changed spawning layout of the points of interest.
  id: 152
  time: '2023-10-25T00:47:07.0000000+00:00'
- author: Cheackraze
  changes:
    - type: Tweak
      message: Merged us with upstream again to fix cloning
    - type: Add
      message: Added upstream's changelog, its over there > > >
  id: 4575
  time: '2023-10-25T03:50:17.0000000+00:00'
- author: Cheackraze
  changes:
    - type: Fix
      message: Shipyards are less strict about who it considers viable crew members
  id: 4576
  time: '2023-10-25T05:59:35.0000000+00:00'
- author: FoxxoTrystan
  changes:
    - type: Fix
      message: Fix AsteroidBunker breaking due to peaches.
  id: 4577
  time: '2023-10-25T16:35:19.0000000+00:00'
- author: PeccNeck
  changes:
    - type: Add
      message: NT Rosebud MKI captains can now manage their crew. Rejoice!
    - type: Tweak
      message: Adjusted NT Rosebud MKI's price for inflation.
    - type: Tweak
      message: Tweaked the SV naming prefix on vessels.
    - type: Tweak
      message: Suit storage lockers are now accessible to everyone.
    - type: Fix
      message: Re-oriented NT Helix defibrillator cabinets to be internally accessible.
  id: 4578
  time: '2023-10-26T22:11:36.0000000+00:00'
- author: dvir001
  changes:
    - type: Add
      message: NT will now provide the reporter with his mass media computer board.
  id: 4579
  time: '2023-10-26T23:06:56.0000000+00:00'
- author: '-'
  changes: []
  id: 4580
  time: '2023-10-26T23:41:22.0000000+00:00'
- author: dvir001
  changes:
    - type: Add
      message: >-
        NT has provided everyone with a free space traffic control channel key
        in the survival box.
  id: 4581
  time: '2023-10-26T23:42:43.0000000+00:00'
- author: dvir001
  changes:
    - type: Tweak
      message: Disposal units power usages went down, 250>1000
  id: 4582
  time: '2023-10-27T01:59:51.0000000+00:00'
- author: Temoffy
  changes:
    - type: Add
      message: Handheld mass scanner in AstroVend!
  id: 4583
  time: '2023-10-27T02:03:31.0000000+00:00'
- author: dvir001
  changes:
    - type: Add
      message: >-
        SR has received a crate full of all kind of PDA, now available from the
        Ptech vend machine.
  id: 4584
  time: '2023-10-27T02:05:59.0000000+00:00'
- author: dvir001
  changes: []
  id: 4585
  time: '2023-10-27T02:14:23.0000000+00:00'
- author: dvir001
  changes:
    - type: Add
      message: NT has added a copy of space law to all PDA's
  id: 4586
  time: '2023-10-28T17:57:39.0000000+00:00'
- author: dvir001
  changes:
    - type: Tweak
      message: The sheriff can now use the Ptech vending,
  id: 4587
  time: '2023-10-28T18:00:30.0000000+00:00'
- author: dvir001
  changes:
    - type: Tweak
      message: The SR was provided with a new and improved clip board!
  id: 4588
  time: '2023-10-28T18:05:59.0000000+00:00'
- author: Kesiath
  changes:
    - type: Tweak
      message: Changed KesCo ships to use a manufacturer prefix.
    - type: Tweak
      message: Changed NFSD ships to use the NSF prefix.
  id: 4589
  time: '2023-10-28T18:12:10.0000000+00:00'
- author: dvir001
  changes:
    - type: Tweak
      message: >-
        The R&D disk printer can now print the disks for 10k for tier 1, and 13k
        for tier 2/3.
    - type: Tweak
      message: Tech disks are worth 5000
    - type: Tweak
      message: Research disks worth 3000/1500
  id: 4590
  time: '2023-10-29T17:42:06.0000000+00:00'
- author: Blackszedows
  changes:
    - type: Add
      message: Added Chisel shuttle
  id: 4591
  time: '2023-10-29T21:57:29.0000000+00:00'
- author: Leander
  changes:
    - type: Add
      message: All species have learned how to carry people and throw them around.
  id: 4592
  time: '2023-10-29T22:53:05.0000000+00:00'
- author: Cheackraze
  changes:
    - type: Add
      message: Added Victory by Koruu Chan as a lobby song
  id: 4593
  time: '2023-10-29T23:30:35.0000000+00:00'
- author: Cheackraze
  changes:
    - type: Tweak
      message: Merges upstream changes. See their changelog over there > > >
  id: 4594
  time: '2023-10-30T22:36:05.0000000+00:00'
- author: Cheackraze
  changes:
    - type: Add
      message: Added the Gallery, an admin-only spawned grid for special events
  id: 4595
  time: '2023-11-02T23:40:45.0000000+00:00'
- author: dvir001
  changes:
    - type: Fix
      message: Parts crates contain parts now, no more lies!
  id: 4596
  time: '2023-11-04T21:14:44.0000000+00:00'
- author: dvir001
  changes:
    - type: Tweak
      message: 'NT Added "BRB" signs and desk bells to the SR vend machine, '
  id: 4597
  time: '2023-11-04T21:16:51.0000000+00:00'
- author: Cheackraze
  changes:
    - type: Tweak
      message: >-
        Changed the Empress's console to not be so huge, in order to combat
        server lag
  id: 4598
  time: '2023-11-04T22:08:36.0000000+00:00'
- author: Temoffy
  changes:
    - type: Add
      message: >-
        Added the TC Metastable, a medium-sized station-ship equipped with at
        least the basics of every department. Recommended to use in conjunction
        with other ships for any raw materials.
  id: 4599
  time: '2023-11-05T18:04:23.0000000+00:00'
- author: RadiantFlash7
  changes:
    - type: Add
      message: Caduceus Large medical ship
  id: 4600
  time: '2023-11-05T18:53:57.0000000+00:00'
- author: dvir001
  changes:
    - type: Add
      message: >-
        NT Added the new radio channel for station traffic. insert the new key
        into your headset from your survival kit.
    - type: Tweak
      message: >-
        Shipyard buy and sell information extended with ship owner names and
        ship seller.
  id: 4601
  time: '2023-11-05T19:13:25.0000000+00:00'
- author: YumiGumi
  changes:
    - type: Add
      message: >-
        Added the Gourd, the first introductory vessel of the S.L.E.S.I Faction.
        It's a dedicated Science Expeditionary vessels designed to fill a hole
        that is missing in the current ship lineup.
  id: 4602
  time: '2023-11-05T20:59:22.0000000+00:00'
- author: IData-RedactedI
  changes:
    - type: Add
      message: >-
        A new vending machine has arrived on frontier. Carrying much less lethal
        weapons, this machine is sure to become a firm favorite for those who
        aren't blood thirsty killers.
  id: 4603
  time: '2023-11-07T22:18:19.0000000+00:00'
- author: YumiGumi
  changes:
    - type: Add
      message: Added tiny fans on airlocks for the SLI Gourd
  id: 4604
  time: '2023-11-08T02:10:03.0000000+00:00'
- author: Cheackraze
  changes:
    - type: Fix
      message: Fixed Record Consoles sometimes not showing player records.
  id: 4605
  time: '2023-11-09T03:18:44.0000000+00:00'
- author: Bing Guss
  changes:
    - type: Add
      message: Added new lobby art.
  id: 4606
  time: '2023-11-09T22:55:16.0000000+00:00'
- author: Lokey82
  changes:
    - type: Add
      message: >-
        CentCom has become tired of supplying Esquires with mass-media consoles,
        so they have contracted the help of a new ship engineer. Please welcome
        the NT14-WaveShot, A new ship for reporters!
  id: 4607
  time: '2023-11-12T20:53:03.0000000+00:00'
- author: cynical24
  changes:
    - type: Add
      message: >-
        Due to a lack of Detective-based ships, the NSF Inquisitor has been
        added to Security's shipyard!
  id: 4608
  time: '2023-11-12T21:02:02.0000000+00:00'
- author: CharcoalShipyard
  changes:
    - type: Add
      message: 'Kosmologistika note was added on the shuttle console. '
    - type: Tweak
      message: Price was changed
    - type: Fix
      message: Powergrid was changed for the better.
  id: 4609
  time: '2023-11-12T21:30:19.0000000+00:00'
- author: ErhardSteinhauer
  changes: []
  id: 4610
  time: '2023-11-12T21:31:01.0000000+00:00'
- author: dvir001
  changes:
    - type: Add
      message: >-
        The NFSD added the new combat magboots to all security hardsuits
        lockers.
    - type: Tweak
      message: >-
        The NFSD Adjusted all security gear to fit with modern times, missing
        pistols no more.
  id: 4611
  time: '2023-11-13T19:08:22.0000000+00:00'
- author: RadiantFlash7
  changes:
    - type: Tweak
      message: Adjusted a lot of minor things on Caduceus with feedback!
  id: 4612
  time: '2023-11-13T19:19:11.0000000+00:00'
- author: dvir001
  changes:
    - type: Add
      message: >-
        NT managed to strike a deal with PACMAN Corp and will now sell
        generators in cargo.
  id: 4613
  time: '2023-11-13T19:36:54.0000000+00:00'
- author: dvir001
  changes:
    - type: Add
      message: >-
        Cargo has a new crate for scientists, contains a full kit to start your
        very own science lab, everything you need in one crate!
  id: 4614
  time: '2023-11-13T19:37:38.0000000+00:00'
- author: dvir001
  changes:
    - type: Fix
      message: STC Improved, the buy and sell notifications sent to correct channels.
  id: 4615
  time: '2023-11-13T20:05:35.0000000+00:00'
- author: RealIHaveANameOfficial
  changes:
    - type: Tweak
      message: >-
        Containment Field Generators now search up to 16 tiles away, compared to
        8 from before.
  id: 4616
  time: '2023-11-13T20:38:50.0000000+00:00'
- author: Cheackraze
  changes:
    - type: Add
      message: >-
        A mysterious workshop has appeared in the sector! Try to find it for
        some festive gifts!
  id: 4617
  time: '2023-11-13T23:11:40.0000000+00:00'
- author: Cheackraze
  changes:
    - type: Tweak
      message: C.H.I.M.P. handcannons now require Bananium to craft.
    - type: Tweak
      message: Wheelchairs market has crashed! They are now worth far less.
  id: 4618
  time: '2023-11-13T23:49:35.0000000+00:00'
- author: dvir001
  changes:
    - type: Tweak
      message: Comet shuttle lockers fixed, lower price.
  id: 4619
  time: '2023-11-15T23:15:29.0000000+00:00'
- author: dvir001
  changes:
    - type: Tweak
      message: Improved some aspects of the beloved crescent.
  id: 4620
  time: '2023-11-16T20:52:15.0000000+00:00'
- author: Cheackraze
  changes:
    - type: Fix
      message: Fixed psuedo-items being able to have labels applied.
  id: 4621
  time: '2023-11-17T00:20:29.0000000+00:00'
- author: Cheackraze
  changes:
    - type: Fix
      message: Expeditions are now restored to their former glory.
  id: 4622
  time: '2023-11-17T00:33:41.0000000+00:00'
- author: RealIHaveANameOfficial
  changes:
    - type: Add
      message: >-
        The Anomalous Lab has appeared as a dangerous point of interest in
        Frontier space.
  id: 4623
  time: '2023-11-17T04:25:53.0000000+00:00'
- author: RealIHaveANameOfficial
  changes:
    - type: Tweak
      message: >-
        The round-start bell at the Pit has been moved to a more sensible
        location.
    - type: Add
      message: >-
        The Pit now has a microwave, donk pockets, a hot food cart, and a deep
        fryer with oil.
  id: 4624
  time: '2023-11-22T15:36:57.0000000+00:00'
- author: RealIHaveANameOfficial
  changes:
    - type: Remove
      message: Prefixes have been removed from all ships to help clean up IFF screens.
  id: 4625
  time: '2023-11-22T15:58:02.0000000+00:00'
- author: Blackszedows
  changes:
    - type: Add
      message: Diagonal decals for mapping
  id: 4626
  time: '2023-11-22T16:12:08.0000000+00:00'
- author: RealIHaveANameOfficial
  changes:
    - type: Remove
      message: Slimes can no longer be taken over as a ghost role.
  id: 4627
  time: '2023-11-22T16:25:37.0000000+00:00'
- author: dvir001
  changes:
    - type: Tweak
      message: You now remember that a poncho goes above your hardsuit, not under it.
  id: 4628
  time: '2023-11-22T16:27:59.0000000+00:00'
- author: ErhardSteinhauer
  changes:
    - type: Tweak
      message: >-
        NT Liquidator: replaced Janitorial Trash Cart with Janicart (keys are on
        the table in pilot cabin).
    - type: Tweak
      message: 'NT Liquidator: increased price from 18500 to 30500 spesos.'
    - type: Tweak
      message: 'NT Liquidator: minor QoL improvements.'
  id: 4629
  time: '2023-11-22T16:38:49.0000000+00:00'
- author: RealIHaveANameOfficial
  changes:
    - type: Tweak
      message: >-
        NT has begun cracking down on looters, and has begun using extra-strong
        bolts on many important machines throughout the sector.
    - type: Tweak
      message: >-
        Anomalous lab has received fixes and layout changes to be much more
        considerate to curious explorers.
  id: 4630
  time: '2023-11-22T16:40:53.0000000+00:00'
- author: YumiGumi
  changes:
    - type: Add
      message: Added SLI Bazaar
  id: 4631
  time: '2023-11-22T17:33:01.0000000+00:00'
- author: ErhardSteinhauer
  changes:
    - type: Add
      message: >-
        NT Legman - a maneuverable microshuttle with low operational costs for
        reporters who want to be first on a scene.
  id: 4632
  time: '2023-11-22T17:36:34.0000000+00:00'
- author: SurfinNinja1
  changes:
    - type: Add
      message: NC Loader
  id: 4633
  time: '2023-11-22T17:56:21.0000000+00:00'
- author: RealIHaveANameOfficial
  changes:
    - type: Fix
      message: Stray cargo pallets on the Decade Dove have been removed.
  id: 4634
  time: '2023-11-22T21:38:01.0000000+00:00'
- author: dvir001
  changes:
    - type: Add
      message: >-
        NT listened to people needs, and now selling 4 piano like instruments in
        cargo
  id: 4635
  time: '2023-11-25T22:34:28.0000000+00:00'
- author: Mnemotechnician
  changes:
    - type: Add
      message: >-
        NanoTrasen has outfitted your local Frontier outpost with an updated ID
        card computer, which allows to rename shuttles! Make sure to ask your
        station representative.
  id: 4636
  time: '2023-11-26T21:27:09.0000000+00:00'
- author: ErhardSteinhauer
  changes:
    - type: Add
      message: >-
        NT Rigger - a medium-sized dedicated engineering/atmospherics ship
        suitable for daring deep space construction projects.
  id: 4637
  time: '2023-11-27T21:52:28.0000000+00:00'
- author: ErhardSteinhauer
  changes:
    - type: Add
      message: NT Pioneer - Newbie Friendly Salvage Microship.
  id: 4638
  time: '2023-11-27T22:16:44.0000000+00:00'
- author: dvir001
  changes:
    - type: Tweak
      message: >-
        Ship lockers adjusted with items moving to vend machines, in another
        news, NT stock is up!
  id: 4639
  time: '2023-11-27T22:32:20.0000000+00:00'
- author: FoxxoTrystan
  changes:
    - type: Remove
      message: >-
        Vulpkanin Speed bost (they are not default to 4.5 like all others
        species)
    - type: Remove
      message: Vulpkanin Hunger/Thrist decay has been restored to default.
    - type: Tweak
      message: 'Vulpkanin DamageModifier has been tweaked, Heat: 1.3, Cold: 0.8.'
    - type: Remove
      message: Vulpkanin TemperatureProtection.
    - type: Tweak
      message: Changed Vulpkanin interaction from hugging to pats!
    - type: Tweak
      message: Changed Vulpkanin/Reptilian "unarmed" melee. (4 Slash, 1 Blunt)
    - type: Add
      message: Reptilian are immune to Misma.
    - type: Tweak
      message: >-
        Vulpkanin/Repilian Diet has been changed to only eat: "Meat, Fruits,
        Eggs, Bread"
    - type: Tweak
      message: 'Reptilian DamageModifier has been tweaked, Heat: 0.8.'
    - type: Tweak
      message: Changed Felinds "unarmed" melee. (3 Slash, 2 Blunt)
    - type: Fix
      message: Fixed Felinds Organs (Including Diet)
    - type: Tweak
      message: 'Moth DamageModifier has been tweaked, Cold: 0.8.'
    - type: Tweak
      message: >-
        Moth Diet has been changed to only eat: "Cloth, Fruits" (Still able to
        consume pills)
    - type: Tweak
      message: Diona war against glass shards/dices is over!
    - type: Remove
      message: Oni pry speed. (This is just... useless)
    - type: Tweak
      message: 'Oni Melee bonus tweaked: Stun, Blunt, Slash, Piercing, Asphyxiation: 20%'
    - type: Tweak
      message: Oni using guns will have +20% spread.
    - type: Add
      message: >-
        Arachnid has now a special diet of only: "Fruits, Soup, BloodFood",
        meaning they can drink Bloodbags or bite others creatures for food.
    - type: Add
      message: >-
        Arachnid can now create cocoon that act like Straightjacket, cocoon
        bodies also prevent rotting!
    - type: Add
      message: >-
        Arachnid can now put webs on the floor that will slow non-spiders
        species.
    - type: Fix
      message: Fixed some spider web resistance from "Wood" to "Web"
    - type: Add
      message: Added some new craftable web furnitures/objects.
    - type: Remove
      message: Reverted Arachnid Melee to default (same as humans)
    - type: Add
      message: >-
        Short/Tall Attribute. (There a special whitelist for species meaning not
        all specie will have the same effect).
    - type: Add
      message: >-
        Gave Vulpkanins Short Whitelist, Felinds Tall Whitelist, Lizards Tall
        Whitelist.
    - type: Add
      message: >-
        New recepies for moth! (Cotton Pizza, Mothmallow, MothMoffin,
        CottonSoup)
    - type: Tweak
      message: >-
        Replaced Emercency Box Tin Food with prepacked sustenance bar (All
        species can eat it!)
    - type: Tweak
      message: Nutribrick is eatable by all species.
    - type: Add
      message: Custom sprites for reptilians (A jester will be happy now!)
  id: 4640
  time: '2023-12-01T17:07:14.0000000+00:00'
- author: dvir001
  changes:
    - type: Add
      message: Some of our crew started skipping on showers to save water.
    - type: Add
      message: >-
        Added the air freshener to the vendomat vending machine to allow our
        water saving crew to not smell so bad.
  id: 4641
  time: '2023-12-01T17:11:05.0000000+00:00'
- author: dvir001
  changes:
    - type: Tweak
      message: Mail bags can fit more open mail.
    - type: Tweak
      message: >-
        Mail is now made from normal paper that isn't infused with steel, paper
        cuts wont hurt as much.
    - type: Tweak
      message: >-
        Closed mail is a bit less bulky as it used to be and will fit into
        reclaimers.
  id: 4642
  time: '2023-12-01T17:14:22.0000000+00:00'
- author: erhardsteinhauer
  changes:
    - type: Add
      message: 'NT Liquidator: preflight checklist paper.'
    - type: Tweak
      message: 'NT Liquidator: reworked atmospherics setup.'
  id: 4643
  time: '2023-12-01T17:21:38.0000000+00:00'
- author: FoxxoTrystan
  changes:
    - type: Fix
      message: PSB Size is now 2, STC key has return to the emerency box!
  id: 4644
  time: '2023-12-03T03:01:16.0000000+00:00'
- author: dvir001
  changes:
    - type: Tweak
      message: >-
        Vulp translators broke down from a forced firmware, Vulp will be getting
        a voice implant for the main time.
  id: 4645
  time: '2023-12-04T17:44:27.0000000+00:00'
- author: FoxxoTrystan
  changes:
    - type: Add
      message: cotton seeds are now available!
  id: 4646
  time: '2023-12-04T17:47:27.0000000+00:00'
- author: FoxxoTrystan
  changes:
    - type: Fix
      message: All species can eat Crayons now... HMMMM CRAYONS....
  id: 4647
  time: '2023-12-04T17:52:09.0000000+00:00'
- author: dvir001
  changes:
    - type: Tweak
      message: >-
        Using welding tools on broken vending machines will restore them to
        working order.
  id: 4648
  time: '2023-12-04T18:01:15.0000000+00:00'
- author: FoxxoTrystan
  changes:
    - type: Fix
      message: Felinds can now fit back in bags! (normal size ones!)
  id: 4649
  time: '2023-12-04T18:07:07.0000000+00:00'
- author: dvir001
  changes:
    - type: Tweak
      message: Trash bags in belts has a vacuum function now, TECHNOLOGY.
  id: 4650
  time: '2023-12-04T18:36:48.0000000+00:00'
- author: Cheackraze
  changes:
    - type: Fix
      message: >-
        Diona can now bump doors, pilot consoles, and have their footsteps heard
        again
  id: 4651
  time: '2023-12-04T18:37:34.0000000+00:00'
- author: FoxxoTrystan
  changes:
    - type: Tweak
      message: Diets got reverted for the moment.
  id: 4652
  time: '2023-12-04T18:39:07.0000000+00:00'
- author: erhardsteinhauer
  changes:
    - type: Add
      message: >-
        Textures for Mercenary related objects: locker, airlocks, missing
        clothing (duffel, satchel, jumpskirt), PDA/ID/Job Icon, headset,
        hardsuit with headpiece.
  id: 4653
  time: '2023-12-10T17:43:52.0000000+00:00'
- author: dvir001
  changes:
    - type: Remove
      message: >-
        Removed liquid O2 and N2 from cargo, moved them to salvage wrecks as
        rare finds.
  id: 4654
  time: '2023-12-10T17:53:52.0000000+00:00'
- author: Blackszedows
  changes:
    - type: Tweak
      message: Adjusted the sprites for diagonal tile decals.
  id: 4655
  time: '2023-12-10T17:55:22.0000000+00:00'
- author: FoxxoTrystan
  changes:
    - type: Remove
      message: Tasers are no longer able to be researched.
  id: 4656
  time: '2023-12-10T17:56:55.0000000+00:00'
- author: dvir001
  changes:
    - type: Tweak
      message: Psychologists jobs added to frontier outpost.
  id: 4657
  time: '2023-12-10T17:59:12.0000000+00:00'
- author: dvir001
  changes:
    - type: Add
      message: Added the valet gear to the MailDrob
  id: 4658
  time: '2023-12-10T18:04:25.0000000+00:00'
- author: FoxxoTrystan
  changes:
    - type: Tweak
      message: We just found out that Shotgun Crates has Krammers instead of Enforcers.
  id: 4659
  time: '2023-12-10T18:09:23.0000000+00:00'
- author: crystalHex
  changes:
    - type: Tweak
      message: >-
        The ore box can now pick up items in a certain range using an internal
        magnet, store fragments and dump its contents onto the ground. The
        magnet is disabled when the box is anchored. The ore box also has a
        larger capacity and is more durable than before.
  id: 4660
  time: '2023-12-10T18:20:49.0000000+00:00'
- author: FoxxoTrystan
  changes:
    - type: Tweak
      message: Misc Sprites Changes.
  id: 4661
  time: '2023-12-10T18:27:47.0000000+00:00'
- author: dvir001
  changes:
    - type: Add
      message: Added Pride-O-Mat vender
  id: 4662
  time: '2023-12-10T18:32:14.0000000+00:00'
- author: dvir001
  changes:
    - type: Add
      message: Added the X-01 MultiPhase Energy Gun for the Sheriff.
  id: 4663
  time: '2023-12-10T18:37:52.0000000+00:00'
- author: dvir001
  changes:
    - type: Tweak
      message: >-
        The mercenary job has received improvement, new gear, new locker, and
        new access.
  id: 4664
  time: '2023-12-11T18:01:57.0000000+00:00'
- author: crystalHex
  changes:
    - type: Tweak
      message: Changed the layout and look of the Dove slightly.
  id: 4665
  time: '2023-12-11T18:03:15.0000000+00:00'
- author: dvir001
  changes:
    - type: Add
      message: Added the new lawyer and psychologist stamps.
  id: 4666
  time: '2023-12-11T18:15:55.0000000+00:00'
- author: erhardsteinhauer
  changes:
    - type: Add
      message: New painting.
    - type: Tweak
      message: >-
        Small QoL improvements for NT Legman, NT Pioneer, NT Rigger: added
        preflight checklists.
    - type: Tweak
      message: NT Liquidator received newly created artwork.
  id: 4667
  time: '2023-12-11T18:19:03.0000000+00:00'
- author: RealIHaveANameOfficial
  changes:
    - type: Tweak
      message: >-
        Nanotransen has updated the layouts and locker contents of many shuttles
        across the sector!
  id: 4668
  time: '2023-12-11T18:33:34.0000000+00:00'
- author: Cheackraze
  changes:
    - type: Add
      message: >-
        Syndicate Corps have started hiding smuggling containers on the
        frontier. Visit local points of interest to find clues.
  id: 4669
  time: '2023-12-15T20:39:18.0000000+00:00'
- author: Qulibly
  changes:
    - type: Add
      message: >-
        Added new Argenti Type 20 revolver. You can find it in LiberationVend.
        Any Gunslinger will love it.
  id: 4670
  time: '2023-12-15T21:57:29.0000000+00:00'
- author: erhardsteinhauer
  changes:
    - type: Tweak
      message: >-
        ICR Chisel, NC Mission, NC Prospector, NR Sparrow were retrofitted with
        atmos setups.
  id: 4671
  time: '2023-12-17T17:25:31.0000000+00:00'
- author: mnemosynium
  changes:
    - type: Fix
      message: NC Loader is no longer freezing by default.
    - type: Remove
      message: Removed security mask from inside Loader's walls.
  id: 4672
  time: '2023-12-17T17:26:29.0000000+00:00'
- author: InsanityMoose
  changes:
    - type: Add
      message: The shuttle console radar now has an option to hide shuttle labels
  id: 4673
  time: '2023-12-17T17:28:48.0000000+00:00'
- author: erhardsteinhauer
  changes:
    - type: Add
      message: >-
        Added crossbow with assortment of bolts and special quiver, new items
        can be crafted.
  id: 4674
  time: '2023-12-17T18:55:39.0000000+00:00'
- author: RealIHaveANameOfficial
  changes:
    - type: Tweak
      message: >-
        The Anomalous lab has been heavily reinforced due to ongoing reports of
        destructive looters.
  id: 4675
  time: '2023-12-17T19:02:53.0000000+00:00'
- author: Mnemotechnician
  changes:
    - type: Add
      message: >-
        Cryosleep chambers now allow you to shove others inside! Do not try to
        put dead bodies inside, though.
    - type: Add
      message: You can now wake up from cryosleep as a ghost.
  id: 4676
  time: '2023-12-17T22:17:30.0000000+00:00'
- author: Cheackraze
  changes:
    - type: Tweak
      message: >-
        Security eavesdropping has been curtailed, smuggler drops will reveal
        less info to security.
  id: 4677
  time: '2023-12-17T22:36:59.0000000+00:00'
- author: Ubaser
  changes:
    - type: Add
      message: >-
        Added the NR-Investigator, a small salvage shuttle designed for
        researching artifacts.
  id: 4678
  time: '2023-12-18T21:25:04.0000000+00:00'
- author: crystalHex
  changes:
    - type: Add
      message: Added DYS Dragonfly - a salvage/cargo freighter with a chemistry wing
  id: 4679
  time: '2023-12-18T21:43:29.0000000+00:00'
- author: Leander
  changes:
    - type: Add
      message: >-
        Nanotrasen just ended building their newest prisoner transport ship, now
        expedition capable!
  id: 4680
  time: '2023-12-18T22:10:03.0000000+00:00'
- author: dvir001
  changes:
    - type: Add
      message: >-
        Added new crates to cargo! surgery, janitorial supplies B, bulk space
        cleaner, janitorial trolley & cart, freezer
    - type: Tweak
      message: >-
        Thrusters and gyros will now arrive in crates in cargo and wont be stuck
        to the floor.
  id: 4681
  time: '2023-12-21T18:21:40.0000000+00:00'
- author: dvir001
  changes:
    - type: Add
      message: Added the STC stamp.
  id: 4682
  time: '2023-12-21T18:22:52.0000000+00:00'
- author: erhardsteinhauer
  changes:
    - type: Tweak
      message: Air Alarm parameters are now can be altered by Captains.
  id: 4683
  time: '2023-12-21T18:24:11.0000000+00:00'
- author: mnemosynium
  changes:
    - type: Fix
      message: Removed access restriction from the bar on the Barge
  id: 4684
  time: '2023-12-21T18:24:49.0000000+00:00'
- author: Mnemotechnician
  changes:
    - type: Fix
      message: Cryopods should now correctly accept SSD people.
  id: 4685
  time: '2023-12-21T19:39:34.0000000+00:00'
- author: DustScoundrel
  changes:
    - type: Add
      message: Added Beacon Outpost POI for the cult-inclined.
  id: 4686
  time: '2023-12-21T20:16:09.0000000+00:00'
- author: dvir001
  changes:
    - type: Add
      message: Added the McCargo ship, get your very own McCargo franchisee today!
  id: 4687
  time: '2023-12-21T21:07:38.0000000+00:00'
- author: DustScoundrel
  changes:
    - type: Add
      message: Added the Garden, a small botany vessel.
  id: 4688
  time: '2023-12-21T21:08:09.0000000+00:00'
- author: DustScoundrel
  changes:
    - type: Add
      message: Added Grifty's Gas and Grub bluespace POI
  id: 4689
  time: '2023-12-21T21:58:47.0000000+00:00'
- author: erhardsteinhauer
  changes:
    - type: Add
      message: Added NM Searchlight - a small search and rescue vessel.
  id: 4690
  time: '2023-12-21T22:15:01.0000000+00:00'
- author: crystalHex
  changes:
    - type: Tweak
      message: Minor tweaks to the Pulse.
  id: 4691
  time: '2023-12-21T22:19:44.0000000+00:00'
- author: dvir001
  changes:
    - type: Tweak
      message: Added more condiments to the condiments stand
  id: 4692
  time: '2023-12-21T22:28:11.0000000+00:00'
- author: Wolfhauler
  changes:
    - type: Add
      message: Added the Spectre
  id: 4693
  time: '2023-12-22T00:18:24.0000000+00:00'
- author: MagnusCrowe
  changes:
    - type: Add
      message: Added the "Opportunity" prison expedition ship.
  id: 4694
  time: '2023-12-22T02:19:37.0000000+00:00'
- author: MagnusCrowe
  changes:
    - type: Add
      message: Added SR carapace!
    - type: Tweak
      message: Removed speed penalty from captain's carapace!
  id: 4695
  time: '2023-12-23T21:09:01.0000000+00:00'
- author: erhardsteinhauer
  changes:
    - type: Tweak
      message: >-
        PietyVend holds a bigger stock and can be restocked like other cloth
        vendomats.
  id: 4696
  time: '2023-12-24T01:09:59.0000000+00:00'
- author: FoxxoTrystan
  changes:
    - type: Tweak
      message: >-
        Security are unable to pick detailed signals from arriving BlackMarket
        Shipyards.
  id: 4697
  time: '2023-12-24T01:11:10.0000000+00:00'
- author: dvir001
  changes:
    - type: Tweak
      message: Junk food price adjust to inflation.
  id: 4698
  time: '2023-12-24T03:25:59.0000000+00:00'
- author: dvir001
  changes:
    - type: Tweak
      message: >-
        The Bison and SV ships moved to the scrapyard shipyard, possibly found
        in the Frontier maints.
  id: 4699
  time: '2023-12-24T13:56:42.0000000+00:00'
- author: Cheackraze
  changes:
    - type: Add
      message: >-
        Added the prisoner role to a select few security ships. Whitelisted
        only.
  id: 4700
  time: '2023-12-24T15:51:57.0000000+00:00'
- author: crystalHex
  changes:
    - type: Tweak
      message: >-
        The magnet on the ore box (and ore bag) can now be toggled through the
        context menu.
    - type: Tweak
      message: The ore box can now go under plastic flaps.
  id: 4701
  time: '2023-12-24T15:59:51.0000000+00:00'
- author: erhardsteinhauer
  changes:
    - type: Add
      message: Added new clothes for Chaplains. Check nearest PietyVend.
  id: 4702
  time: '2023-12-25T00:06:07.0000000+00:00'
- author: erhardsteinhauer
  changes:
    - type: Add
      message: Added weapon racks. Can be constructed.
  id: 4703
  time: '2023-12-25T10:53:06.0000000+00:00'
- author: dvir001
  changes:
    - type: Tweak
      message: Voice masks over radio shows you as "Unknown".
  id: 4704
  time: '2023-12-25T11:22:17.0000000+00:00'
- author: Mnemotechnician
  changes:
    - type: Add
      message: Added a new wearable bell item to the theater vend.
  id: 4705
  time: '2023-12-26T16:28:47.0000000+00:00'
- author: erhardsteinhauer
  changes:
    - type: Add
      message: Added NC Lantern - a medium-sized ship for Frontier Chaplains.
  id: 4706
  time: '2023-12-26T23:44:44.0000000+00:00'
- author: erhardsteinhauer
  changes:
    - type: Add
      message: Added kegs. Bartenders rejoice.
  id: 4707
  time: '2023-12-27T13:48:52.0000000+00:00'
- author: Cheackraze
  changes:
    - type: Tweak
      message: Smuggling crate chance lowered from 50% to ~42%
    - type: Tweak
      message: Dead drop timer raised from 10-40 minutes to 15-45 minutes.
  id: 4708
  time: '2023-12-27T14:00:13.0000000+00:00'
- author: erhardsteinhauer
  changes:
    - type: Tweak
      message: Tweaked Bocadillo - added atmos and drain.
  id: 4709
  time: '2023-12-29T01:00:20.0000000+00:00'
- author: erhardsteinhauer
  changes:
    - type: Tweak
      message: Tweaked Honker - added atmos setup.
  id: 4710
  time: '2023-12-29T01:17:00.0000000+00:00'
- author: dvir001
  changes:
    - type: Add
      message: Mercenary groups started to setup bases on lava planets.
  id: 4711
  time: '2023-12-29T02:36:11.0000000+00:00'
- author: erhardsteinhauer
  changes:
    - type: Add
      message: Added notice boards. Accessible through construction menu.
  id: 4712
  time: '2023-12-29T11:40:29.0000000+00:00'
- author: Mnemotechnician
  changes:
    - type: Tweak
      message: >-
        Crematoriums can no longer be used to cremate alive mobs and players
        with an active soul
    - type: Tweak
      message: >-
        Cloning now preserves your size. Small creatures will no longer become
        massive after being cloned!
  id: 4713
  time: '2023-12-29T17:09:12.0000000+00:00'
- author: dvir001
  changes:
    - type: Add
      message: Added squeeze bottles for ketchup & mustard.
  id: 4714
  time: '2023-12-30T09:42:41.0000000+00:00'
- author: crystalHex
  changes:
    - type: Tweak
      message: The EngiVend now sells geiger counters and holofan projectors.
    - type: Tweak
      message: The Vendomat now sells glass beakers.
  id: 4715
  time: '2023-12-30T16:59:00.0000000+00:00'
- author: dvir001
  changes:
    - type: Add
      message: Added digging dirt.
  id: 4716
  time: '2024-01-01T02:51:14.0000000+00:00'
- author: erhardsteinhauer
  changes:
    - type: Tweak
      message: >-
        Tweaked Mail Truck - added rudimentary atmos, replaced APUs with
        P.A.C.M.A.N.
  id: 4717
  time: '2024-01-01T03:02:00.0000000+00:00'
- author: erhardsteinhauer
  changes:
    - type: Tweak
      message: Tweaked Pulse - replaced APUs with P.A.C.M.A.N.
  id: 4718
  time: '2024-01-01T03:05:22.0000000+00:00'
- author: MagnusCrowe
  changes:
    - type: Add
      message: Added station guard jumpsuit and jumpskirt.
  id: 4719
  time: '2024-01-01T17:00:12.0000000+00:00'
- author: GingerAvalanche
  changes:
    - type: Add
      message: Shuttle console display UI now shows ship name and designation
  id: 4720
  time: '2024-01-01T18:06:11.0000000+00:00'
- author: GhostPrince
  changes:
    - type: Add
      message: Janigang has arrived in your lobby screens!
  id: 4721
  time: '2024-01-01T22:42:45.0000000+00:00'
- author: dvir001
  changes:
    - type: Tweak
      message: Felinids now meow out their words. They can also sigh now.
    - type: Add
      message: Added a fluffy tail for the felinids.
    - type: Add
      message: Vulpkanins can now Sigh, Sneeze, Cough, Cry and Whistle.
  id: 4722
  time: '2024-01-02T01:24:39.0000000+00:00'
- author: erhardsteinhauer
  changes:
    - type: Tweak
      message: >-
        Tweaked Pioneer - replaced ore processor with ore boxes. Note that raw
        plasma ore can be used as a fuel for generator.
  id: 4723
  time: '2024-01-02T01:39:45.0000000+00:00'
- author: erhardsteinhauer
  changes:
    - type: Add
      message: Added Weapon Racks variations - Security, Command, Salvage, Mercenary.
    - type: Fix
      message: Fixed Weapon Rack acting as lockers in disguise.
  id: 4724
  time: '2024-01-02T23:06:46.0000000+00:00'
- author: erhardsteinhauer
  changes:
    - type: Add
      message: Added semitransparent plastic kegs.
  id: 4725
  time: '2024-01-02T23:07:51.0000000+00:00'
- author: dvir001
  changes:
    - type: Tweak
      message: Felinds can now Sneezes. Cough, Cry and Whistle.
  id: 4726
  time: '2024-01-02T23:26:26.0000000+00:00'
- author: erhardsteinhauer
  changes:
    - type: Tweak
      message: You can customize you clown shoes. Check out construction menu.
  id: 4727
  time: '2024-01-02T23:42:17.0000000+00:00'
- author: dvir001
  changes:
    - type: Add
      message: Happy honk vend now sells Bulk Mystery Figurines box.
  id: 4728
  time: '2024-01-03T00:21:10.0000000+00:00'
- author: Mnemotechnician
  changes:
    - type: Add
      message: >-
        Added an IFF filtering feature to the shuttle console UI, allowing to
        search for specific IFFs
  id: 4729
  time: '2024-01-04T05:02:27.0000000+00:00'
- author: erhardsteinhauer
  changes:
    - type: Add
      message: Added wall-mounted suit storage units.
  id: 4730
  time: '2024-01-06T14:11:09.0000000+00:00'
- author: erhardsteinhauer
  changes:
    - type: Tweak
      message: Tweaked Barge - added waste loop to atmos.
  id: 4731
  time: '2024-01-07T16:12:03.0000000+00:00'
- author: Mnemotechnician
  changes:
    - type: Tweak
      message: >-
        The shipyard console on the Empress was changed to only sell small
        security ships
    - type: Tweak
      message: >-
        The Cleric, the Rogue and the Fighter are now only available from the
        Empresses shipyard console.
  id: 4732
  time: '2024-01-07T19:28:57.0000000+00:00'
- author: TsjipTsjip
  changes:
    - type: Tweak
      message: Praeda was reworked.
  id: 4733
  time: '2024-01-07T19:48:50.0000000+00:00'
- author: TsjipTsjip
  changes:
    - type: Tweak
      message: Sprinter was reworked.
  id: 4734
  time: '2024-01-07T20:45:57.0000000+00:00'
- author: ghostprince
  changes:
    - type: Add
      message: NT Has added more ingredients to the ChefVend to allow ease of cooking.
  id: 4735
  time: '2024-01-08T23:57:21.0000000+00:00'
- author: SungYandy
  changes:
    - type: Add
      message: >-
        NT Provided the janitors with fancy new lockers, coming to your ships
        soon.
  id: 4736
  time: '2024-01-09T03:52:40.0000000+00:00'
- author: erhardsteinhauer
  changes:
    - type: Add
      message: >-
        Added tabletop variants to common computer consoles. Available for
        mappers right now.
  id: 4737
  time: '2024-01-09T16:22:12.0000000+00:00'
- author: MagnusCrowe
  changes:
    - type: Add
      message: Added four new xeno spawners for mapping!
  id: 4738
  time: '2024-01-10T01:20:44.0000000+00:00'
- author: MagnusCrowe
  changes:
    - type: Tweak
      message: Reduced the number and difficulty of the xenos at the lab.
  id: 4739
  time: '2024-01-10T02:40:28.0000000+00:00'
- author: Cheackraze
  changes:
    - type: Add
      message: The Syndicate have increased the defenses on their smuggling drops.
    - type: Tweak
      message: Changed the spawn rates and percentages of dead drops.
  id: 4740
  time: '2024-01-11T20:39:39.0000000+00:00'
- author: Cheackraze
  changes:
    - type: Add
      message: >-
        Added the Public Transit system to a limited number of Points of
        Interest
    - type: Fix
      message: Fixed Janitors spawning on the wrong station at round-start.
  id: 4741
  time: '2024-01-11T20:42:23.0000000+00:00'
- author: VividPups
  changes:
    - type: Add
      message: Added the USS Mayflower expeditions shuttle
  id: 4742
  time: '2024-01-12T02:37:24.0000000+00:00'
- author: dvir001
  changes:
    - type: Tweak
      message: Anomaly generator now require bananium processed ore.
  id: 4743
  time: '2024-01-12T02:57:26.0000000+00:00'
- author: Mnemotechnician
  changes:
    - type: Add
      message: >-
        Added a mothership console to the Caduceus, offering small medical
        ships.
  id: 4744
  time: '2024-01-14T01:16:16.0000000+00:00'
- author: Lokey82
  changes:
    - type: Add
      message: Added the NT Stellaris, A new theatre ship.
  id: 4745
  time: '2024-01-14T16:11:17.0000000+00:00'
- author: VividPups
  changes:
    - type: Tweak
      message: >-
        Mayflower - Replaced wall-mounted lockers of the Merc and Prisoner with
        regular ones, removed loose .45 cal ammo and speedloaders.
  id: 4746
  time: '2024-01-14T16:19:12.0000000+00:00'
- author: ghostprince
  changes:
    - type: Tweak
      message: >-
        Added the new AutoTune vender, sitting on frontier and selling all the
        instrument you are looking for, might or might not have some hidden
        secrets in its inventory.
  id: 4747
  time: '2024-01-14T22:00:29.0000000+00:00'
- author: Cheackraze
  changes:
    - type: Tweak
      message: >-
        The public transit shuttle will now announce its next destination to
        local chat on both arrival and departure
    - type: Fix
      message: Fixed the public transit shuttle from spawning twice each round
  id: 4748
  time: '2024-01-15T00:13:42.0000000+00:00'
- author: erhardsteinhauer
  changes:
    - type: Add
      message: Pilot Job with some job related drip. Check AstroVend for new looks.
  id: 4749
  time: '2024-01-15T01:04:57.0000000+00:00'
- author: Mnemotechnician
  changes:
    - type: Add
      message: Scientists have discovered that small creatures can sleep inside bags.
  id: 4750
  time: '2024-01-15T01:40:21.0000000+00:00'
- author: Mnemotechnician and GreaseMonk
  changes:
    - type: Add
      message: Added job counters to the late-join menu.
    - type: Fix
      message: The late-join menu now correctly sorts and filters shuttles.
  id: 4751
  time: '2024-01-18T23:15:46.0000000+00:00'
- author: FoxxoTrystan
  changes:
    - type: Add
      message: A ton of new plushies has arrived on the sector!
    - type: Add
      message: >-
        Prize counter are here, get your prizes by winning games and getting
        prize tickets! and find prize balls!
  id: 4752
  time: '2024-01-18T23:23:38.0000000+00:00'
- author: YumiGumi
  changes:
    - type: Tweak
      message: Altered the SLI ships to bring them into line with mapping standards
  id: 4753
  time: '2024-01-18T23:24:51.0000000+00:00'
- author: dvir001
  changes:
    - type: Add
      message: >-
        Added the McDelivery to the McCargo on ship shipyard, now you can do
        your fast food delivery with your very own fast food delivery ship.
  id: 4754
  time: '2024-01-21T18:52:29.0000000+00:00'
- author: MagnusCrowe
  changes:
    - type: Add
      message: Added plasteel arming sword!
  id: 4755
  time: '2024-01-22T12:14:42.0000000+00:00'
- author: FoxxoTrystan
  changes:
    - type: Add
      message: 'Xeeenoooossss Lobby Art by: gentlebutter'
    - type: Add
      message: 'Secrun Lobby Art by: GhostPrince'
    - type: Remove
      message: Upstream Lobby Arts
  id: 4756
  time: '2024-01-22T21:13:12.0000000+00:00'
- author: TsjipTsjip
  changes:
    - type: Fix
      message: The SLI Bazaar no longer spaces itself after purchase.
  id: 4757
  time: '2024-01-22T21:32:58.0000000+00:00'
- author: erhardsteinhauer
  changes:
    - type: Add
      message: Added NC Kilderkin - bar/brewery ship.
  id: 4758
  time: '2024-01-24T01:30:58.0000000+00:00'
- author: McBosserson
  changes:
    - type: Add
      message: Shibamata as lobby song
  id: 4759
  time: '2024-01-24T19:07:40.0000000+00:00'
- author: dvir001
  changes:
    - type: Add
      message: Added a small gyro to be used in smaller ships.
  id: 4760
  time: '2024-01-24T22:24:47.0000000+00:00'
- author: dvir001
  changes:
    - type: Add
      message: >-
        NT Added the security guard job to frontier to help SR & STC keep the
        outpost safe.
  id: 4761
  time: '2024-01-24T22:30:31.0000000+00:00'
- author: dvir001
  changes:
    - type: Add
      message: Added ashtray to the shadycig vender.
  id: 4762
  time: '2024-01-24T22:34:48.0000000+00:00'
- author: erhardsteinhauer
  changes:
    - type: Add
      message: Added NC Harbormaster, a tugboat.
  id: 4763
  time: '2024-01-25T00:52:47.0000000+00:00'
- author: erhardsteinhauer
  changes:
    - type: Tweak
      message: Updated NC Legman to current mapping standards.
  id: 4764
  time: '2024-01-25T01:11:35.0000000+00:00'
- author: erhardsteinhauer
  changes:
    - type: Tweak
      message: >-
        Updated NT Rigger to current mapping standards, renamed NT Rigger to NT
        Gasbender, added mothership console.
  id: 4765
  time: '2024-01-25T02:27:26.0000000+00:00'
- author: erhardsteinhauer
  changes:
    - type: Tweak
      message: Updated NM Searchlight to current mapping standards.
  id: 4766
  time: '2024-01-25T02:31:54.0000000+00:00'
- author: erhardsteinhauer
  changes:
    - type: Tweak
      message: Updated NC Lantern to current mapping standards, updated atmos.
  id: 4767
  time: '2024-01-25T02:35:54.0000000+00:00'
- author: erhardsteinhauer
  changes:
    - type: Tweak
      message: Updated NC Pioneer to current mapping standards.
  id: 4768
  time: '2024-01-25T02:43:22.0000000+00:00'
- author: erhardsteinhauer
  changes:
    - type: Tweak
      message: Updated ICR Chisel to current mapping standards.
  id: 4769
  time: '2024-01-25T03:22:37.0000000+00:00'
- author: TsjipTsjip
  changes:
    - type: Add
      message: >-
        Added the NFSD outpost, a new base of operations for the Sheriff and
        their subordinates!
  id: 4770
  time: '2024-01-27T16:31:09.0000000+00:00'
- author: erhardsteinhauer
  changes:
    - type: Tweak
      message: Updated NC Mail to current mapping standards.
  id: 4771
  time: '2024-01-28T13:33:42.0000000+00:00'
- author: erhardsteinhauer
  changes:
    - type: Tweak
      message: Updated NC Mission to current mapping standards.
  id: 4772
  time: '2024-01-28T13:59:17.0000000+00:00'
- author: TsjipTsjip
  changes:
    - type: Remove
      message: Biomass from frontier outpost. (Experimental change, may get reverted.)
  id: 4773
  time: '2024-01-28T14:18:46.0000000+00:00'
- author: erhardsteinhauer
  changes:
    - type: Tweak
      message: >-
        Updated NC Bocadillo to current mapping standards plus made some QoL
        changes.
  id: 4774
  time: '2024-01-28T15:21:02.0000000+00:00'
- author: erhardsteinhauer
  changes:
    - type: Tweak
      message: >-
        Updated NC Liquidator to current mapping standards, simplified atmos
        setup.
  id: 4775
  time: '2024-01-28T15:49:40.0000000+00:00'
- author: erhardsteinhauer
  changes:
    - type: Tweak
      message: Updated NC Barge to current mapping standards.
  id: 4776
  time: '2024-01-28T16:12:33.0000000+00:00'
- author: erhardsteinhauer
  changes:
    - type: Tweak
      message: Updated NC Prospector to current mapping standards.
  id: 4777
  time: '2024-01-28T17:35:40.0000000+00:00'
- author: erhardsteinhauer
  changes:
    - type: Tweak
      message: Updated HS Garden to current mapping standards.
  id: 4778
  time: '2024-01-28T18:20:52.0000000+00:00'
- author: erhardsteinhauer
  changes:
    - type: Fix
      message: Fixed the problem with tabletop consoles.
  id: 4779
  time: '2024-01-29T11:03:59.0000000+00:00'
- author: erhardsteinhauer
  changes:
    - type: Fix
      message: Fixed interaction angles for Suit Wallstorage Units. Probably.
  id: 4780
  time: '2024-01-29T14:56:18.0000000+00:00'
- author: erhardsteinhauer
  changes:
    - type: Tweak
      message: Updated KL Bulker to current mapping standards.
  id: 4781
  time: '2024-01-29T16:01:49.0000000+00:00'
- author: erhardsteinhauer
  changes:
    - type: Tweak
      message: Updated NC WaveShot to current mapping standards.
  id: 4782
  time: '2024-01-29T16:58:45.0000000+00:00'
- author: dvir001
  changes:
    - type: Tweak
      message: >-
        Cargo has moved some of the crates items to vending machines, Implant to
        medical, cloth to theater, toys to cuddly critter.
  id: 4783
  time: '2024-01-29T17:04:22.0000000+00:00'
- author: erhardsteinhauer
  changes:
    - type: Tweak
      message: Updated HS Garden to current mapping standards.
  id: 4784
  time: '2024-01-29T17:04:57.0000000+00:00'
- author: dvir001
  changes:
    - type: Add
      message: >-
        Plasma and uranium generators can now auto insert fuel with internal
        magnet, toggle the magnet to on via the verb menu UI.
    - type: Add
      message: >-
        Lathes can now auto insert materials, toggle the magnet to on via the
        verb menu UI.
  id: 4785
  time: '2024-01-29T17:07:42.0000000+00:00'
- author: erhardsteinhauer
  changes:
    - type: Tweak
      message: Updated KC Crescent to current mapping standards.
  id: 4786
  time: '2024-01-29T22:22:15.0000000+00:00'
- author: erhardsteinhauer
  changes:
    - type: Tweak
      message: Updated NC Esquire to current mapping standards.
  id: 4787
  time: '2024-01-30T11:45:52.0000000+00:00'
- author: erhardsteinhauer
  changes:
    - type: Tweak
      message: Updated NT Praeda to current mapping standards.
  id: 4788
  time: '2024-01-30T12:00:50.0000000+00:00'
- author: erhardsteinhauer
  changes:
    - type: Tweak
      message: Updated NC Skipper to current mapping standards.
  id: 4789
  time: '2024-01-30T12:16:33.0000000+00:00'
- author: erhardsteinhauer
  changes:
    - type: Tweak
      message: Updated NC Rosebud Mk I to current mapping standards.
  id: 4790
  time: '2024-01-30T14:31:13.0000000+00:00'
- author: erhardsteinhauer
  changes:
    - type: Tweak
      message: Updated PTS to current mapping standards.
  id: 4791
  time: '2024-01-30T15:09:50.0000000+00:00'
- author: erhardsteinhauer
  changes:
    - type: Tweak
      message: Updated Pathfinder to current mapping standards.
  id: 4792
  time: '2024-01-30T15:39:54.0000000+00:00'
- author: erhardsteinhauer
  changes:
    - type: Tweak
      message: Updated SV Nugget to current mapping standards.
  id: 4793
  time: '2024-01-30T16:39:36.0000000+00:00'
- author: Mnemotechnician
  changes:
    - type: Fix
      message: >-
        NanoTrasen cloning facilities no longer cause tall lizards, small
        vulpkanin, and tall felinids to have their body weight doubled.
  id: 4794
  time: '2024-01-31T14:32:30.0000000+00:00'
- author: erhardsteinhauer
  changes:
    - type: Add
      message: Added pilot's mask, pilot's webbing.
  id: 4795
  time: '2024-01-31T15:15:04.0000000+00:00'
- author: TsjipTsjip
  changes:
    - type: Tweak
      message: >-
        NFSD Outpost should now be practicing proper social distancing towards
        Frontier Outpost.
  id: 4796
  time: '2024-02-02T00:56:13.0000000+00:00'
- author: erhardsteinhauer
  changes:
    - type: Tweak
      message: Updated NM Pulse to current mapping standards.
  id: 4797
  time: '2024-02-02T18:48:50.0000000+00:00'
- author: erhardsteinhauer
  changes:
    - type: Tweak
      message: Updated NM Helix to current mapping standards.
  id: 4798
  time: '2024-02-02T18:49:05.0000000+00:00'
- author: erhardsteinhauer
  changes:
    - type: Tweak
      message: Updated (and slightly reworked) NR Sparrow to current mapping standards.
  id: 4799
  time: '2024-02-02T23:12:12.0000000+00:00'
- author: dvir001
  changes:
    - type: Add
      message: Added clown & mime gear to AutoDrob.
  id: 4800
  time: '2024-02-03T17:56:47.0000000+00:00'
- author: dvir001
  changes:
    - type: Add
      message: Added small gyro and thrusters to cargo and sci tech.
  id: 4801
  time: '2024-02-03T17:58:48.0000000+00:00'
- author: dvir001
  changes:
    - type: Tweak
      message: Emotional support cats can now swap hats (Mail, Pirate, Chef)
  id: 4802
  time: '2024-02-03T17:59:55.0000000+00:00'
- author: dvir001
  changes:
    - type: Add
      message: Added ForensicScanner & BoxForensicPad to SecTech & BountyVend
  id: 4803
  time: '2024-02-03T18:13:54.0000000+00:00'
- author: Mnemotechnician
  changes:
    - type: Tweak
      message: The tall trait no longer makes cats and lizards heavier.
  id: 4804
  time: '2024-02-04T17:13:35.0000000+00:00'
- author: IData-RedactedI
  changes:
    - type: Add
      message: Added a new piece of lobby art, inspire the workforce!
  id: 4805
  time: '2024-02-04T17:50:01.0000000+00:00'
- author: Cheackraze
  changes:
    - type: Tweak
      message: Changed some ghost roles to require white list
    - type: Tweak
      message: Enabled Shadow biome for expeditions
    - type: Tweak
      message: Merged Upstream. See adjacent tab for more info.
    - type: Tweak
      message: Helix, Caduceus, and Crescent has new chemistry machines.
  id: 4806
  time: '2024-02-08T15:59:18.0000000+00:00'
- author: Cheackraze
  changes:
    - type: Fix
      message: Fixed fax machines
  id: 4807
  time: '2024-02-08T22:57:34.0000000+00:00'
- author: Cheackraze
  changes:
    - type: Fix
      message: Fixed bluespace events deleting people
  id: 4808
  time: '2024-02-08T23:11:23.0000000+00:00'
- author: ErhardSteinhauer
  changes:
    - type: Add
      message: >-
        Added a variety of messenger bags, check outfit vendomats near you.
        Thanks to dvir001 messenger bags are available as starting loadout.
  id: 4809
  time: '2024-02-09T01:22:44.0000000+00:00'
- author: erhardsteinhauer
  changes:
    - type: Add
      message: >-
        NT is concerned with work performance of Mail Delivery Service and
        issued new equipment to enhance it: mail capsules and mail capsule
        launcher.
  id: 4810
  time: '2024-02-10T14:11:20.0000000+00:00'
- author: MagnusCrowe
  changes:
    - type: Tweak
      message: Mapping guidelines update for Opportunity.
  id: 4811
  time: '2024-02-12T21:03:56.0000000+00:00'
- author: erhardsteinhauer
  changes:
    - type: Add
      message: >-
        Added buildable entities: secret doors (wood, reinforced, shuttle,
        uranium). And some diagonal walls for mappers.
  id: 4812
  time: '2024-02-12T21:08:52.0000000+00:00'
- author: dvir001
  changes:
    - type: Add
      message: >-
        NT Now provide the SR and Sheriff with the new DEMAG cryptographic
        resequencer, currently allowing them to unhack vending machines, doors
        and lockers with more to come soon.
  id: 4813
  time: '2024-02-12T22:35:38.0000000+00:00'
- author: dvir001
  changes:
    - type: Tweak
      message: CE suit 100<95% rad protection.
  id: 4814
  time: '2024-02-12T22:55:59.0000000+00:00'
- author: MagnusCrowe
  changes:
    - type: Remove
      message: Removed syndicate turret box from Caduceus.
  id: 4815
  time: '2024-02-13T01:16:22.0000000+00:00'
- author: erhardsteinhauer
  changes:
    - type: Tweak
      message: New diagonal windows now match Frontier windows.
  id: 4816
  time: '2024-02-14T16:01:20.0000000+00:00'
- author: erhardsteinhauer
  changes:
    - type: Tweak
      message: Shuttle Secret doors are actually constructible now.
  id: 4817
  time: '2024-02-15T01:13:24.0000000+00:00'
- author: erhardsteinhauer
  changes:
    - type: Tweak
      message: Updated NT Honker to new mapping standards.
  id: 4818
  time: '2024-02-15T01:19:24.0000000+00:00'
- author: erhardsteinhauer
  changes:
    - type: Tweak
      message: Updated NR Phoenix to current mapping standards.
  id: 4819
  time: '2024-02-15T01:23:34.0000000+00:00'
- author: erhardsteinhauer
  changes:
    - type: Tweak
      message: Updated NT Comet to current mapping standards.
  id: 4820
  time: '2024-02-15T01:25:18.0000000+00:00'
- author: ThatOneGoblin25
  changes:
    - type: Add
      message: Added sparrow.yml, which re-lists the vessel in the shipyard again.
  id: 4821
  time: '2024-02-15T01:30:09.0000000+00:00'
- author: erhardsteinhauer
  changes:
    - type: Tweak
      message: Updated NC Loader to current mapping standards.
  id: 4822
  time: '2024-02-15T01:32:55.0000000+00:00'
- author: erhardsteinhauer
  changes:
    - type: Tweak
      message: >-
        Changed how whitelisting works for weapon racks. Also to put/retrieve
        weapon from rack use Alt+Click.
  id: 4823
  time: '2024-02-15T01:34:39.0000000+00:00'
- author: erhardsteinhauer
  changes:
    - type: Tweak
      message: NT Gasbender now comes with Flatpacker 1001.
    - type: Tweak
      message: NC Pioneer now comes equipped with smaller gyroscope.
    - type: Tweak
      message: NC Legman now comes equipped with smaller gyroscope.
  id: 4824
  time: '2024-02-15T01:42:53.0000000+00:00'
- author: Mnemotechnician
  changes:
    - type: Tweak
      message: >-
        You no longer drop the carried person when walking across different
        grids.
    - type: Add
      message: You can now halt your attempt to escape from a bag or someone's hands.
    - type: Add
      message: Trying to take someone out of a bag now results in carrying them.
    - type: Add
      message: You can now insert carried people into bags.
  id: 4825
  time: '2024-02-15T01:51:20.0000000+00:00'
- author: AjexRose
  changes:
    - type: Add
      message: >-
        Added a new bluespace event: The Data Carrier, with lots of loot,
        enemies, and a small focus on R&D
    - type: Tweak
      message: >-
        Arcadia Industries mobs have been slightly reworked to no longer bleed
        blood.
    - type: Tweak
      message: Fixed the ArcadiaDrobe's vendor sprite
  id: 4826
  time: '2024-02-15T02:57:02.0000000+00:00'
- author: Cheackraze
  changes:
    - type: Fix
      message: Fixed Arachnid blood to copper blood.
  id: 4827
  time: '2024-02-15T03:01:31.0000000+00:00'
- author: dvir001
  changes:
    - type: Fix
      message: Dungeons should spawn with less issues now.
  id: 4828
  time: '2024-02-16T06:56:13.0000000+00:00'
- author: Cheackraze
  changes:
    - type: Tweak
      message: >-
        Changed sharkminnows to be less frequent, less deadly, and less
        teleporty
  id: 4829
  time: '2024-02-17T22:26:54.0000000+00:00'
- author: arimah
  changes:
    - type: Add
      message: Added a new medium-sized fine-dining restaurant ship, NC Ceres.
  id: 4830
  time: '2024-02-19T19:52:34.0000000+00:00'
- author: erhardsteinhauer
  changes:
    - type: Add
      message: Expanded the list of constructible furniture.
    - type: Add
      message: >-
        Added Plant-O-Matic - a vending machine that sells potted plants.
        Sprites by @minnie.
    - type: Add
      message: >-
        Added Tile-Meister 5000 - tile/carpet printer. The circuit board can be
        bought from CircuitVend.
  id: 4831
  time: '2024-02-19T20:12:47.0000000+00:00'
- author: erhardsteinhauer
  changes:
    - type: Add
      message: Added The Menace - black market mail truck.
  id: 4832
  time: '2024-02-19T20:51:44.0000000+00:00'
- author: dvir001
  changes:
    - type: Add
      message: >-
        Added the plant box storage, you can now buy a big storage for plants
        from cargo.
  id: 4833
  time: '2024-02-19T21:38:41.0000000+00:00'
- author: crystalHex
  changes:
    - type: Tweak
      message: Updated the DYS Dove and Dragonfly to meet mapping guidelines.
  id: 4834
  time: '2024-02-19T21:41:16.0000000+00:00'
- author: ThatOneGoblin25
  changes:
    - type: Tweak
      message: Updated and reworked the Investigator.
  id: 4835
  time: '2024-02-19T21:44:27.0000000+00:00'
- author: MagnusCrowe
  changes:
    - type: Add
      message: Adds mini hyposprays!
    - type: Tweak
      message: Replaces normal hyposprays with mini hyposprays wherever they may be.
  id: 4836
  time: '2024-02-21T04:21:06.0000000+00:00'
- author: Cheackraze
  changes:
    - type: Tweak
      message: NFSD now has their own bank account for payroll
  id: 4837
  time: '2024-02-21T18:35:17.0000000+00:00'
- author: Mnemotechnician
  changes:
    - type: Fix
      message: Fixed the buggy client-side magnet belt pickup animation
  id: 4838
  time: '2024-02-21T22:01:14.0000000+00:00'
- author: dvir001
  changes:
    - type: Add
      message: Added Security contraband exchange uplink
  id: 4839
  time: '2024-02-21T22:03:53.0000000+00:00'
- author: MagnusCrowe
  changes:
    - type: Remove
      message: Removed the perfect IFF from the Menace.
  id: 4840
  time: '2024-02-22T03:47:01.0000000+00:00'
- author: erhardsteinhauer
  changes:
    - type: Fix
      message: Advanced Magboots can be printed after they were researched.
  id: 4841
  time: '2024-02-24T13:08:14.0000000+00:00'
- author: erhardsteinhauer
  changes:
    - type: Tweak
      message: Now you can pull down pilot mask.
    - type: Tweak
      message: >-
        Players who join round as Pilots now start with filled extended capacity
        gas tank in their pocket.
  id: 4842
  time: '2024-02-24T13:09:53.0000000+00:00'
- author: MoistBiscuits
  changes:
    - type: Fix
      message: Fixed Microreactor cells not being printable at protolathes.
  id: 4843
  time: '2024-02-24T13:21:10.0000000+00:00'
- author: ErhardSteinhauer
  changes:
    - type: Add
      message: >-
        A janitor found under one of the tables in the old SR office a manual on
        how to construct tabletop consoles.
  id: 4844
  time: '2024-02-25T21:58:36.0000000+00:00'
- author: dvir001
  changes:
    - type: Tweak
      message: >-
        Mining drill has been moved back to sci tech, ask someone to print you
        some.
  id: 4845
  time: '2024-02-25T21:59:38.0000000+00:00'
- author: Mnemotechnician
  changes:
    - type: Add
      message: >-
        The contravend now sells vials of vestine, a precursor to a few powerful
        chemicals.
  id: 4846
  time: '2024-02-25T23:11:59.0000000+00:00'
- author: nyozzl
  changes:
    - type: Add
      message: New scrapyard ship disciple
  id: 4847
  time: '2024-02-27T01:30:16.0000000+00:00'
- author: NkoKirkto
  changes:
    - type: Add
      message: Added the Placebo a small Psychologist ship.
  id: 4848
  time: '2024-02-29T06:03:25.0000000+00:00'
- author: Mnemotechnician
  changes:
    - type: Tweak
      message: >-
        Pinpointers now take time to change their target, throughout which it
        must stand absolutely still, and can no longer be used to pinpoint
        people.
  id: 4849
  time: '2024-03-02T01:15:56.0000000+00:00'
- author: ThatOneGoblin25
  changes:
    - type: Add
      message: Added the Eagle shuttle
  id: 4850
  time: '2024-03-03T01:18:31.0000000+00:00'
- author: Cheackraze
  changes:
    - type: Tweak
      message: Merges upstream to 2/26. See adjacant tab for more info.
  id: 4851
  time: '2024-03-04T16:25:54.0000000+00:00'
- author: Leander
  changes:
    - type: Tweak
      message: >-
        Nanotrasen has managed to extend the time it takes for food to rot away
        and with it all biological related products like passengers of all
        species, somehow this has produced delayed times on the central command
        cloning facilities too.
  id: 4852
  time: '2024-03-04T21:44:59.0000000+00:00'
- author: Cheackraze
  changes:
    - type: Tweak
      message: >-
        Re-balanced ship weapons and added the basic mining laser to the circuit
        vend.
  id: 4853
  time: '2024-03-04T23:48:03.0000000+00:00'
- author: Cheackraze
  changes:
    - type: Fix
      message: Fixed rusty wall replacement
  id: 4854
  time: '2024-03-04T23:55:37.0000000+00:00'
- author: Spessmann
  changes:
    - type: Add
      message: >-
        Added the ship, SV Point, a science ship purchasable from the scrap
        terminal.
  id: 4855
  time: '2024-03-06T02:45:06.0000000+00:00'
- author: Letholldus
  changes:
    - type: Add
      message: >-
        Adds the NC Hauler-Class Cargo and Salvage vessel to the game and the
        Frontier outpost shipyard
  id: 4856
  time: '2024-03-08T01:24:03.0000000+00:00'
- author: Cheackraze
  changes:
    - type: Fix
      message: Fixed job selector not showing up in empty records consoles
  id: 4857
  time: '2024-03-08T02:07:06.0000000+00:00'
- author: erhardsteinhauer
  changes:
    - type: Tweak
      message: >-
        Now tt is possible to print AstroGrass and AstroIce on Tile-Meister
        5000.
  id: 4858
  time: '2024-03-08T02:14:57.0000000+00:00'
- author: Wolfking6116
  changes:
    - type: Fix
      message: Centcom has recalled their faulty Anomaly Generator units!
  id: 4859
  time: '2024-03-08T13:53:08.0000000+00:00'
- author: erhardsteinhauer
  changes:
    - type: Tweak
      message: >-
        FlatpackVend sells flatpacked machines instead of circuits now
        (renamed).
    - type: Tweak
      message: >-
        JRPAKMAN, PAKMAN, SUPERPAKMAN, thrusters, gyroscopes and some other
        machines are sold as flatpacks at cargo now.
    - type: Tweak
      message: >-
        Particularly big musical instruments are sold as flatpacks from Autotune
        vendomat.
  id: 4860
  time: '2024-03-08T15:13:09.0000000+00:00'
- author: Wolfking6116
  changes:
    - type: Add
      message: Pilot and Mercenary corpses are being found across the Sector...
  id: 4861
  time: '2024-03-08T16:52:17.0000000+00:00'
- author: erhardsteinhauer
  changes:
    - type: Add
      message: Now you can make a sawn-off PKA. But should you though?
  id: 4862
  time: '2024-03-08T17:55:56.0000000+00:00'
- author: ThatOneGoblin25
  changes:
    - type: Remove
      message: RCD and Ammo have been removed from the Eagle.
  id: 4863
  time: '2024-03-11T05:47:20.0000000+00:00'
- author: Qulibly
  changes:
    - type: Tweak
      message: Tweaked crew monitors with new QoL features
  id: 4864
  time: '2024-03-11T23:03:50.0000000+00:00'
- author: Mnemotechnician
  changes:
    - type: Fix
      message: Carrying now works correctly (once again).
    - type: Tweak
      message: >-
        Carrying was slightly nerfed as it no longer depends on your body
        strength.
  id: 4865
  time: '2024-03-11T23:20:49.0000000+00:00'
- author: Wolfking6116
  changes:
    - type: Add
      message: >-
        Scientists in the Sector have discovered new ways to refine ground up
        Artifact fragments to make them more potent.
    - type: Tweak
      message: >-
        It's been discovered that the quality of xenoartifacts has been
        degrading with excessive excavation.
  id: 4866
  time: '2024-03-11T23:31:50.0000000+00:00'
- author: Leander
  changes:
    - type: Tweak
      message: Server Rules have been updated in relation to the station safezone.
  id: 4867
  time: '2024-03-14T22:47:33.0000000+00:00'
- author: cite2000
  changes:
    - type: Add
      message: NFSD medical ship "Whiskey"
  id: 4868
  time: '2024-03-16T21:53:36.0000000+00:00'
- author: Cu1r
  changes:
    - type: Add
      message: Added the UAC Canister to the scrapyard for purchase.
  id: 4869
  time: '2024-03-17T08:29:25.0000000+00:00'
- author: Letholldus
  changes:
    - type: Fix
      message: >-
        Adjusts the price of the NC Hauler from 49,500 to 60,000 to cost what it
        should.
  id: 4870
  time: '2024-03-17T10:21:37.0000000+00:00'
- author: MagnusCrowe
  changes:
    - type: Remove
      message: Opportunity temporarily removed.
  id: 4871
  time: '2024-03-18T13:42:10.0000000+00:00'
- author: Leander
  changes:
    - type: Tweak
      message: smugglers and pirates are no longer in the same team.
  id: 4872
  time: '2024-03-18T16:30:56.0000000+00:00'
- author: dvir001
  changes:
    - type: Tweak
      message: >-
        Pen sign is back, signing is now based on your name and not your ID
        name.
  id: 4873
  time: '2024-03-18T16:35:36.0000000+00:00'
- author: erhardsteinhauer
  changes:
    - type: Add
      message: Hardsuits and softsuits can be researched and fabricated.
    - type: Add
      message: Added salvage techfab machine.
    - type: Add
      message: >-
        Added Botany and Mailcarrier EVA suits. Print one on your service fab
        today!
    - type: Tweak
      message: Hardsuits and softsuits can be recycled.
  id: 4874
  time: '2024-03-18T16:45:02.0000000+00:00'
- author: arimah
  changes: []
  id: 4875
  time: '2024-03-18T16:46:12.0000000+00:00'
- author: ThatOneGoblin25
  changes:
    - type: Add
      message: Liberation Station now offers slug rounds.
  id: 4876
  time: '2024-03-18T18:39:07.0000000+00:00'
- author: erhardsteinhauer
  changes:
    - type: Add
      message: >-
        New Bluespace Event. NT Naval Command disrupted the FTL-jump of
        Syndicate Vessel.
    - type: Add
      message: >-
        New Bluespace Event. NT Naval Command detected a Wizard Federation
        Scouting Probe entering Frontier Sector.
    - type: Add
      message: >-
        New Bluespace Event. NT Office of Faith and Believes issues aa
        announcement about seemingly increased Blood Cult related activity in
        the Frontier Sector and warns against worshiping fictional deities.
    - type: Add
      message: >-
        New dungeon factions. Syndicate agents and Blood Cultists can now be
        encountered planetside.
  id: 4877
  time: '2024-03-25T20:09:10.0000000+00:00'
- author: Leander
  changes:
    - type: Add
      message: >-
        Nanotrasen just its newest radar microchip NSR-882 now available on
        latest radar consoles.
    - type: Tweak
      message: >-
        The paid trial of all mass scanners has ended and has been locked to the
        demo version as by Nanotrasen terms of service.
  id: 4878
  time: '2024-03-25T21:05:52.0000000+00:00'
- author: dvir001
  changes:
    - type: Tweak
      message: Mail room upgraded.
  id: 4879
  time: '2024-03-25T21:08:21.0000000+00:00'
- author: VMSolidus
  changes:
    - type: Add
      message: >-
        Harpies have made their way from the Delta sector to Frontier, and are
        now a new playable species!
  id: 4880
  time: '2024-03-25T21:13:00.0000000+00:00'
- author: MoistBiscuits
  changes:
    - type: Tweak
      message: Grifty's Gas and Grub has recieved a small expansion
  id: 4881
  time: '2024-03-25T21:18:13.0000000+00:00'
- author: arimah
  changes:
    - type: Add
      message: NC Ceres now comes with soda and booze dispensers.
  id: 4882
  time: '2024-03-25T21:19:17.0000000+00:00'
- author: ThatOneGoblin25
  changes:
    - type: Remove
      message: Removed Tranquilizer rounds from LibertyVend.
  id: 4883
  time: '2024-03-26T09:57:43.0000000+00:00'
- author: dvir001
  changes:
    - type: Tweak
      message: >-
        Syndicate agents are now more agitated, refusing to sit, and having
        issues with sleeping for long duration.
  id: 4884
  time: '2024-03-26T22:52:38.0000000+00:00'
- author: VMSolidus
  changes:
    - type: Fix
      message: >-
        Harpies now correctly trill, tweet, chirp, and caw instead of
        miraculously screeching about missing localizations.
  id: 4885
  time: '2024-03-27T12:31:17.0000000+00:00'
- author: MagnusCrowe
  changes:
    - type: Add
      message: Added beacons and maps to the station.
    - type: Add
      message: Added cameras to the station.
    - type: Tweak
      message: Remodeled SR office.
    - type: Tweak
      message: Swapped brig and theater locations.
    - type: Fix
      message: Fixed disposals.
    - type: Fix
      message: Named bus docks for STC.
  id: 4886
  time: '2024-03-27T20:49:47.0000000+00:00'
- author: Leander
  changes:
    - type: Tweak
      message: >-
        Respawn times take longer but your body takes longer until it starts
        rotting away.
  id: 4887
  time: '2024-03-29T23:01:04.0000000+00:00'
- author: erhardsteinhauer
  changes:
    - type: Tweak
      message: Buffed stats on Experimental Mining Hardsuit.
  id: 4888
  time: '2024-03-29T23:03:17.0000000+00:00'
- author: dvir001
  changes:
    - type: Add
      message: Added the Cleithro psychologist shuttle, just a normal ship.
  id: 4889
  time: '2024-03-29T23:09:22.0000000+00:00'
- author: MoistBiscuits
  changes:
    - type: Tweak
      message: >-
        The engi techfab has been upgraded to include everything needed for
        shuttle construction and repair
  id: 4890
  time: '2024-03-29T23:13:11.0000000+00:00'
- author: Leander
  changes:
    - type: Add
      message: >-
        Central command has just finished building the latest version of The
        Empress.
  id: 4891
  time: '2024-03-29T23:59:40.0000000+00:00'
- author: erhardsteinhauer
  changes:
    - type: Tweak
      message: Courser X is updated to current mapping standards.
  id: 4892
  time: '2024-03-30T00:00:39.0000000+00:00'
- author: erhardsteinhauer
  changes:
    - type: Tweak
      message: Courser X is updated to current mapping standards.
  id: 4893
  time: '2024-03-30T00:03:39.0000000+00:00'
- author: erhardsteinhauer
  changes:
    - type: Tweak
      message: >-
        Pathfinder tweaks: replaced outer hull diagonal steel walls with
        diagonal reinforced steel walls.
  id: 4894
  time: '2024-03-30T21:18:02.0000000+00:00'
- author: erhardsteinhauer
  changes:
    - type: Tweak
      message: Updated Rosebud Mk II to current mapping standards.
  id: 4895
  time: '2024-03-30T21:30:21.0000000+00:00'
- author: Leander
  changes:
    - type: Tweak
      message: Fix NFSD job icons
  id: 4896
  time: '2024-03-30T22:24:37.0000000+00:00'
- author: erhardsteinhauer
  changes:
    - type: Tweak
      message: >-
        NC Gasbender tweaks: replaced medical bay with cinema lounge, removed
        microwave, added withdrawal-only ATM.
    - type: Tweak
      message: >-
        NM Searchlight tweaks: added withdrawal-only ATM, temperatures in morgue
        lowered, added health analyzer.
  id: 4897
  time: '2024-03-31T07:17:56.0000000+00:00'
- author: MagnusCrowe
  changes:
    - type: Tweak
      message: Harpies are no longer fast and furious.
  id: 4898
  time: '2024-03-31T20:42:53.0000000+00:00'
- author: Leander
  changes:
    - type: Tweak
      message: Station Representative has full access now.
  id: 4899
  time: '2024-04-03T09:49:12.0000000+00:00'
- author: Leander
  changes:
    - type: Tweak
      message: NFSD hour requirements have been updated.
  id: 4900
  time: '2024-04-04T14:38:28.0000000+00:00'
- author: Tych0theSynth
  changes:
    - type: Add
      message: Added the SBB Lyrae, a new medium sized research vessel.
  id: 4901
  time: '2024-04-07T00:32:09.0000000+00:00'
- author: MoistBiscuits
  changes:
    - type: Add
      message: 'Added the NC Piecrust: a combination ranch and pie bakery vessel'
  id: 4902
  time: '2024-04-07T02:37:35.0000000+00:00'
- author: arimah
  changes:
    - type: Add
      message: Added the SBB Bookworm, a medium-sized library ship.
  id: 4903
  time: '2024-04-08T05:42:23.0000000+00:00'
- author: Leander
  changes:
    - type: Tweak
      message: Tranquilizer shells now come with with less amount of CH.
  id: 4904
  time: '2024-04-08T19:57:02.0000000+00:00'
- author: GreaseMonk
  changes:
    - type: Fix
      message: Fixed missing HV cable on Stratos SMES unit.
  id: 4905
  time: '2024-04-08T19:59:32.0000000+00:00'
- author: erhardsteinhauer
  changes:
    - type: Tweak
      message: Prevents dungeons from spawning multiple bosses.
    - type: Tweak
      message: >-
        Syndicate NPCs store loot in special bags, that can be worn as a
        backpack, but don't function as one - it spawns a predefined set of
        items on use and disappears.
    - type: Tweak
      message: >-
        Ascended Cultist (blood cult expedition boss) can be butchered by
        players if they wish to obtain some of its powers for themselves.
    - type: Tweak
      message: Listening Post Bravo is now manned by appropriate forces.
    - type: Tweak
      message: Wizards and Blood Cultists have trouble sleeping.
    - type: Tweak
      message: >-
        Incapacitated (put in crit) hostile agents can be exchanged for Frontier
        Uplink Coins at NFSD Outpost.
    - type: Tweak
      message: >-
        Reclassified some items as contraband: wizard items (hard suits, armor,
        staffs, and wands), blood cult items (armor, weapons).
  id: 4906
  time: '2024-04-08T20:23:48.0000000+00:00'
- author: Leander
  changes:
    - type: Remove
      message: Gravity guns have disappeared from the public research database forever.
  id: 4907
  time: '2024-04-08T21:40:38.0000000+00:00'
- author: Leander
  changes:
    - type: Add
      message: 'NFSD got a new color on their radio with new frequency. '
  id: 4908
  time: '2024-04-08T21:43:54.0000000+00:00'
- author: Cheackraze
  changes:
    - type: Tweak
      message: Slightly lowered the value of smuggled crates
    - type: Fix
      message: Fixed dead drop spawn rate
  id: 4909
  time: '2024-04-08T22:40:23.0000000+00:00'
- author: Cheackraze
  changes:
    - type: Tweak
      message: Temporarily changed plants to lose less health when clipped
  id: 4910
  time: '2024-04-08T22:40:38.0000000+00:00'
- author: Leander
  changes:
    - type: Tweak
      message: NFSD hours requirements increased upon majority request.
  id: 4911
  time: '2024-04-15T15:10:06.0000000+00:00'
- author: erhardsteinhauer
  changes:
    - type: Fix
      message: Messenger Bag of Holding is now visible when worn.
  id: 4912
  time: '2024-04-15T15:11:12.0000000+00:00'
- author: Leander
  changes:
    - type: Add
      message: >-
        added grenade bundles to the NFSD uplink and make the experimental
        combat hardsuit available.
  id: 4913
  time: '2024-04-17T21:38:15.0000000+00:00'
- author: dvir001
  changes:
    - type: Tweak
      message: >-
        Added the new Expeditionary FlatpackVend to the Lodge, not restockable
        but contains expedition unique machines like the IFF,
  id: 4914
  time: '2024-04-17T21:40:06.0000000+00:00'
- author: GreaseMonk
  changes:
    - type: Fix
      message: Fixed various issues with artifact construct including sell price.
    - type: Tweak
      message: Increased artifact construct health.
    - type: Add
      message: Added artifact construct chatter sound.
  id: 4915
  time: '2024-04-17T21:43:04.0000000+00:00'
- author: MagnusCrowe
  changes:
    - type: Add
      message: Added new uniform for station guard and private security.
    - type: Add
      message: Added a full suite of clothing for the station representative.
  id: 4916
  time: '2024-04-17T22:04:59.0000000+00:00'
- author: Kesiath
  changes:
    - type: Tweak
      message: Nerfed bluespace bags to only 4 additional bag columns.
  id: 4917
  time: '2024-04-18T20:49:44.0000000+00:00'
- author: Leander
  changes:
    - type: Add
      message: NFSD now has access to breaching charges.
  id: 4918
  time: '2024-04-18T21:59:45.0000000+00:00'
- author: Kesiath
  changes:
    - type: Add
      message: Added NFSD combat and command hardsuits.
  id: 4919
  time: '2024-04-19T17:57:57.0000000+00:00'
- author: Salvantrix
  changes:
    - type: Remove
      message: Removed NFSD ships awaiting rework. (Interceptor and Whiskey.)
  id: 4920
  time: '2024-04-19T22:32:58.0000000+00:00'
- author: Kesiath
  changes:
    - type: Tweak
      message: Changed the Hospitaller and Templar to include NFSD changes.
  id: 4921
  time: '2024-04-20T01:22:08.0000000+00:00'
- author: erhardsteinhauer
  changes:
    - type: Tweak
      message: '"Night Of The Post Goblin" (painting) has come.'
  id: 4922
  time: '2024-04-21T13:59:35.0000000+00:00'
- author: MoistBiscuits
  changes:
    - type: Add
      message: Added Vagabond medium freighter
  id: 4923
  time: '2024-04-21T22:14:31.0000000+00:00'
- author: Kesiath
  changes:
    - type: Tweak
      message: Changed descriptions of guns to be clearly contraband or not.
  id: 4924
  time: '2024-04-22T00:06:47.0000000+00:00'
- author: Kesiath
  changes:
    - type: Add
      message: >-
        Added the N2524 Pattern Repeater, a lever action rifle, to the
        liberation station.
  id: 4925
  time: '2024-04-22T00:16:43.0000000+00:00'
- author: Tych0theSynth
  changes:
    - type: Fix
      message: Blood cultists no longer use numerals instead of punctuation
  id: 4926
  time: '2024-04-22T10:12:32.0000000+00:00'
- author: Kesiath
  changes:
    - type: Tweak
      message: >-
        Frontier Station's orbit around Frontier Prime has entered a dense
        asteroid belt.
  id: 4927
  time: '2024-04-22T22:37:20.0000000+00:00'
- author: erhardsteinhauer
  changes:
    - type: Tweak
      message: SCAF suit is now void capable, can be researched and printed.
  id: 4928
  time: '2024-04-22T22:53:40.0000000+00:00'
- author: Tych0theSynth
  changes:
    - type: Tweak
      message: Added new NSFD sprites to the NSF Whiskey and tweaked decals.
  id: 4929
  time: '2024-04-23T00:39:40.0000000+00:00'
- author: erhardsteinhauer
  changes:
    - type: Add
      message: Beware! Blood Cult Janitor has awoken as was prophesized!
    - type: Add
      message: >-
        Cult Forge is now a functional lathe with a modest collection of
        crafting recipes.
    - type: Tweak
      message: >-
        Due to budget cuts not every syndicate agent comes equipped with death
        acidifier.
  id: 4930
  time: '2024-04-23T17:39:31.0000000+00:00'
- author: Cheackraze
  changes:
    - type: Add
      message: Pirates have gained a more firm foothold in the sector.
    - type: Tweak
      message: >-
        Pirate Captains are now a whitelisted role. See the discord for more
        information.
  id: 4931
  time: '2024-04-23T21:36:50.0000000+00:00'
- author: dvir001
  changes:
    - type: Tweak
      message: NFSD Fixed the colors and machines on the NFSD base
  id: 4932
  time: '2024-04-24T22:36:54.0000000+00:00'
- author: erhardsteinhauer
  changes:
    - type: Add
      message: Added safary suit and hat to AutoDrobe.
    - type: Add
      message: Added specific procedural suits to AutoDrobe.
    - type: Tweak
      message: >-
        Arcadia Mask, Hydroponics EVA and Mailcarrier EVA helmets hide
        character's hair now.
    - type: Tweak
      message: Pilot's hardsuit no longer requires mask to use air tank.
    - type: Fix
      message: Fixed arcadia webbing not displaying on character.
  id: 4933
  time: '2024-04-24T22:39:53.0000000+00:00'
- author: Cheackraze
  changes:
    - type: Add
      message: Adds the Barnacle black market ship
  id: 4934
  time: '2024-04-25T00:20:16.0000000+00:00'
- author: Tych0theSynth
  changes:
    - type: Tweak
      message: Tweaked the NSF Prowler and gave her a new lick of paint.
  id: 4935
  time: '2024-04-25T01:01:42.0000000+00:00'
- author: Tych0theSynth
  changes:
    - type: Tweak
      message: Updated NSF Inquisitor.
  id: 4936
  time: '2024-04-25T02:57:06.0000000+00:00'
- author: MagnusCrowe
  changes:
    - type: Add
      message: Adds the Bocakillo, pirate ship.
  id: 4937
  time: '2024-04-25T05:36:54.0000000+00:00'
- author: Kesiath
  changes:
    - type: Tweak
      message: Temporarily restored Spacelaw books.
  id: 4938
  time: '2024-04-26T04:16:05.0000000+00:00'
- author: erhardsteinhauer
  changes:
    - type: Tweak
      message: Added storage compartment to Skeleton Bike.
    - type: Tweak
      message: It is possible to strap a duffel bag to ATV now.
    - type: Tweak
      message: ATV hull color is now randomized.
    - type: Add
      message: Added void-capable hoverbike. Buy one at cargo today!
    - type: Add
      message: Added void-capable hoverbikes for NFSD and Mail Carrier.
  id: 4939
  time: '2024-04-26T04:32:41.0000000+00:00'
- author: erhardsteinhauer
  changes:
    - type: Add
      message: >-
        Mail carrier hoverbike flatpack that can be bought from vendomat. and
        NFSD
    - type: Add
      message: >-
        NFSD hoverbike flatpack that can be bought from uplink (utility
        category).
    - type: Remove
      message: >-
        Removed hoverbikes from cargo catalog. Will be added to expedition loot
        pool at some point.
  id: 4940
  time: '2024-04-26T16:58:44.0000000+00:00'
- author: Leander
  changes:
    - type: Tweak
      message: Empress got a new coat of paint along with the microships.
  id: 4941
  time: '2024-04-26T18:23:05.0000000+00:00'
- author: Gotimanga
  changes:
    - type: Tweak
      message: 'Tweaked the NSF Wasp and changed it to the new NSFD colours '
  id: 4942
  time: '2024-04-26T20:49:17.0000000+00:00'
- author: erhardsteinhauer
  changes:
    - type: Tweak
      message: Revamped ICR Chisel.
    - type: Tweak
      message: Enabled additional recipes in salvage techfab.
  id: 4943
  time: '2024-04-26T21:27:00.0000000+00:00'
- author: Tych0theSynth
  changes:
    - type: Tweak
      message: Reworked the NSF Interceptor and brought it up to date.
  id: 4944
  time: '2024-04-26T22:05:51.0000000+00:00'
- author: GreaseMonk
  changes:
    - type: Tweak
      message: Add more info about stack count to entity logs
  id: 4945
  time: '2024-04-27T12:36:33.0000000+00:00'
- author: erhardsteinhauer
  changes:
    - type: Add
      message: Added new species - Goblins.
    - type: Add
      message: Added new accent - Goblins Cant.
    - type: Add
      message: Added new decoration piece - Goblinkind Banner.
  id: 4946
  time: '2024-04-27T14:58:41.0000000+00:00'
- author: ThatOneGoblin25
  changes:
    - type: Fix
      message: Knuckleverse can hire latejoins correctly.
  id: 4947
  time: '2024-04-27T15:21:40.0000000+00:00'
- author: erhardsteinhauer
  changes:
    - type: Tweak
      message: >-
        Borgs can have laws that will force them to become goblin slayers due to
        ion storms. Same for harpies.
  id: 4948
  time: '2024-04-27T17:48:50.0000000+00:00'
- author: dvir001
  changes:
    - type: Tweak
      message: The pirates moved to a new base, McCove if you will.
  id: 4949
  time: '2024-04-27T18:33:25.0000000+00:00'
- author: GingerAvalanche
  changes:
    - type: Add
      message: Shuttle console display UI now shows ship name and designation
  id: 4950
  time: '2024-04-27T19:07:30.0000000+00:00'
- author: erhardsteinhauer
  changes:
    - type: Fix
      message: 'Fixes the plasteel recipe to be lore accurate: Plasteel = Plasma + Steel'
  id: 4951
  time: '2024-04-27T23:46:34.0000000+00:00'
- author: dvir001
  changes:
    - type: Tweak
      message: Updated conveyor belts sprites.
  id: 4952
  time: '2024-04-28T03:15:52.0000000+00:00'
- author: MagnusCrowe
  changes:
    - type: Tweak
      message: Rotated Bocakillo.
  id: 4953
  time: '2024-04-28T06:02:55.0000000+00:00'
- author: ThatOneGoblin25
  changes:
    - type: Tweak
      message: Updated and reworked the Spectre to current mapping guidelines.
  id: 4954
  time: '2024-04-29T03:06:00.0000000+00:00'
- author: dvir001
  changes:
    - type: Add
      message: >-
        Added the new mail ship, the Mail Pod, available for the mail carrier in
        the mail office.
  id: 4955
  time: '2024-04-29T03:07:21.0000000+00:00'
- author: erhardsteinhauer
  changes:
    - type: Add
      message: Added  a short entry to guidebook concerning goblins.
  id: 4956
  time: '2024-04-29T16:24:52.0000000+00:00'
- author: dvir001
  changes:
    - type: Tweak
      message: NT No longer send mail to pirates.
  id: 4957
  time: '2024-04-29T17:21:42.0000000+00:00'
- author: dvir001
  changes:
    - type: Tweak
      message: >-
        The cultist and syndicate migrated to the harder difficulty expeditions
        only.
  id: 4958
  time: '2024-04-29T17:22:51.0000000+00:00'
- author: erhardsteinhauer
  changes:
    - type: Add
      message: >-
        Added Syndicate and Pirate themed hoverbikes, both are considered
        contraband.
    - type: Add
      message: Added syndicate hoverbike flatpack to contravend.
  id: 4959
  time: '2024-04-29T17:26:42.0000000+00:00'
- author: Kesiath
  changes:
    - type: Tweak
      message: Reduced top thruster speeds.
  id: 4960
  time: '2024-04-29T17:29:13.0000000+00:00'
- author: dvir001
  changes:
    - type: Tweak
      message: >-
        You can now sell antagonist human like AI like the Syndicate agents to
        NFSD, as long as they are alive, for NFSD coins.
  id: 4961
  time: '2024-04-29T17:48:22.0000000+00:00'
- author: erhardsteinhauer
  changes:
    - type: Add
      message: Added goblin speech bubble.
    - type: Tweak
      message: Added to goblins low tolerance for cleanliness.
    - type: Tweak
      message: Goblins are less affected by slowdown from wounds.
  id: 4962
  time: '2024-04-29T20:02:58.0000000+00:00'
- author: erhardsteinhauer
  changes:
    - type: Tweak
      message: >-
        Salvage expedition dungeons now feature a more varied loot/fluff items
        pool.
    - type: Tweak
      message: Extended salvage expeditions time limit to 15 minutes.
    - type: Tweak
      message: >-
        Limited rewards for completed expeditions to cash only, sum depends on
        expedition difficulty.
    - type: Tweak
      message: Edible food can not be found in salvage expedition dungeons anymore.
    - type: Add
      message: Added new salvage expedition dungeon theme - Virology Lab.
    - type: Add
      message: >-
        Added weapon cases. Guns and energy melee weapons on expeditions now
        spawn in weapon cases with spare magazines.
    - type: Tweak
      message: >-
        Duffel bags with shuttle guns were replaced with newly added weapon
        cases.
  id: 4963
  time: '2024-04-29T21:36:47.0000000+00:00'
- author: VMSolidus
  changes:
    - type: Fix
      message: >-
        All Jumpskirts in the game have been correctly listed as skirts, now
        Harpies can wear them again.
  id: 4964
  time: '2024-05-01T21:37:35.0000000+00:00'
- author: erhardsteinhauer
  changes:
    - type: Fix
      message: >-
        Fixed goblin stomach. Now it actually doesn't turn itself out when raw
        meat or blood is consumed by owner of that stomach.
    - type: Fix
      message: Lowered sound level of goblin laughter sfx.
  id: 4965
  time: '2024-05-01T23:10:16.0000000+00:00'
- author: blueDev2
  changes:
    - type: Add
      message: Brigmedic PDAs can now perform medical scans
  id: 4966
  time: '2024-05-01T23:32:16.0000000+00:00'
- author: dvir001
  changes:
    - type: Tweak
      message: >-
        Lower IFF amounts in Expeditionary Flatpackvend, you can now find many
        IFF boards on planets.
    - type: Tweak
      message: >-
        Added R&D Server Flatpack to Flatpackvend, removed the hidden HoverBike,
        they can also be found on planets now.
  id: 4967
  time: '2024-05-02T01:07:48.0000000+00:00'
- author: DeltaV
  changes:
    - type: Add
      message: Felinids now scream in agony from water.
    - type: Tweak
      message: Felinid's thieving gloves have been removed for Soft paws mechanic.
    - type: Add
      message: Added a speech bubble to felinids. Mraow!
  id: 4968
  time: '2024-05-02T01:08:21.0000000+00:00'
- author: dvir001
  changes:
    - type: Fix
      message: Fixed mailpod power issue
  id: 4969
  time: '2024-05-02T01:21:52.0000000+00:00'
- author: erhardsteinhauer
  changes:
    - type: Fix
      message: Added felinids/goblins/vulps to hoverbike built-in storage blacklist.
  id: 4970
  time: '2024-05-03T00:27:37.0000000+00:00'
- author: Wolfking6116
  changes:
    - type: Add
      message: >-
        CentCom has sent out some educational texts about Artifexium Refinement
        to be included in a Research Director's Standard Kit across the Frontier
        Sector.
  id: 4971
  time: '2024-05-03T11:04:14.0000000+00:00'
- author: Leander
  changes:
    - type: Tweak
      message: >-
        New goblins send by the nanotrasen recycling plant are more fragile but
        somehow resist poison and acid much better.
  id: 4972
  time: '2024-05-05T19:49:57.0000000+00:00'
- author: erhardsteinhauer
  changes:
    - type: Add
      message: Added NT Brigand - new expedition-capable vessel.
  id: 4973
  time: '2024-05-08T00:04:21.0000000+00:00'
- author: Leander
  changes:
    - type: Add
      message: New falcon blackmarket ship.
  id: 4974
  time: '2024-05-12T19:38:53.0000000+00:00'
- author: Cheackraze
  changes:
    - type: Tweak
      message: Catches us up to 5/5/2024. See adjacant changelog for upstream changes.
    - type: Add
      message: Loadouts have been vastly reworked to fit frontier
    - type: Tweak
      message: >-
        Basic roles have been re-arranged. Passengers are now Contractors,
        Pilots now are generic and require 12 hours of playtime, and Mercenaries
        require 30 hours of playtime.
  id: 4975
  time: '2024-05-15T00:49:34.0000000+00:00'
- author: blueDev2
  changes:
    - type: Fix
      message: Fixed Frontier Outpost Job Icons
  id: 4976
  time: '2024-05-15T15:17:25.0000000+00:00'
- author: erhardsteinhauer
  changes:
    - type: Add
      message: >-
        Added guidebook entries for Gasbender, Harbormaster, Kilderkin, Lantern,
        Legman, Liquidator and Searchlight.
    - type: Tweak
      message: Updated guidebook entry for Pioneer.
  id: 4977
  time: '2024-05-17T10:26:33.0000000+00:00'
- author: erhardsteinhauer
  changes:
    - type: Fix
      message: SR backpacks now filled with SR things.
    - type: Fix
      message: >-
        Mercenaries have access to gloves in their loadout menu and have
        expanded drip selection.
    - type: Tweak
      message: 'Belt accessories split in two options: empty and filled.'
    - type: Tweak
      message: Slightly expanded drip options for contractors, pilots and mercenaries.
  id: 4978
  time: '2024-05-17T14:41:30.0000000+00:00'
- author: dvir001
  changes:
    - type: Tweak
      message: >-
        G.O.R.I.L.L.A. gauntlet can no longer unanchor anything that isnt an
        anomaly.
  id: 4979
  time: '2024-05-17T23:30:04.0000000+00:00'
- author: MoistBiscuits
  changes:
    - type: Add
      message: Added sakasuki (sake cups) to the Booze-O-Mat
  id: 4980
  time: '2024-05-17T23:31:06.0000000+00:00'
- author: Cu1r
  changes:
    - type: Add
      message: >-
        The UAC Ambition, an Atmosian logistical powerhouse, makes an appearance
        in the civilian dockyard after being declassified following its seizure
        by NanoTrasen black ops.
  id: 4981
  time: '2024-05-18T00:02:39.0000000+00:00'
- author: whatston3
  changes:
    - type: Add
      message: >-
        Televisions once again broadcast chatter from around the camera being
        watched.
  id: 4982
  time: '2024-05-18T00:04:47.0000000+00:00'
- author: Cheackraze
  changes:
    - type: Add
      message: Added basic utensil recipes to the service techfab
  id: 4983
  time: '2024-05-18T02:06:15.0000000+00:00'
- author: erhardsteinhauer
  changes:
    - type: Tweak
      message: >-
        Changed contents of filled chaplain sash to contain: Crucifix, Censer,
        Bible, Lantern, Flask with Holy Water, Mortuary Urn.
    - type: Tweak
      message: Gave mercenaries access to pilot clothes in loadouts.
    - type: Fix
      message: Fixed filled Pilot webbing and Filled Salvager Rig in loadouts.
    - type: Fix
      message: Enabled dark green jumpsuit.
  id: 4984
  time: '2024-05-18T11:35:08.0000000+00:00'
- author: Tych0theSynth
  changes:
    - type: Add
      message: >-
        Added the NT Fishbowl - a personal transport/office for central
        commanders.
  id: 4985
  time: '2024-05-18T19:16:54.0000000+00:00'
- author: dvir001
  changes:
    - type: Add
      message: >-
        Cappy has joined the NFSD, a veteran war hero cat augmented for tactical
        operations.
    - type: Tweak
      message: Installed radio inside Clippy for Service radio.
  id: 4986
  time: '2024-05-20T19:56:15.0000000+00:00'
- author: whatston3
  changes:
    - type: Fix
      message: News consoles now publish and delete articles properly.
  id: 4987
  time: '2024-05-20T20:21:05.0000000+00:00'
- author: erhardsteinhauer
  changes:
    - type: Add
      message: Added north line to shuttle console GUI (code by @FireNameFN)
  id: 4988
  time: '2024-05-20T23:38:12.0000000+00:00'
- author: erhardsteinhauer
  changes:
    - type: Tweak
      message: Starting black web vest no longer come with additional armor inserts.
  id: 4989
  time: '2024-05-21T21:04:54.0000000+00:00'
- author: neuPanda
  changes:
    - type: Add
      message: new Cryo Chem
  id: 4990
  time: '2024-05-21T21:55:06.0000000+00:00'
- author: whatston3
  changes:
    - type: Add
      message: 'Future ranged weapons can support melee attacks on the alt-use key. '
  id: 4991
  time: '2024-05-24T19:22:22.0000000+00:00'
- author: erhardsteinhauer
  changes:
    - type: Tweak
      message: >-
        Maintenance pass on a number of shuttles with minor changes to: Brigand,
        Harbormaster, Kilderkin, Lantern, Legman, Liquidator and Searchlight;
        Major changes to Gasbender and Pioneer. Gasbender is now expedition
        capable. Pioneer is now smaller.
  id: 4992
  time: '2024-05-24T19:47:11.0000000+00:00'
- author: Myzumi
  changes:
    - type: Fix
      message: Fixed Clippy not hearing Service Radio
  id: 4993
  time: '2024-05-26T14:18:25.0000000+00:00'
- author: MagnusCrowe
  changes:
    - type: Tweak
      message: Ships can only hire contractors, pilots, and mercs now.
  id: 4994
  time: '2024-05-28T15:26:52.0000000+00:00'
- author: UncaughtEx
  changes:
    - type: Add
      message: >-
        Introducing from SBI, with Blueprints graciously supplied by the NT
        archives, the Crown, for all your Civilian Templar oriented needs!
  id: 4995
  time: '2024-05-29T06:42:09.0000000+00:00'
- author: whatston3
  changes:
    - type: Fix
      message: >-
        News articles published in prior rounds no longer show up in later
        rounds.
  id: 4996
  time: '2024-05-30T20:13:16.0000000+00:00'
- author: UncaughtEx
  changes:
    - type: Remove
      message: >-
        NT has decided to rescind its License for the Helix Blueprint from the
        Frontier.
  id: 4997
  time: '2024-05-31T11:11:02.0000000+00:00'
- author: dvir001
  changes:
    - type: Tweak
      message: Added more selections to loadouts options! make sure to pick new items!
  id: 4998
  time: '2024-06-01T12:46:43.0000000+00:00'
- author: Katarn1933
  changes:
    - type: Add
      message: New swampy tune for jukebox
  id: 4999
  time: '2024-06-01T13:03:59.0000000+00:00'
- author: erhardsteinhauer
  changes:
    - type: Add
      message: >-
        Added new messenger bags: arcadia, chaplain, chief engineer, contractor,
        SR, security, black, blue, green, orange, red, purple, brown, light
        brown, white. Most of new messenger bags available through loadouts.
    - type: Tweak
      message: >-
        Resprited some messenger bags a bit (engineering, janitor, cultist, both
        NFSD).
  id: 5000
  time: '2024-06-01T14:44:45.0000000+00:00'
- author: erhardsteinhauer
  changes:
    - type: Fix
      message: >-
        Mail RPDS, N2554 Pattern Repeater and BB gun no longer turn invisible if
        wielded or put in suit storage slot.
  id: 5001
  time: '2024-06-01T15:17:54.0000000+00:00'
- author: Leander
  changes:
    - type: Tweak
      message: >-
        Silver Industries has released the argenti 2.0 with improved chamber and
        shooting speed.
  id: 5002
  time: '2024-06-01T16:30:25.0000000+00:00'
- author: dvir001
  changes:
    - type: Tweak
      message: >-
        NT Found there is too much fiber and plastic in all employees blood,
        making gloves use less fiber, but now they also allow your fingerprints
        to mark stuff you interact with, some illegal gloves possibly kept the
        old fibers quality.
  id: 5003
  time: '2024-06-02T20:33:51.0000000+00:00'
- author: dvir001
  changes:
    - type: Tweak
      message: Pirate Cove got new equipment shipment.
  id: 5004
  time: '2024-06-03T01:05:56.0000000+00:00'
- author: arimah
  changes:
    - type: Tweak
      message: >-
        The Ceres is no longer under NanoTrasen branding: look for SBB Ceres
        instead.
  id: 5005
  time: '2024-06-03T18:42:27.0000000+00:00'
- author: Myzumi
  changes:
    - type: Add
      message: Added Admeme Hand teleporter
  id: 5006
  time: '2024-06-04T14:02:24.0000000+00:00'
- author: Myzumi
  changes:
    - type: Fix
      message: Admeme Teleporter hotfix
  id: 5007
  time: '2024-06-04T15:26:13.0000000+00:00'
- author: VividPups
  changes:
    - type: Tweak
      message: Turns out Mosin's Bayonet had a Sheath on it
  id: 5008
  time: '2024-06-05T23:27:21.0000000+00:00'
- author: dvir001
  changes:
    - type: Add
      message: >-
        Added a new accessibility setting to globally disable species vision
        filters, found under "Extra" tab in settings.
  id: 5009
  time: '2024-06-05T23:29:29.0000000+00:00'
- author: MagnusCrowe
  changes:
    - type: Add
      message: Trade Outpost!
  id: 5010
  time: '2024-06-05T23:48:58.0000000+00:00'
- author: dvir001
  changes:
    - type: Tweak
      message: Bank balance added in PDA.
  id: 5011
  time: '2024-06-06T00:16:47.0000000+00:00'
- author: whatston3
  changes:
    - type: Tweak
      message: Lawyer and Janitor loadouts now have consistent tab names and order.
    - type: Tweak
      message: Removed Chaplain from Jobs tab in Character Setup.
  id: 5012
  time: '2024-06-06T00:18:23.0000000+00:00'
- author: erhardsteinhauer
  changes:
    - type: Add
      message: >-
        Added new jumpsuits to loadouts. New jumpsuit sprites are based on
        sprites by Dragonfruits.
  id: 5013
  time: '2024-06-06T00:22:52.0000000+00:00'
- author: Cheackraze
  changes:
    - type: Tweak
      message: Lowered the movement speed and damage of ore crabs and golems
    - type: Tweak
      message: Increased the ore yield from ore crabs and golems
  id: 5014
  time: '2024-06-07T07:50:15.0000000+00:00'
- author: MagnusCrowe
  changes:
    - type: Add
      message: Private Security Hardsuit.
    - type: Add
      message: Private security cosmetic options to merc loadout.
  id: 5015
  time: '2024-06-07T09:53:14.0000000+00:00'
- author: whatston3
  changes:
    - type: Add
      message: >-
        Rubber bullets can be printed in the NFSD techfab with Nonlethal
        Ammunition researched.
  id: 5016
  time: '2024-06-07T10:58:39.0000000+00:00'
- author: dvir001
  changes:
    - type: Tweak
      message: >-
        Frontier has increased mail related profits, but lowered the amount of
        existing mail, expect the mail to find you soon.
  id: 5017
  time: '2024-06-07T17:10:14.0000000+00:00'
- author: dvir001
  changes:
    - type: Tweak
      message: The Mail Truck got a full rework,
  id: 5018
  time: '2024-06-07T21:53:00.0000000+00:00'
- author: Leander
  changes:
    - type: Tweak
      message: Dragons can devour people again without deleting them.
  id: 5019
  time: '2024-06-08T14:40:33.0000000+00:00'
- author: whatston3
  changes:
    - type: Tweak
      message: >-
        The Brigmedic HUD now has job icon, wanted status, and health icon
        display.
  id: 5020
  time: '2024-06-08T22:01:36.0000000+00:00'
- author: Tych0theSynth and Deeja
  changes:
    - type: Add
      message: Added the NSF Broadhead, a new medium-size detective vessel.
  id: 5021
  time: '2024-06-09T17:53:08.0000000+00:00'
- author: GreaseMonk
  changes:
    - type: Fix
      message: Fix grimforged golems dropping too many fragments
  id: 5022
  time: '2024-06-10T15:37:04.0000000+00:00'
- author: whatston3
  changes:
    - type: Fix
      message: Filled belts are now labelled as such in the Loadout window.
  id: 5023
  time: '2024-06-11T18:11:38.0000000+00:00'
- author: ErhardSteinhauer
  changes:
    - type: Add
      message: >-
        Added construction bags: similar in function to ore bags, but for
        construction materials. Available through loadouts, can be printed from
        engineering techfab or protolathe after completing the T1 industrial
        research.
  id: 5024
  time: '2024-06-11T18:52:06.0000000+00:00'
- author: TsjipTsjip
  changes:
    - type: Tweak
      message: >-
        Pen signing is now a right click verb which can be quickly activated
        with alt-click.
    - type: Remove
      message: >-
        Pen write/sign mode, everything is bundled into primary verb and alt
        verb now.
    - type: Add
      message: >-
        Crayons can now be used to sign papers and pass their color to the
        signature. Works with rainbow!
  id: 5025
  time: '2024-06-11T19:17:44.0000000+00:00'
- author: dvir001
  changes:
    - type: Add
      message: Pet cats can now wear the carp suit.
  id: 5026
  time: '2024-06-11T22:03:34.0000000+00:00'
- author: GentleButter
  changes:
    - type: Add
      message: Added new lobby art, Handsome Killer.
  id: 5027
  time: '2024-06-12T01:48:58.0000000+00:00'
- author: erhardsteinhauer
  changes:
    - type: Add
      message: Added hostile mercenaries to expedition enemy faction pool.
    - type: Add
      message: Added hostile salvagers to expedition enemy faction pool.
    - type: Add
      message: Added hostile robots to expedition enemy faction pool.
    - type: Add
      message: >-
        Added aberrant flesh to expedition enemy faction pool, new sprites by
        wax391 (discord).
    - type: Add
      message: Added argocytes to expedition enemy faction pool.
    - type: Add
      message: >-
        Added dinosaurs to expedition enemy faction pool. Original mobs by
        Vonsant, sprites by belay5 (discord).
    - type: Add
      message: Wearable IFF strobe. Can be printed from salvage techfab.
    - type: Add
      message: Turbo laser.
    - type: Fix
      message: Fixed solution transfer from syndie darts.
  id: 5028
  time: '2024-06-12T10:47:24.0000000+00:00'
- author: dvir001
  changes:
    - type: Tweak
      message: Reclaimers can now process logs and empty beakers, jugs, and buckets.
    - type: Tweak
      message: Reclaimers liquid storage increased to 1000u.
  id: 5029
  time: '2024-06-12T21:51:38.0000000+00:00'
- author: erhardsteinhauer
  changes:
    - type: Add
      message: Added Salvage Outpost dungeon theme.
    - type: Tweak
      message: >-
        Changed expedition loot pools: items should become slightly more scarce
        but of better value overall.
    - type: Tweak
      message: Added advanced hardsuits to expedition loot pool tables.
    - type: Tweak
      message: Weapon cases now provide moderate explosion protection for contents.
    - type: Fix
      message: Fixed minor graphical error on long weapon case.
  id: 5030
  time: '2024-06-12T22:22:04.0000000+00:00'
- author: Leander
  changes:
    - type: Add
      message: >-
        Nanotrasen has developed new tracking methods for the NFSD and packed it
        all in a nice bundle.
    - type: Add
      message: >-
        Nanotrasen has reverse engineered the china lake for the NFSD to deliver
        high speed justice.
    - type: Tweak
      message: Organized the NFSD Uplink a little more into a bundles category.
  id: 5031
  time: '2024-06-13T22:56:14.0000000+00:00'
- author: whatston3
  changes:
    - type: Add
      message: >-
        Revolvers can now reload from ammunition boxes and magazines, and can
        provide ammunition for speedloaders.
    - type: Fix
      message: Speedloaders do not waste ammunition on partial reloads.
  id: 5032
  time: '2024-06-13T23:03:55.0000000+00:00'
- author: dvir001
  changes:
    - type: Add
      message: >-
        Contraband appraisal guns are available to appraise contraband items'
        value in FUCs.
    - type: Add
      message: The contraband appraisal gun is now included in the NFSD tool kit.
  id: 5033
  time: '2024-06-13T23:06:44.0000000+00:00'
- author: whatston3
  changes:
    - type: Tweak
      message: >-
        Oni accuracy penalty is now reduced from 20x normal spread to 18x normal
        spread.
    - type: Fix
      message: >-
        Oni accuracy penalty is now properly applied to handguns, and does not
        compound on wielded penalty.
  id: 5034
  time: '2024-06-13T23:18:43.0000000+00:00'
- author: whatston3
  changes:
    - type: Add
      message: >-
        Characters can now select the Pious trait to start with a bible, the
        ability to use it, and a vow of pacifism.
    - type: Tweak
      message: Water and blood can only be blessed with a bible if the user is Pious.
  id: 5035
  time: '2024-06-13T23:45:16.0000000+00:00'
- author: Leander
  changes:
    - type: Add
      message: >-
        New dragon egg and baby dragon are now more easy to find on this dragon
        hunting season, don't forget to butcher them!
    - type: Add
      message: >-
        Dragon DNA evolved and there has been sights of them spitting walls of
        flames.
    - type: Add
      message: New omelette recipe using expensive hard to find ingredients.
  id: 5036
  time: '2024-06-14T00:02:44.0000000+00:00'
- author: dvir001
  changes:
    - type: Add
      message: Added new pumps that start on when places, to be used in mapping.
  id: 5037
  time: '2024-06-14T14:46:25.0000000+00:00'
- author: whatston3
  changes:
    - type: Tweak
      message: Mail envelopes now contain new sets of items.  Check your mail!
    - type: Add
      message: The mail teleporter will now occasionally receive larger parcels.
  id: 5038
  time: '2024-06-14T22:06:08.0000000+00:00'
- author: neuPanda
  changes:
    - type: Add
      message: new cryo chems
  id: 5039
  time: '2024-06-14T22:52:49.0000000+00:00'
- author: Leander
  changes:
    - type: Tweak
      message: >-
        Rules have been updated to place contraband and docking restrictions on
        the safe-zone, make sure to read them again!
  id: 5040
  time: '2024-06-14T22:57:57.0000000+00:00'
- author: whatston3
  changes:
    - type: Fix
      message: Stacks of spesos now display the largest valued bill on top.
  id: 5041
  time: '2024-06-14T23:17:33.0000000+00:00'
- author: UncaughtEx
  changes:
    - type: Add
      message: >-
        With permission from the NT Pharmaceuticals branch, fresh from the Fabs,
        SBI would like to introduce the Beaker Shipyard License approved for
        distribution! Yeah, Science!
  id: 5042
  time: '2024-06-15T02:40:48.0000000+00:00'
- author: erhardsteinhauer
  changes:
    - type: Fix
      message: Fixed backrooms on salvage outpost dungeon theme.
  id: 5043
  time: '2024-06-15T18:29:25.0000000+00:00'
- author: erhardsteinhauer
  changes:
    - type: Add
      message: >-
        Added more questionable clothing choices for fashion enjoyers:
        jumpsuits, jackets, armor vests, glasses, gasmasks and belts. Check your
        loadouts.
    - type: Add
      message: Added holograffiti projector.
    - type: Add
      message: It is now possible to encounter bands of gangers planetside.
    - type: Add
      message: Added new accent - Street Punk.
  id: 5044
  time: '2024-06-16T22:16:33.0000000+00:00'
- author: dvir001
  changes:
    - type: Tweak
      message: Updated Frontier Outpost.
  id: 5045
  time: '2024-06-16T23:24:16.0000000+00:00'
- author: Actualcatmoment
  changes:
    - type: Fix
      message: >-
        connected air vent and scrubber to the rear air alarm in the
        searchlight.
  id: 5046
  time: '2024-06-18T01:10:11.0000000+00:00'
- author: TsjipTsjip
  changes:
    - type: Fix
      message: >-
        Left clicking a signed/stamped paper won't add a bogus signature onto it
        anymore.
  id: 5047
  time: '2024-06-19T07:40:00.0000000+00:00'
- author: erhardsteinhauer
  changes:
    - type: Tweak
      message: IFF strobes now come with more powerful LEDs.
  id: 5048
  time: '2024-06-19T18:45:27.0000000+00:00'
- author: erhardsteinhauer
  changes:
    - type: Tweak
      message: >-
        The NT Naval Command's database on non-NT vessels was corrupted due to a
        coffee spill, affecting NT's ability to classify and recognize non-NT
        vessels.
  id: 5049
  time: '2024-06-21T14:08:42.0000000+00:00'
- author: whatston3
  changes:
    - type: Tweak
      message: Organs once again metabolize a limited number of reagents at once.
    - type: Tweak
      message: Cryo pods now only extract cryogenic medicines from beakers.
  id: 5050
  time: '2024-06-21T17:02:34.0000000+00:00'
- author: Actualcatmoment
  changes:
    - type: Add
      message: Added hiring, piloting, expedition entries to the Guidebook.
    - type: Tweak
      message: All Frontier-specific Guidebook entries have been rewritten.
  id: 5051
  time: '2024-06-24T06:09:00.0000000+00:00'
- author: Iocanthos and whatston3
  changes:
    - type: Add
      message: Coffee seeds are now available for planting.
    - type: Add
      message: >-
        Coffee beans can be removed from fruit, roasted, ground and added to hot
        water to make coffee.
  id: 5052
  time: '2024-06-24T06:13:34.0000000+00:00'
- author: Salvantrix
  changes:
    - type: Fix
      message: Pirate roles now spawn with their proper uplink.
  id: 5053
  time: '2024-06-27T20:09:02.0000000+00:00'
- author: whatston3
  changes:
    - type: Tweak
      message: >-
        Skub and a few security mail types have been fixed.  Added a new SR and
        common mail type.
  id: 5054
  time: '2024-06-28T15:28:15.0000000+00:00'
- author: Myzumi
  changes:
    - type: Tweak
      message: The Data Carrier is now lasting longer before it disappears.
  id: 5055
  time: '2024-06-28T18:57:11.0000000+00:00'
- author: VividPups
  changes:
    - type: Add
      message: The Station Representative can now select a beret in their loadout.
  id: 5056
  time: '2024-06-29T10:56:36.0000000+00:00'
- author: erhardsteinhauer
  changes:
    - type: Tweak
      message: >-
        Laser pistols have a new sprite, and take up a 1x2 rectangle in
        inventories.
  id: 5057
  time: '2024-06-30T10:49:38.0000000+00:00'
- author: arimah
  changes:
    - type: Fix
      message: Empress shipyard console no longer sets users' job ID to Captain.
  id: 5058
  time: '2024-06-30T15:57:49.0000000+00:00'
- author: erhardsteinhauer
  changes:
    - type: Tweak
      message: Shuttle cannons can now be targeted by mobs and turrets.
  id: 5059
  time: '2024-07-01T16:03:47.0000000+00:00'
- author: dvir001
  changes:
    - type: Remove
      message: >-
        Removed artifexium processing and books.  Grinding artifact fragments
        results in regular artifexium.
  id: 5060
  time: '2024-07-01T20:55:25.0000000+00:00'
- author: Myzumi
  changes:
    - type: Fix
      message: Admin portals no longer despawn.
  id: 5061
  time: '2024-07-01T21:36:44.0000000+00:00'
- author: whatston3
  changes:
    - type: Fix
      message: Lone operative ghost roles should no longer spawn.
  id: 5062
  time: '2024-07-02T12:53:51.0000000+00:00'
- author: erhardsteinhauer
  changes:
    - type: Fix
      message: Fixed railings always facing south upon construction.
  id: 5063
  time: '2024-07-02T14:53:46.0000000+00:00'
- author: whatston3
  changes:
    - type: Fix
      message: Components are now properly required for machine construction.
    - type: Fix
      message: Small power cells again function as machine parts.
  id: 5064
  time: '2024-07-02T15:56:35.0000000+00:00'
- author: whatston3
  changes:
    - type: Fix
      message: 'Non-whitelisted ghost roles are now selectable. '
  id: 5065
  time: '2024-07-02T16:17:04.0000000+00:00'
- author: erhardesteinhauer
  changes:
    - type: Fix
      message: Restored suit storage slot functionality in outer clothing articles.
  id: 5066
  time: '2024-07-02T16:20:46.0000000+00:00'
- author: whatston3
  changes:
    - type: Fix
      message: >-
        The bank balance of characters is now always visible in the lobby,
        character setup, and loadout screens.
  id: 5067
  time: '2024-07-02T16:28:03.0000000+00:00'
- author: erhardsteinhauer
  changes:
    - type: Add
      message: >-
        Added to the Guidebook entries for Bocadillo, Bulker, Chisel, Construct,
        Comet, Garden, Kestrel, Loader, Pathfinder, Prospector and Vagabond.
    - type: Add
      message: Added to the Guidebook schematics for some shuttles.
  id: 5068
  time: '2024-07-02T16:44:01.0000000+00:00'
- author: blueDev2
  changes:
    - type: Add
      message: >-
        Added the Service Selective Dropper to help chefs move specific reagents
        from beakers
  id: 5069
  time: '2024-07-02T17:37:34.0000000+00:00'
- author: Qulibly
  changes:
    - type: Add
      message: >-
        Added Gestio. A burst-fire .20 rifle, a tier 2 civilian firearm. It may
        be antique but could still prove useful to prospectors. Obtainable
        through expeditions.
  id: 5070
  time: '2024-07-02T17:46:47.0000000+00:00'
- author: erhardsteinhauer
  changes:
    - type: Add
      message: Added contraband denying turret that stuns players wearing contraband.
  id: 5071
  time: '2024-07-02T22:18:53.0000000+00:00'
- author: erhardesteinhauer
  changes:
    - type: Add
      message: Added IFF strobes to loadouts menu.
  id: 5072
  time: '2024-07-04T14:27:59.0000000+00:00'
- author: erhardsteinhauer
  changes:
    - type: Add
      message: >-
        Added warning cone, plunger and wet floor sign to loadouts. Janitors can
        have those for free.
  id: 5073
  time: '2024-07-04T22:46:57.0000000+00:00'
- author: erhardsteinhauer
  changes:
    - type: Add
      message: Added new emotes to goblins; singing and mutter.
    - type: Tweak
      message: Added gasping sounds for goblins.
    - type: Fix
      message: Allowed goblins to use 'hiss' emote.
  id: 5074
  time: '2024-07-04T23:13:36.0000000+00:00'
- author: whatston3
  changes:
    - type: Fix
      message: More harpy emotes should be working (e.g. growls, honks)
  id: 5075
  time: '2024-07-04T23:22:41.0000000+00:00'
- author: Kesiath
  changes:
    - type: Tweak
      message: Reworked the NFSD Marauder.
  id: 5076
  time: '2024-07-05T00:25:45.0000000+00:00'
- author: arimah
  changes:
    - type: Tweak
      message: >-
        SBB Bookworm has received a few tweaks and no longer runs at a power
        deficit.
  id: 5077
  time: '2024-07-05T00:34:31.0000000+00:00'
- author: Tych0theSynth
  changes:
    - type: Tweak
      message: 'Applied some updates to the NSF Broadhead. '
  id: 5078
  time: '2024-07-05T09:59:43.0000000+00:00'
- author: Tych0theSynth
  changes:
    - type: Tweak
      message: Updated the SBB Lyrae and gave her an AME.
  id: 5079
  time: '2024-07-05T11:17:13.0000000+00:00'
- author: erhardsteinhauer
  changes:
    - type: Tweak
      message: 'Changed bus schedule: 50 seconds in FTL, 3 mins at a stop.'
  id: 5080
  time: '2024-07-05T12:27:19.0000000+00:00'
- author: whatston3
  changes:
    - type: Fix
      message: The RPED no longer consumes unused components when upgrading a machine.
  id: 5081
  time: '2024-07-06T18:19:11.0000000+00:00'
- author: dvir001
  changes:
    - type: Tweak
      message: Renamed the MailTruck to Parcel, updated the Menace.
  id: 5082
  time: '2024-07-06T19:31:24.0000000+00:00'
- author: neuPanda
  changes:
    - type: Fix
      message: ship console refresh on id insert or removal
    - type: Add
      message: Filtration to Ship List based off of Access
    - type: Add
      message: Bailiff and Sergeant Access levels
  id: 5083
  time: '2024-07-07T13:15:38.0000000+00:00'
- author: AF-Buyrcsp2
  changes:
    - type: Add
      message: Added the SSS Camper.
  id: 5084
  time: '2024-07-07T21:02:25.0000000+00:00'
- author: VividPups
  changes:
    - type: Add
      message: 'S.E.S.W.C has added a new weapon to the Shuttle gun '
  id: 5085
  time: '2024-07-08T20:12:36.0000000+00:00'
- author: erhardsteinhauer
  changes:
    - type: Add
      message: Added guidebook entries for expedition enemies. Proofread by @whatston3.
    - type: Add
      message: >-
        Added unique destruction target for Aberrant Flesh expedition faction -
        assimilation sack (sprites by Stagnation).
    - type: Add
      message: >-
        Added unique destruction targets for Punks (party supplies) and
        Mercenaries (counterfeit cache) expedition factions. Sprites by
        GentleButter (BING GUS!).
    - type: Add
      message: >-
        Added counterfeit spesos - spessos. Functionality by @whatston3.
        Original sprites by Stagnation (discord), tweaked slightly by
        @whatston3.
    - type: Tweak
      message: >-
        Expanded expeditions loot pool with flatpacks and vending machines
        restock boxes.
    - type: Tweak
      message: >-
        Buffed loot from hostile NPCs: more cash, mats, parts, sometimes
        flatpacks and weapon cases.
    - type: Tweak
      message: Renamed Gangers into Punks.
    - type: Tweak
      message: >-
        Tweaked (a little bit) damage values, damage types, movement speeds and
        health pools for expedition mobs.
    - type: Tweak
      message: Removed health regeneration from rogue AI drones.
    - type: Fix
      message: >-
        Expedition mobs will now slow down upon taking appropriate amount of
        damage (on 60% and 80% of mob's total health).
  id: 5086
  time: '2024-07-08T20:49:06.0000000+00:00'
- author: Leander
  changes:
    - type: Add
      message: >-
        A new tactical cleaning hardsuit has been developed to resist all stains
        and will be delivered soon via mail
    - type: Tweak
      message: >-
        Nanotrasen has issues on the food supply chain so expect less food
        related mails.
  id: 5087
  time: '2024-07-08T20:50:42.0000000+00:00'
- author: whatston3 and Stagnation
  changes:
    - type: Add
      message: Spiced pumpkin lattes can now be mixed by bartenders.
  id: 5088
  time: '2024-07-08T20:52:06.0000000+00:00'
- author: BoettcherDasOriginal
  changes:
    - type: Add
      message: Added a IFF Range Filter to the Shuttle Console!
  id: 5089
  time: '2024-07-08T21:40:36.0000000+00:00'
- author: Frontier Community
  changes:
    - type: Add
      message: Added SpaceBlade toys, let it drip, today!
  id: 5090
  time: '2024-07-10T14:08:11.0000000+00:00'
- author: cerebralerror
  changes:
    - type: Add
      message: A new bar sign, "Whiskey Echoes" has been added.
  id: 5091
  time: '2024-07-10T17:46:15.0000000+00:00'
- author: whatston3
  changes:
    - type: Fix
      message: Oni accuracy debuffs now properly affect the sawn-off PKA.
  id: 5092
  time: '2024-07-10T17:53:52.0000000+00:00'
- author: VividPups
  changes:
    - type: Add
      message: New Emotional RPG preorders are being sent out
  id: 5093
  time: '2024-07-10T18:32:21.0000000+00:00'
- author: whatston3
  changes:
    - type: Add
      message: More bar sign displays are available for bar ships.
  id: 5094
  time: '2024-07-10T18:32:43.0000000+00:00'
- author: erhardsteinhauer
  changes:
    - type: Tweak
      message: Food now loses capacity when bitten or sliced.
  id: 5095
  time: '2024-07-10T22:54:20.0000000+00:00'
- author: Troglodyte71
  changes:
    - type: Add
      message: A new song, Frontier Arrivals, has been added to the jukebox.
  id: 5096
  time: '2024-07-11T11:30:00.0000000+00:00'
- author: erhardsteinhauer
  changes:
    - type: Tweak
      message: Small QoL update of the Expeditionary Lodge.
  id: 5097
  time: '2024-07-11T18:23:13.0000000+00:00'
- author: erhardsteinhauer
  changes:
    - type: Fix
      message: Removed empty weapon cases from expeditions fr this time.
  id: 5098
  time: '2024-07-12T08:39:48.0000000+00:00'
- author: Leander
  changes:
    - type: Remove
      message: Removed invisible prowler IFF, changed for advanced radar.
  id: 5099
  time: '2024-07-12T13:00:53.0000000+00:00'
- author: erhardsteinhauer
  changes:
    - type: Tweak
      message: Updated SLI Bazaar, added guidebook entry and map.
  id: 5100
  time: '2024-07-12T13:50:47.0000000+00:00'
- author: whatston3
  changes:
    - type: Tweak
      message: Sheriffs start with their laser moved to their backpack.
  id: 5101
  time: '2024-07-12T14:16:05.0000000+00:00'
- author: erhardsteinhauer
  changes:
    - type: Tweak
      message: Maintenance pass on Liquidator shuttle.
  id: 5102
  time: '2024-07-12T14:16:47.0000000+00:00'
- author: Leander
  changes:
    - type: Add
      message: >-
        Rogue has received a new friendship mounted cannon for better EMP
        delivery and IFF console.
    - type: Tweak
      message: Added locked buttons to the empress, replacing the old ones.
    - type: Tweak
      message: >-
        fix small NFSD gyroscope with the correct amount of force for a small
        ship.
  id: 5103
  time: '2024-07-12T14:42:36.0000000+00:00'
- author: erhardsteinhauer
  changes:
    - type: Tweak
      message: >-
        Unlocked tattoos, scars and gauze overlays for goblins, felinids and
        onis.
  id: 5104
  time: '2024-07-12T15:08:26.0000000+00:00'
- author: ThatOneGoblin25
  changes:
    - type: Tweak
      message: The NM Eagle has been updated.
  id: 5105
  time: '2024-07-12T15:09:24.0000000+00:00'
- author: erhardsteinhauer
  changes:
    - type: Tweak
      message: >-
        Syndicate bluespace events and POI now has destructible walls, slightly
        different hostile mobs and turrets.
  id: 5106
  time: '2024-07-12T15:57:04.0000000+00:00'
- author: whatston3
  changes:
    - type: Fix
      message: Circuit imprinters are constructable again.
    - type: Fix
      message: Lathe upgrade rates are calculated properly.
  id: 5107
  time: '2024-07-12T16:04:04.0000000+00:00'
- author: whatston3 and Salvantrix
  changes:
    - type: Add
      message: Pirates and NFSD now have more round-start job slots.
    - type: Add
      message: >-
        Sergeants and Bailiffs start with ship vouchers that allow for free ship
        purchase & sale.
  id: 5108
  time: '2024-07-12T22:19:45.0000000+00:00'
- author: whatston3
  changes:
    - type: Fix
      message: >-
        New players that were let into a round before panic bunker was enabled
        are no longer denied on reconnect.
  id: 5109
  time: '2024-07-12T22:21:43.0000000+00:00'
- author: crystalHex
  changes:
    - type: Tweak
      message: Fixed Dove atmos, interior walls and missing airlock.
  id: 5110
  time: '2024-07-13T09:43:55.0000000+00:00'
- author: erhardsteihauer
  changes:
    - type: Tweak
      message: 'Updated KC Bulker: removed kitchen, replaced AME with uranium generator.'
  id: 5111
  time: '2024-07-13T17:41:31.0000000+00:00'
- author: erhardsteinhauer
  changes:
    - type: Tweak
      message: Updated NC Kestrel.
  id: 5112
  time: '2024-07-13T17:46:03.0000000+00:00'
- author: Actualcatmoment
  changes:
    - type: Tweak
      message: >-
        Guidebook updates, extra storage, and mothership spawning for the NM
        Spirit!
  id: 5113
  time: '2024-07-13T17:50:56.0000000+00:00'
- author: Tych0theSynth
  changes:
    - type: Add
      message: Added the NT Bottleneck, an exclusive SR ship.
    - type: Add
      message: Added the SR Shipyard Console
  id: 5114
  time: '2024-07-13T17:56:08.0000000+00:00'
- author: arimah
  changes:
    - type: Add
      message: Added the SBB Hammer, a medium-sized engineering shuttle.
  id: 5115
  time: '2024-07-13T18:18:47.0000000+00:00'
- author: ErhardSteinhauer
  changes:
    - type: Add
      message: '@mrscratch added Novalite C1 rifle chambered in .20 round.'
  id: 5116
  time: '2024-07-13T21:00:10.0000000+00:00'
- author: erhardsteinhauer
  changes:
    - type: Tweak
      message: Made goblin accent a bit thicker.
    - type: Fix
      message: >-
        Non-goblin characters with Goblin Cant now speak the same way as
        goblins.
  id: 5117
  time: '2024-07-14T23:42:59.0000000+00:00'
- author: ErhardSteinhauer
  changes:
    - type: Tweak
      message: 'Updated SLI Gourd: gutted kitchen, bar, salvage, added guidebook entry.'
  id: 5118
  time: '2024-07-15T00:00:53.0000000+00:00'
- author: dvir001
  changes:
    - type: Remove
      message: >-
        Removed older ships waiting for reworks (Anchor, CourserX, Rosebud,
        Condor, Esquire, Knuckleverse, Metastable, Mission, Pulse, Stratos,
        WaveShot)
  id: 5119
  time: '2024-07-15T00:02:07.0000000+00:00'
- author: arimah
  changes:
    - type: Tweak
      message: The SBB Ceres now runs on uranium instead of plasma.
  id: 5120
  time: '2024-07-18T22:06:20.0000000+00:00'
- author: erhardsteinhauer
  changes:
    - type: Remove
      message: Removed food items and machines from non-food shuttles.
    - type: Remove
      message: >-
        Removed medical/chemistry related items and machines from non-medical
        shuttles.
  id: 5121
  time: '2024-07-18T23:18:05.0000000+00:00'
- author: arimah
  changes:
    - type: Tweak
      message: >-
        NT Construct now comes with an EVA suit, oxygen and nitrogen canisters,
        a fax and more.
  id: 5122
  time: '2024-07-19T06:43:37.0000000+00:00'
- author: crystalHex
  changes:
    - type: Tweak
      message: Fixed Dragonfly pipes, unpowered thrusters and interior walls.
    - type: Tweak
      message: >-
        Re-balanced Dragonfly, replaced chem wing with triage wing, removed food
        and bar, increased cargo space.
  id: 5123
  time: '2024-07-19T06:44:00.0000000+00:00'
- author: KyuPolaris and dvir001
  changes:
    - type: Add
      message: >-
        Added the ability for Harpies to wear Chameleon clothing, and more
        random colorful skirts.
  id: 5124
  time: '2024-07-19T11:45:30.0000000+00:00'
- author: whatston3
  changes:
    - type: Fix
      message: Cognizine and oppozidone syringe mail items now work properly.
  id: 5125
  time: '2024-07-19T11:48:50.0000000+00:00'
- author: erhardsteinhauer
  changes:
    - type: Add
      message: Added goblin robes, goblin EVA robes, and recipes to craft them.
  id: 5126
  time: '2024-07-19T13:34:29.0000000+00:00'
- author: Leander-0
  changes:
    - type: Fix
      message: The rule stating that pirates must ahelp has been removed.
  id: 5127
  time: '2024-07-19T19:28:47.0000000+00:00'
- author: whatston3
  changes:
    - type: Fix
      message: Chemistry lockers should now be openable from the correct direction.
  id: 5128
  time: '2024-07-20T09:33:16.0000000+00:00'
- author: erhardsteinhauer
  changes:
    - type: Tweak
      message: Increased payouts for expeditions with higher difficulty rating.
    - type: Fix
      message: Fixed mobs succumbing to high temperature modifier on planets.
  id: 5129
  time: '2024-07-20T12:45:57.0000000+00:00'
- author: erhardsteinhauer
  changes:
    - type: Tweak
      message: Updated radiation safety measures on Liquidator and Schooner.
  id: 5130
  time: '2024-07-20T14:26:23.0000000+00:00'
- author: dvir001
  changes:
    - type: Add
      message: Low pop of 20 and less might get free food from 2 new events now.
  id: 5131
  time: '2024-07-20T16:55:16.0000000+00:00'
- author: erhardsteinhauer
  changes:
    - type: Tweak
      message: Updated Prospector. Exterior light now works.
  id: 5132
  time: '2024-07-22T02:12:38.0000000+00:00'
- author: erhardsteinhauer
  changes:
    - type: Tweak
      message: Updated NR Investigator.
  id: 5133
  time: '2024-07-22T02:14:06.0000000+00:00'
- author: whatston3
  changes:
    - type: Add
      message: A FuelVend machine has been added to Frontier Outpost.
    - type: Tweak
      message: Tools and flatpacks now have unlimited inventory.
  id: 5134
  time: '2024-07-22T23:49:28.0000000+00:00'
- author: erhardsteinhauer
  changes:
    - type: Add
      message: Added FuelVend to the Lodge and Grifty's.
    - type: Fix
      message: Fixed map beacons at the Lodge.
  id: 5135
  time: '2024-07-23T16:02:47.0000000+00:00'
- author: erhardsteinhauer
  changes:
    - type: Add
      message: Added a folder with paperwork templates to SR's office.
  id: 5136
  time: '2024-07-24T21:09:14.0000000+00:00'
- author: MagnusCrowe
  changes:
    - type: Add
      message: Added a new hat for STC!
    - type: Tweak
      message: STC now gets free laceup shoes!
  id: 5137
  time: '2024-07-24T21:17:27.0000000+00:00'
- author: erhardsteinhauer
  changes:
    - type: Tweak
      message: >-
        Random corpses spawned at expeditions and in salvage crates now drop
        rotten meat if butchered.
  id: 5138
  time: '2024-07-25T05:19:04.0000000+00:00'
- author: arimah
  changes:
    - type: Fix
      message: >-
        Hauler's black wall closet no longer instantly kills you if you dare try
        to open it.
  id: 5139
  time: '2024-07-27T00:01:05.0000000+00:00'
- author: whatston3
  changes:
    - type: Fix
      message: >-
        The randomize everything button now respects a character slot's bank
        balance.
  id: 5140
  time: '2024-07-27T11:03:58.0000000+00:00'
- author: whatston3
  changes:
    - type: Fix
      message: >-
        The late join lobby UI should behave better when ships are purchased,
        sold, or have their jobs changed.
  id: 5141
  time: '2024-07-27T11:51:07.0000000+00:00'
- author: erhardsteinhauer
  changes:
    - type: Tweak
      message: Buffed loot on Intercepted Syndicate Vessel Bluespace event.
  id: 5142
  time: '2024-07-27T12:17:22.0000000+00:00'
- author: erhardsteinhauer
  changes:
    - type: Tweak
      message: >-
        Changed Gestio to use .30 ammo, reduced spread a bit when the rifle is
        wielded.
  id: 5143
  time: '2024-07-27T13:55:24.0000000+00:00'
- author: dvir001
  changes:
    - type: Tweak
      message: Slimes and Diona blood no longer satiate hunger.
  id: 5144
  time: '2024-07-27T14:17:10.0000000+00:00'
- author: whatston3
  changes:
    - type: Tweak
      message: >-
        New characters now start with a medical tracker by default in their
        loadout.
    - type: Fix
      message: >-
        Harpies cannot select jumpsuits without skirts in their loadout, Diona
        do not spawn with shoes.
  id: 5145
  time: '2024-07-27T15:39:13.0000000+00:00'
- author: dvir001
  changes:
    - type: Tweak
      message: Printed welders now comes empty.
  id: 5146
  time: '2024-07-27T16:39:18.0000000+00:00'
- author: arimah
  changes:
    - type: Add
      message: >-
        The engineering techfab can now print solar assembly flatpacks,
        industrial welders and advanced industrial welders by default, and, with
        research, advanced tools and RCDs.
    - type: Tweak
      message: >-
        Solar assembly crates are more expensive. Maybe you can ask an engineer
        to print some for you instead!
  id: 5147
  time: '2024-07-27T17:00:13.0000000+00:00'
- author: dvir001
  changes:
    - type: Add
      message: >-
        You can now find a new Bananium power generator on expos, but make sure
        you can protect yourself when running it.
  id: 5148
  time: '2024-07-27T17:15:51.0000000+00:00'
- author: erhardsteinhauer
  changes:
    - type: Fix
      message: Removed equipment spawn on gib event from mobs.
  id: 5149
  time: '2024-07-27T18:22:57.0000000+00:00'
- author: whatston3
  changes:
    - type: Add
      message: >-
        The lil vulp cannon, capable of launching small humanoids, is now
        obtainable through mail.
  id: 5150
  time: '2024-07-27T18:40:25.0000000+00:00'
- author: erhardsteinhauer
  changes:
    - type: Add
      message: Added magazine fed ballistic turret. Obtainable from expeditions.
    - type: Add
      message: >-
        Added heavy weapon cases with turrets to SR's gun safe and to NFSD
        armory.
  id: 5151
  time: '2024-07-27T21:08:40.0000000+00:00'
- author: dvir001
  changes:
    - type: Tweak
      message: Sprinter reworked.
  id: 5152
  time: '2024-07-28T08:43:03.0000000+00:00'
- author: erhardsteinhauer
  changes:
    - type: Tweak
      message: Adjusted expedition shipyard prices according to guidelines.
  id: 5153
  time: '2024-07-29T06:45:32.0000000+00:00'
- author: erhardsteinhauer
  changes:
    - type: Fix
      message: Fixed laser turret fixture.
    - type: Fix
      message: >-
        Medibots/Cleanbots/other craftable bots can now be targeted by
        expedition mobs.
    - type: Fix
      message: Monkeys and kobolds can now be targeted by expedition mobs.
  id: 5154
  time: '2024-07-30T13:12:45.0000000+00:00'
- author: whatston3
  changes:
    - type: Tweak
      message: All loadouts now include a mask and air tank.
  id: 5155
  time: '2024-07-30T23:35:51.0000000+00:00'
- author: dvir001
  changes:
    - type: Add
      message: The NFSD Outpost now has a FuelVend vendor in the lobby.
  id: 5156
  time: '2024-08-01T19:34:21.0000000+00:00'
- author: erhardsteinhauer
  changes:
    - type: Tweak
      message: Minor update to Brigand.
  id: 5157
  time: '2024-08-01T21:27:33.0000000+00:00'
- author: arimah
  changes:
    - type: Remove
      message: The DC Cleithro is no longer available.
  id: 5158
  time: '2024-08-01T21:32:31.0000000+00:00'
- author: GreaseMonk
  changes:
    - type: Add
      message: attributions added for artifact construct
  id: 5159
  time: '2024-08-02T18:14:48.0000000+00:00'
- author: ArkiveDev
  changes:
    - type: Fix
      message: Fixed a client crash when accessing shuttle console during mapping work.
  id: 5160
  time: '2024-08-02T20:52:44.0000000+00:00'
- author: erhardsteinhauer
  changes:
    - type: Fix
      message: Experimental NFSD hardsuit is no longer targeted by CDET.
  id: 5161
  time: '2024-08-02T21:26:33.0000000+00:00'
- author: arimah
  changes:
    - type: Remove
      message: The SV Orange no longer comes with a microwave.
  id: 5162
  time: '2024-08-03T14:25:15.0000000+00:00'
- author: dvir001
  changes:
    - type: Tweak
      message: >-
        Kegs can now be closed for safe transfer, and can be labelled with
        examinable notes.
    - type: Tweak
      message: Mortuary urns can be labelled with examinable notes.
  id: 5163
  time: '2024-08-03T17:06:55.0000000+00:00'
- author: dvir001
  changes:
    - type: Add
      message: Added napkins and napkin drum, which can be used to clean your face.
  id: 5164
  time: '2024-08-03T17:07:17.0000000+00:00'
- author: erhardsteinhauer
  changes:
    - type: Add
      message: >-
        Added a folder with medical paperwork templates to loadouts, NanoMed and
        NanoMed Plus vendors.
    - type: Tweak
      message: Added gauze to Nanomed and NanoMen Plus catalogues.
  id: 5165
  time: '2024-08-03T19:14:33.0000000+00:00'
- author: erhardsteinhauer
  changes:
    - type: Add
      message: Mapped sell-only Shipyard Consoles on the Trade Outpost.
    - type: Tweak
      message: Added ASMGT heavy weapon case to NFSD turret safe.
    - type: Tweak
      message: Replaced NFSD room with Station Guard room on the Trade Outpost.
  id: 5166
  time: '2024-08-03T22:29:01.0000000+00:00'
- author: erhardsteinhauer
  changes:
    - type: Fix
      message: Fixed unpowered ATMs on the Expedition Lodge.
  id: 5167
  time: '2024-08-04T19:11:10.0000000+00:00'
- author: erhardsteinhauer
  changes:
    - type: Tweak
      message: All belts now accept any item that can fit.
  id: 5168
  time: '2024-08-04T19:12:09.0000000+00:00'
- author: GreaseMonk
  changes:
    - type: Add
      message: >-
        Some goods sold in Cargo Depots or the Trade Outpost now go to an inventory
        and can be purchased by players from the station where they were sold.
  id: 5169
  time: '2024-08-04T19:22:40.0000000+00:00'
- author: arimah
  changes:
    - type: Tweak
      message: The Ceres freezer is now ice cold. Wear a nice warm coat!
  id: 5170
  time: '2024-08-04T19:28:57.0000000+00:00'
- author: Tych0theSynth
  changes:
    - type: Add
      message: >-
        Added the SR Shipyard Console to Frontier Outpost. NT Bottleneck now
        available for real!
  id: 5171
  time: '2024-08-04T19:57:43.0000000+00:00'
- author: whatston3
  changes:
    - type: Add
      message: Approve and deny stamps can now be reapplied.
  id: 5172
  time: '2024-08-04T20:04:13.0000000+00:00'
- author: erhardsteinhauer
  changes:
    - type: Add
      message: Added 3 new contraband posters.
    - type: Tweak
      message: >-
        Changed standard name prefixes for some shuttles to LVHI to reflect
        their common origin.
  id: 5173
  time: '2024-08-04T20:12:55.0000000+00:00'
- author: whatston3
  changes:
    - type: Fix
      message: Vehicle horns no longer play duplicated sounds for the rider.
  id: 5174
  time: '2024-08-04T23:11:30.0000000+00:00'
- author: whatston3
  changes:
    - type: Fix
      message: Trade Outpost cargo market console now works correctly.
  id: 5175
  time: '2024-08-05T07:30:37.0000000+00:00'
- author: arimah
  changes:
    - type: Fix
      message: >-
        Frontier Outpost won't run out of air if you fill up the canisters
        outside engineering.
  id: 5176
  time: '2024-08-06T22:27:53.0000000+00:00'
- author: dvir001
  changes:
    - type: Tweak
      message: Updated the McCargo and McDelivery shuttles.
    - type: Tweak
      message: McCargo now comes with the McDrive Thru for food on the go.
  id: 5177
  time: '2024-08-07T07:20:01.0000000+00:00'
- author: neuPanda
  changes:
    - type: Add
      message: Cruise control and parking brakes have been added to shuttle consoles.
  id: 5178
  time: '2024-08-07T12:44:58.0000000+00:00'
- author: arimah
  changes:
    - type: Add
      message: >-
        Parrots will now occasionally repeat some of the things you say near
        them.
    - type: Add
      message: >-
        All parrots can now be picked up and worn on your shoulder.
  id: 5179
  time: '2024-08-08T18:42:19.0000000+00:00'
- author: drhat
  changes:
    - type: Remove
      message: The Praeda has been removed from the expedition shipyard.
  id: 5180
  time: '2024-08-08T18:43:45.0000000+00:00'
- author: Cheackraze
  changes:
    - type: Add
      message: POIs can now spawn in alternative versions.
    - type: Add
      message: A new POI, the Anomalous Geode, can spawn instead of the Anomalous Lab.
  id: 5181
  time: '2024-08-08T23:44:54.0000000+00:00'
- author: arimah
  changes:
    - type: Add
      message: The raisin bag now contains raisins!
    - type: Add
      message: You can make more raisins by microwaving 5 grape bunches for 30 seconds.
    - type: Tweak
      message: Recipes made with raisins now use 10u of raisins instead of 4no raisins.
    - type: Fix
      message: >-
        "chocolate chip bag" is now called "cocoa powder bag" to better reflect
        its contents.
  id: 5182
  time: '2024-08-09T14:40:23.0000000+00:00'
- author: whatston3
  changes:
    - type: Fix
      message: Public transit should now properly prioritize bus docks.
  id: 5183
  time: '2024-08-09T16:23:08.0000000+00:00'
- author: whatstone and whatstone
  changes:
    - type: Tweak
      message: >-
        Walls/windows/secret doors icons once again smoothly transition into
        each other.
  id: 5184
  time: '2024-08-09T18:24:00.0000000+00:00'
- author: whatston3
  changes:
    - type: Add
      message: >-
        Bureaucracy loadout options are now available for all jobs apart from
        NFSD and antag roles.
  id: 5185
  time: '2024-08-10T17:07:24.0000000+00:00'
- author: dvir001
  changes:
    - type: Tweak
      message: >-
        Arachnids can no longer feed on blood, leave floor webs or craft
        web nests.
  id: 5186
  time: '2024-08-10T19:57:11.0000000+00:00'
- author: Leander
  changes:
    - type: Add
      message: >-
        Observer ghosts now have a mass scanner action to view nearby objects.
  id: 5187
  time: '2024-08-11T15:56:44.0000000+00:00'
- author: whatston3
  changes:
    - type: Tweak
      message: NFSD and Security intercoms can no longer be disassembled.
  id: 5188
  time: '2024-08-11T19:53:26.0000000+00:00'
- author: arimah
  changes:
    - type: Add
      message: >-
        You can now find poultry cube crates in cargo, with six chicken cubes
        and two duck cubes. Just unwrap and add water!
    - type: Remove
      message: Chicken and duck crates are no longer available for purchase.
  id: 5189
  time: '2024-08-11T19:54:33.0000000+00:00'
- author: GreaseMonk
  changes:
    - type: Add
      message: Currency notation
  id: 5190
  time: '2024-08-12T19:11:25.0000000+00:00'
- author: whatston3
  changes:
    - type: Tweak
      message: Hostile NPCs no longer fall over on entering/exiting bluespace.
  id: 5191
  time: '2024-08-12T19:27:08.0000000+00:00'
- author: whatston3
  changes:
    - type: Fix
      message: >-
        Expedition ships no longer get stuck when selecting an expedition
        shortly after returning.
  id: 5192
  time: '2024-08-12T19:52:25.0000000+00:00'
- author: erhardsteinhauer
  changes:
    - type: Tweak
      message: >-
        Windows and glass airlocks in expeditions (and only there) now block
        lasers.
  id: 5193
  time: '2024-08-12T19:58:34.0000000+00:00'
- author: arimah
  changes:
    - type: Tweak
      message: The Personal Transport has been reworked into a comfortable space taxi.
  id: 5194
  time: '2024-08-12T21:59:15.0000000+00:00'
- author: erhardsteinhauer
  changes:
    - type: Tweak
      message: >-
        Added to some hostile mobs (mostly the ones that wear some sort of space
        suits) and all turrets a high chance of reflecting laser shots.
  id: 5195
  time: '2024-08-12T22:15:51.0000000+00:00'
- author: whatston3
  changes:
    - type: Add
      message: >-
        The Hovertaxibot, a spacefaring taxi robot with a ghost role, is now
        craftable.
  id: 5196
  time: '2024-08-12T22:17:46.0000000+00:00'
- author: dvir001
  changes:
    - type: Tweak
      message: Updated Crescent.
  id: 5197
  time: '2024-08-12T22:18:59.0000000+00:00'
- author: erhardsteinhauer
  changes:
    - type: Add
      message: Added EVA suits in departmental colors.
    - type: Add
      message: Added new wall lockers for EVA suits, fuel and materials.
  id: 5198
  time: '2024-08-12T22:40:54.0000000+00:00'
- author: ThatOneGoblin25
  changes:
    - type: Add
      message: KC Anchor returns to the expedition shipyard with a rework.
  id: 5199
  time: '2024-08-13T16:59:42.0000000+00:00'
- author: erhardsteinhauer
  changes:
    - type: Add
      message: >-
        Added new micro shuttle LVHI Broom, available only to personnel with
        janitorial access from Frontier Staff Shipyard Console at Frontier
        Outpost.
    - type: Tweak
      message: >-
        Placed Frontier Staff Shipyard Console in the nook by Dock 6c (to the
        North from SR's office), removed SR and Mail Carrier Shipyard Consoles
        from Frontier Outpost.
    - type: Tweak
      message: >-
        Moved mail carrier and SR shuttles to Frontier Staff Shipyard Console.
  id: 5200
  time: '2024-08-13T18:07:02.0000000+00:00'
- author: whatston3
  changes:
    - type: Fix
      message: >-
        The option to set character antag preferences for the sleeper agent has
        been removed since sleeper agents cannot spawn.
  id: 5201
  time: '2024-08-15T15:14:43.0000000+00:00'
- author: whatston3
  changes:
    - type: Fix
      message: >-
        An issue causing salvage expedition consoles to get stuck has been
        resolved.
  id: 5202
  time: '2024-08-15T15:50:30.0000000+00:00'
- author: erhardsteinhauer
  changes:
    - type: Add
      message: >-
        Added ammo crates and cases to expedition loot pools: weapons should
        become slightly less common, however probability of getting better
        weapons were increased (slightly).
    - type: Tweak
      message: 'Doubled the sell price for vendor restock boxes: 200 -> 400.'
  id: 5203
  time: '2024-08-15T18:16:23.0000000+00:00'
- author: KyuPolaris
  changes:
    - type: Add
      message: CMO's new turtleneck added to Contractor, Pilot, and Mercenary loadouts.
  id: 5204
  time: '2024-08-16T14:59:55.0000000+00:00'
- author: erhardsteinhauer
  changes:
    - type: Add
      message: Added mercenary techfab and additional arsenal research.
    - type: Add
      message: >-
        Added T3 medical tech research that unlocks printing of advanced
        topicals at medical tech fabs.
    - type: Add
      message: >-
        Added new sorting categories to some lathes: Clothing, Kitchen, Medical,
        Storage.
    - type: Tweak
      message: >-
        Portable recharger no longer fits in backpacks/duffels, but charges
        twice as fast. It also works as a backpack.
    - type: Tweak
      message: Made combat magboots researchable. Moved advanced magboots to T3.
    - type: Tweak
      message: Randomized punk clothes can now be recycled and butchered.
    - type: Tweak
      message: ThreadsChoom and BonanzaMatic vending machines now can be unanchored.
  id: 5205
  time: '2024-08-17T16:23:11.0000000+00:00'
- author: whatston3
  changes:
    - type: Tweak
      message: >-
        Frontier's pacified zone now only affects users with 10 hours of
        playtime or less.
  id: 5206
  time: '2024-08-17T16:38:47.0000000+00:00'
- author: whatston3
  changes:
    - type: Tweak
      message: Most POI vendors (except drobes) have an infinite stock of items.
  id: 5207
  time: '2024-08-17T17:15:31.0000000+00:00'
- author: whatston3
  changes:
    - type: Fix
      message: >-
        Expedition ships should not FTL into locations that will collide with
        existing objects.
  id: 5208
  time: '2024-08-17T20:14:03.0000000+00:00'
- author: Tych0theSynth
  changes:
    - type: Add
      message: Added the Derelict McCargo POI.
  id: 5209
  time: '2024-08-17T21:01:19.0000000+00:00'
- author: ThatOneGoblin25
  changes:
    - type: Fix
      message: >-
        The Dragonfly's bridge button is now correctly linked to the shutters.
  id: 5210
  time: '2024-08-17T21:13:40.0000000+00:00'
- author: dvir001
  changes:
    - type: Add
      message: >-
        All shuttle computer consoles now come equipped with builtin traffic
        radio, you can toggle the mic/speaker by using the "Intercom" verb.
  id: 5211
  time: '2024-08-17T21:47:24.0000000+00:00'
- author: arimah
  changes:
    - type: Fix
      message: >-
        Frontier Outpost is once again the centre of the universe, at position
        0, 0.
    - type: Fix
      message: >-
        NFSD Outpost will no longer spawn weirdly close to or inside Frontier
        Outpost.
  id: 5212
  time: '2024-08-18T07:47:22.0000000+00:00'
- author: dvir001
  changes:
    - type: Add
      message: >-
        The mail courier and SR now have a new program in their PDA for tracking
        mail delivery performance, including earnings and percent of packages
        opened, damaged, or expired.
  id: 5213
  time: '2024-08-18T10:22:14.0000000+00:00'
- author: whatston3
  changes:
    - type: Add
      message: >-
        Handheld radios have been replaced with HandiComms, now with selectable
        radio frequencies.
  id: 5214
  time: '2024-08-18T18:08:43.0000000+00:00'
- author: dvir001
  changes:
    - type: Fix
      message: >-
        All asteroids should now be properly destroyed when outside of player
        range.
  id: 5215
  time: '2024-08-18T19:31:22.0000000+00:00'
- author: erhardsteinhauer
  changes:
    - type: Tweak
      message: >-
        Murky windows in expeditions (the ones that block laser shots) look the
        part now.
  id: 5216
  time: '2024-08-19T00:01:49.0000000+00:00'
- author: whatston3
  changes:
    - type: Fix
      message: >-
        When expeditions fail to generate, for any reason, the expedition
        console should not get stuck.
  id: 5217
  time: '2024-08-20T21:17:27.0000000+00:00'
- author: erhardsteinhauer
  changes:
    - type: Tweak
      message: >-
        Nerfed explorer dungeon boss. The mob no longer uses double sawn-off
        PKAs. Instead it's armed with holopickaxe.
    - type: Add
      message: Added holopickaxe as a rare drop from explorer dungeon boss.
  id: 5218
  time: '2024-08-20T22:42:57.0000000+00:00'
- author: whatston3
  changes:
    - type: Fix
      message: The Derelict McCargo is now properly space anchored.
  id: 5219
  time: '2024-08-21T05:51:10.0000000+00:00'
- author: dvir001
  changes:
    - type: Tweak
      message: >-
        Restored the option to end expedition before the timer run out, using
        the expedition computer itself.
  id: 5220
  time: '2024-08-24T13:05:12.0000000+00:00'
- author: dvir001
  changes:
    - type: Tweak
      message: >-
        Silicon mobs now explode when leaving expeditions.  Make sure to keep
        them off your ship.
  id: 5221
  time: '2024-08-24T14:12:05.0000000+00:00'
- author: Salvantrix
  changes:
    - type: Add
      message: Added grenades, a hardsuit and a breaching anchor to pirate uplink.
  id: 5222
  time: '2024-08-24T14:21:30.0000000+00:00'
- author: Salvantrix
  changes:
    - type: Tweak
      message: >-
        NFSD time requirements have been increased, with alternate time
        requirements for players with more overall, but less security playtime.
    - type: Tweak
      message: >-
        Pirate, First Mate and Prisoner now require 3 hours of NFSD playtime,
        and Pirate Captain needs 3 hours of Sergeant playtime.
    - type: Tweak
      message: Station Representative now requires 3 hours of Security Guard playtime.
  id: 5223
  time: '2024-08-24T15:00:29.0000000+00:00'
- author: Houtblokje
  changes:
    - type: Tweak
      message: The party crate now costs 3000 at Trade Outpost cargo, and it
        contains 5 party hats, 5 cups of juice and a microphone.
  id: 5224
  time: '2024-08-24T17:19:47.0000000+00:00'
- author: erhardsteinhauer
  changes:
    - type: Tweak
      message: Moved health status icons for medical HUDs.
  id: 5225
  time: '2024-08-24T22:29:12.0000000+00:00'
- author: dvir001
  changes:
    - type: Tweak
      message: >-
        The piercing, heat, radiation and caustic armor of the captain's armored
        spacesuit has been reduced to its old values.
  id: 5226
  time: '2024-08-24T23:48:49.0000000+00:00'
- author: ThatOneGoblin25
  changes:
    - type: Tweak
      message: >-
        The engineering and atmos section of the Eagle has been reworked, and
        the ship's CMO locker has been removed.
  id: 5227
  time: '2024-08-25T23:07:16.0000000+00:00'
- author: dustylens
  changes:
    - type: Fix
      message: A missing pipe was added to the Stasis.
  id: 5228
  time: '2024-08-28T02:15:10.0000000+00:00'
- author: whatston3
  changes:
    - type: Fix
      message: >-
        Large rubber bullet boxes now contain rubber bullets, not practice
        bullets.
  id: 5229
  time: '2024-08-28T13:14:33.0000000+00:00'
- author: Tych0theSynth
  changes:
    - type: Add
      message: Added combined o2/n2 closets and a n2 wallmount.
  id: 5230
  time: '2024-08-29T20:53:33.0000000+00:00'
- author: dvir001
  changes:
    - type: Tweak
      message: >-
        All EMP effects can now disable basically any electrical device, and
        also stack in disable duration.
  id: 5231
  time: '2024-08-31T16:23:48.0000000+00:00'
- author: whatston3
  changes:
    - type: Fix
      message: >-
        Using pens should now properly sign your name when used on previously
        stamped paper.
    - type: Add
      message: Paper descriptions now only list each unique signature/stamp.
  id: 5232
  time: '2024-08-31T20:30:42.0000000+00:00'
- author: tonotom1
  changes:
    - type: Add
      message: >-
        The Akupara, a medium-sized botany ship, has been added to the
        Frontier shipyard console.
  id: 5233
  time: '2024-09-01T05:42:35.0000000+00:00'
- author: erhardsteinhauer
  changes:
    - type: Tweak
      message: Updated Bocadillo.
  id: 5234
  time: '2024-09-01T07:46:35.0000000+00:00'
- author: Tych0theSynth
  changes:
    - type: Tweak
      message: Updated the Pathfinder.
  id: 5235
  time: '2024-09-01T07:53:00.0000000+00:00'
- author: Tych0theSynth
  changes:
    - type: Tweak
      message: The NSF Broadhead received a new coat of armour and some other tweaks.
  id: 5236
  time: '2024-09-01T08:29:05.0000000+00:00'
- author: whatston3
  changes:
    - type: Tweak
      message: >-
        The docking tab now allows undocking other docks when the currently
        selected one is not connected.
  id: 5236
  time: '2024-09-04T22:45:07.0000000+00:00'
- author: whatston3
  changes:
    - type: Add
      message: Artifacts can no longer trigger on the Trade Outpost and Cargo Depots.
  id: 5237
  time: '2024-09-04T23:47:45.0000000+00:00'
- author: whatston3
  changes:
    - type: Fix
      message: Diagonal shuttle walls are now built in their correct orientation.
  id: 5238
  time: '2024-09-05T18:57:52.0000000+00:00'
- author: whatston3
  changes:
    - type: Add
      message: The NFSD has a new, more appropriate set of medals to be given out.
    - type: Add
      message: >-
        A new medal, the Glorious Order of the Frontier, 1st Class can now be
        crafted.
  id: 5239
  time: '2024-09-06T08:38:53.0000000+00:00'
- author: dvir001
  changes:
    - type: Add
      message: >-
<<<<<<< HEAD
        You can now find bluespace crystals on asteroids, you will need them to
=======
        You can now find bluespace crystals in space asteroids, you will need them to
>>>>>>> 60541501
        craft all bluespace tools now.
    - type: Remove
      message: >-
        Whole artifacts no longer randomly spawn on asteroids, only wrecks.
  id: 5240
  time: '2024-09-06T18:48:17.0000000+00:00'<|MERGE_RESOLUTION|>--- conflicted
+++ resolved
@@ -6634,11 +6634,7 @@
   changes:
     - type: Add
       message: >-
-<<<<<<< HEAD
         You can now find bluespace crystals on asteroids, you will need them to
-=======
-        You can now find bluespace crystals in space asteroids, you will need them to
->>>>>>> 60541501
         craft all bluespace tools now.
     - type: Remove
       message: >-
