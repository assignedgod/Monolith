--- conflicted
+++ resolved
@@ -1,14 +1,7 @@
-<<<<<<< HEAD
-using System.Linq;
-using Content.Server.Administration.Logs;
-using Content.Server.Body.Components;
-using Content.Server.Body.Systems;
-=======
 using Content.Server.Administration.Logs;
 using Content.Server.Body.Components;
 using Content.Server.Body.Systems;
 using Content.Server.Chemistry.Containers.EntitySystems;
->>>>>>> dfbf47c3
 using Content.Server.Chemistry.ReactionEffects;
 using Content.Server.Spreader;
 using Content.Shared.Chemistry;
@@ -51,11 +44,7 @@
     [Dependency] private readonly ReactiveSystem _reactive = default!;
     [Dependency] private readonly SharedBroadphaseSystem _broadphase = default!;
     [Dependency] private readonly SharedPhysicsSystem _physics = default!;
-<<<<<<< HEAD
-    [Dependency] private readonly SolutionContainerSystem _solutionSystem = default!;
-=======
     [Dependency] private readonly SolutionContainerSystem _solutionContainerSystem = default!;
->>>>>>> dfbf47c3
     [Dependency] private readonly TransformSystem _transform = default!;
 
     private EntityQuery<SmokeComponent> _smokeQuery;
@@ -92,36 +81,35 @@
             smoke.NextSecond += TimeSpan.FromSeconds(1);
             SmokeReact(uid, smoke.SmokeEntity);
         }
-<<<<<<< HEAD
-    }
-
-    private void OnStartCollide(EntityUid uid, SmokeComponent component, ref StartCollideEvent args)
+    }
+
+    private void OnStartCollide(Entity<SmokeComponent> entity, ref StartCollideEvent args)
     {
         if (_smokeAffectedQuery.HasComponent(args.OtherEntity))
             return;
 
         var smokeAffected = AddComp<SmokeAffectedComponent>(args.OtherEntity);
-        smokeAffected.SmokeEntity = uid;
+        smokeAffected.SmokeEntity = entity;
         smokeAffected.NextSecond = _timing.CurTime + TimeSpan.FromSeconds(1);
     }
 
-    private void OnEndCollide(EntityUid uid, SmokeComponent component, ref EndCollideEvent args)
+    private void OnEndCollide(Entity<SmokeComponent> entity, ref EndCollideEvent args)
     {
         // if we are already in smoke, make sure the thing we are exiting is the current smoke we are in.
         if (_smokeAffectedQuery.TryGetComponent(args.OtherEntity, out var smokeAffectedComponent))
         {
-            if (smokeAffectedComponent.SmokeEntity != uid)
+            if (smokeAffectedComponent.SmokeEntity != entity.Owner)
                 return;
         }
 
-        var exists = Exists(uid);
+        var exists = Exists(entity);
 
         if (!TryComp<PhysicsComponent>(args.OtherEntity, out var body))
             return;
 
         foreach (var ent in _physics.GetContactingEntities(args.OtherEntity, body))
         {
-            if (exists && ent == uid)
+            if (exists && ent == entity.Owner)
                 continue;
 
             if (!_smokeQuery.HasComponent(ent))
@@ -136,61 +124,6 @@
             RemComp(args.OtherEntity, smokeAffectedComponent);
     }
 
-    private void OnAffectedUnpaused(EntityUid uid, SmokeAffectedComponent component, ref EntityUnpausedEvent args)
-    {
-        component.NextSecond += args.PausedTime;
-=======
->>>>>>> dfbf47c3
-    }
-
-    private void OnStartCollide(Entity<SmokeComponent> entity, ref StartCollideEvent args)
-    {
-<<<<<<< HEAD
-        if (component.SpreadAmount == 0 || !_solutionSystem.TryGetSolution(uid, SmokeComponent.SolutionName, out var solution))
-=======
-        if (_smokeAffectedQuery.HasComponent(args.OtherEntity))
-            return;
-
-        var smokeAffected = AddComp<SmokeAffectedComponent>(args.OtherEntity);
-        smokeAffected.SmokeEntity = entity;
-        smokeAffected.NextSecond = _timing.CurTime + TimeSpan.FromSeconds(1);
-    }
-
-    private void OnEndCollide(Entity<SmokeComponent> entity, ref EndCollideEvent args)
-    {
-        // if we are already in smoke, make sure the thing we are exiting is the current smoke we are in.
-        if (_smokeAffectedQuery.TryGetComponent(args.OtherEntity, out var smokeAffectedComponent))
->>>>>>> dfbf47c3
-        {
-            if (smokeAffectedComponent.SmokeEntity != entity.Owner)
-                return;
-        }
-
-        var exists = Exists(entity);
-
-        if (!TryComp<PhysicsComponent>(args.OtherEntity, out var body))
-            return;
-
-        foreach (var ent in _physics.GetContactingEntities(args.OtherEntity, body))
-        {
-            if (exists && ent == entity.Owner)
-                continue;
-
-            if (!_smokeQuery.HasComponent(ent))
-                continue;
-
-            smokeAffectedComponent ??= EnsureComp<SmokeAffectedComponent>(args.OtherEntity);
-            smokeAffectedComponent.SmokeEntity = ent;
-            return; // exit the function so we don't remove the component.
-        }
-
-<<<<<<< HEAD
-        if (Prototype(uid) is not { } prototype)
-=======
-        if (smokeAffectedComponent != null)
-            RemComp(args.OtherEntity, smokeAffectedComponent);
-    }
-
     private void OnAffectedUnpaused(Entity<SmokeAffectedComponent> entity, ref EntityUnpausedEvent args)
     {
         entity.Comp.NextSecond += args.PausedTime;
@@ -205,7 +138,6 @@
         }
 
         if (Prototype(entity) is not { } prototype)
->>>>>>> dfbf47c3
         {
             RemCompDeferred<ActiveEdgeSpreaderComponent>(entity);
             return;
@@ -214,31 +146,18 @@
         if (!args.NeighborFreeTiles.Any())
             return;
 
-<<<<<<< HEAD
-        TryComp<TimedDespawnComponent>(uid, out var timer);
-
-        // wtf is the logic behind any of this.
-        var smokePerSpread = component.SpreadAmount / Math.Max(1, args.NeighborFreeTiles.Count);
-=======
         TryComp<TimedDespawnComponent>(entity, out var timer);
 
         // wtf is the logic behind any of this.
         var smokePerSpread = entity.Comp.SpreadAmount / Math.Max(1, args.NeighborFreeTiles.Count);
->>>>>>> dfbf47c3
         foreach (var neighbor in args.NeighborFreeTiles)
         {
             var coords = neighbor.Grid.GridTileToLocal(neighbor.Tile);
             var ent = Spawn(prototype.ID, coords);
             var spreadAmount = Math.Max(0, smokePerSpread);
-<<<<<<< HEAD
-            component.SpreadAmount -= args.NeighborFreeTiles.Count();
-
-            StartSmoke(ent, solution.Clone(), timer?.Lifetime ?? component.Duration, spreadAmount);
-=======
             entity.Comp.SpreadAmount -= args.NeighborFreeTiles.Count();
 
             StartSmoke(ent, solution.Clone(), timer?.Lifetime ?? entity.Comp.Duration, spreadAmount);
->>>>>>> dfbf47c3
 
             if (entity.Comp.SpreadAmount == 0)
             {
@@ -249,11 +168,7 @@
 
         args.Updates--;
 
-<<<<<<< HEAD
-        if (args.NeighborFreeTiles.Count > 0 || args.Neighbors.Count == 0 || component.SpreadAmount < 1)
-=======
         if (args.NeighborFreeTiles.Count > 0 || args.Neighbors.Count == 0 || entity.Comp.SpreadAmount < 1)
->>>>>>> dfbf47c3
             return;
 
         // We have no more neighbours to spread to. So instead we will randomly distribute our volume to neighbouring smoke tiles.
@@ -267,11 +182,7 @@
                 continue;
 
             smoke.SpreadAmount++;
-<<<<<<< HEAD
-            component.SpreadAmount--;
-=======
             entity.Comp.SpreadAmount--;
->>>>>>> dfbf47c3
             EnsureComp<ActiveEdgeSpreaderComponent>(neighbor);
 
             if (entity.Comp.SpreadAmount == 0)
@@ -299,7 +210,12 @@
         }
     }
 
-<<<<<<< HEAD
+    private void OnReactionAttempt(Entity<SmokeComponent> entity, ref SolutionRelayEvent<ReactionAttemptEvent> args)
+    {
+        if (args.Name == SmokeComponent.SolutionName)
+            OnReactionAttempt(entity, ref args.Event);
+    }
+
     /// <summary>
     /// Sets up a smoke component for spreading.
     /// </summary>
@@ -315,29 +231,6 @@
         Dirty(uid, component);
         EnsureComp<ActiveEdgeSpreaderComponent>(uid);
 
-=======
-    private void OnReactionAttempt(Entity<SmokeComponent> entity, ref SolutionRelayEvent<ReactionAttemptEvent> args)
-    {
-        if (args.Name == SmokeComponent.SolutionName)
-            OnReactionAttempt(entity, ref args.Event);
-    }
-
-    /// <summary>
-    /// Sets up a smoke component for spreading.
-    /// </summary>
-    public void StartSmoke(EntityUid uid, Solution solution, float duration, int spreadAmount, SmokeComponent? component = null)
-    {
-        if (!Resolve(uid, ref component))
-            return;
-
-        component.SpreadAmount = spreadAmount;
-        component.Duration = duration;
-        component.TransferRate = solution.Volume / duration;
-        TryAddSolution(uid, solution);
-        Dirty(uid, component);
-        EnsureComp<ActiveEdgeSpreaderComponent>(uid);
-
->>>>>>> dfbf47c3
         if (TryComp<PhysicsComponent>(uid, out var body) && TryComp<FixturesComponent>(uid, out var fixtures))
         {
             var xform = Transform(uid);
@@ -361,35 +254,13 @@
         if (!Resolve(smokeUid, ref component))
             return;
 
-<<<<<<< HEAD
-        if (!_solutionSystem.TryGetSolution(smokeUid, SmokeComponent.SolutionName, out var solution) ||
-=======
         if (!_solutionContainerSystem.ResolveSolution(smokeUid, SmokeComponent.SolutionName, ref component.Solution, out var solution) ||
->>>>>>> dfbf47c3
             solution.Contents.Count == 0)
         {
             return;
         }
 
         ReactWithEntity(entity, smokeUid, solution, component);
-<<<<<<< HEAD
-        UpdateVisuals(smokeUid);
-    }
-
-    private void ReactWithEntity(EntityUid entity, EntityUid smokeUid, Solution solution, SmokeComponent? component = null)
-    {
-        if (!Resolve(smokeUid, ref component))
-            return;
-
-        if (!TryComp<BloodstreamComponent>(entity, out var bloodstream))
-            return;
-
-        var blockIngestion =  _internals.AreInternalsWorking(entity);
-
-        var cloneSolution = solution.Clone();
-        var availableTransfer = FixedPoint2.Min(cloneSolution.Volume, component.TransferRate);
-        var transferAmount = FixedPoint2.Min(availableTransfer, bloodstream.ChemicalSolution.AvailableVolume);
-=======
         UpdateVisuals((smokeUid, component));
     }
 
@@ -409,7 +280,6 @@
         var cloneSolution = solution.Clone();
         var availableTransfer = FixedPoint2.Min(cloneSolution.Volume, component.TransferRate);
         var transferAmount = FixedPoint2.Min(availableTransfer, chemSolution.AvailableVolume);
->>>>>>> dfbf47c3
         var transferSolution = cloneSolution.SplitSolution(transferAmount);
 
         foreach (var reagentQuantity in transferSolution.Contents.ToArray())
@@ -438,11 +308,7 @@
         if (!Resolve(uid, ref component, ref xform))
             return;
 
-<<<<<<< HEAD
-        if (!_solutionSystem.TryGetSolution(uid, SmokeComponent.SolutionName, out var solution) || !solution.Any())
-=======
         if (!_solutionContainerSystem.ResolveSolution(uid, SmokeComponent.SolutionName, ref component.Solution, out var solution) || !solution.Any())
->>>>>>> dfbf47c3
             return;
 
         if (!_mapManager.TryGetGrid(xform.GridUid, out var mapGrid))
@@ -463,11 +329,7 @@
     /// <summary>
     /// Adds the specified solution to the relevant smoke solution.
     /// </summary>
-<<<<<<< HEAD
-    private void TryAddSolution(EntityUid uid, Solution solution)
-=======
     private void TryAddSolution(Entity<SmokeComponent?> smoke, Solution solution)
->>>>>>> dfbf47c3
     {
         if (solution.Volume == FixedPoint2.Zero)
             return;
@@ -493,14 +355,4 @@
         var color = solution.GetColor(_prototype);
         _appearance.SetData(smoke.Owner, SmokeVisuals.Color, color, smoke.Comp2);
     }
-
-    private void UpdateVisuals(EntityUid uid)
-    {
-        if (!TryComp(uid, out AppearanceComponent? appearance) ||
-            !_solutionSystem.TryGetSolution(uid, SmokeComponent.SolutionName, out var solution))
-            return;
-
-        var color = solution.GetColor(_prototype);
-        _appearance.SetData(uid, SmokeVisuals.Color, color, appearance);
-    }
 }