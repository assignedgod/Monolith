﻿- type: job
  id: ServiceWorker
  name: job-name-serviceworker
  description: job-description-serviceworker
  playTimeTracker: JobServiceWorker
  requirements:
    - !type:OverallPlaytimeRequirement
      time: 10800
  startingGear: ServiceWorkerGear
  icon: "JobIconServiceWorker"
  supervisors: job-supervisors-hire # Frontier
  accessGroups: # Frontier
  - GeneralAccess # Frontier

- type: startingGear
  id: ServiceWorkerGear
  equipment:
    shoes: ClothingShoesColorBlack
    id: ServiceWorkerPDA
<<<<<<< HEAD
    ears: ClothingHeadsetService
  innerClothingSkirt: ClothingUniformJumpskirtBartender
  satchel: ClothingBackpackSatchelFilled
  duffelbag: ClothingBackpackDuffelFilled
  messenger: ClothingBackpackMessengerFilled # Frontier
=======
    ears: ClothingHeadsetService
>>>>>>> 13dbb95d
<|MERGE_RESOLUTION|>--- conflicted
+++ resolved
@@ -17,12 +17,4 @@
   equipment:
     shoes: ClothingShoesColorBlack
     id: ServiceWorkerPDA
-<<<<<<< HEAD
-    ears: ClothingHeadsetService
-  innerClothingSkirt: ClothingUniformJumpskirtBartender
-  satchel: ClothingBackpackSatchelFilled
-  duffelbag: ClothingBackpackDuffelFilled
-  messenger: ClothingBackpackMessengerFilled # Frontier
-=======
-    ears: ClothingHeadsetService
->>>>>>> 13dbb95d
+    ears: ClothingHeadsetService