--- conflicted
+++ resolved
@@ -1869,11 +1869,7 @@
         /// The time you must spend reading the rules, before the "Request" button is enabled
         /// </summary>
         public static readonly CVarDef<float> GhostRoleTime =
-<<<<<<< HEAD
-            CVarDef.Create("ghost.role_time", 5f, CVar.REPLICATED);
-=======
-            CVarDef.Create("ghost.role_time", 3f, CVar.REPLICATED | CVar.SERVER);
->>>>>>> 76823cc5
+            CVarDef.Create("ghost.role_time", 5f, CVar.REPLICATED | CVar.SERVER);
 
         /*
          * Fire alarm
@@ -2047,10 +2043,7 @@
          */
 
         public static readonly CVarDef<bool> GatewayGeneratorEnabled =
-<<<<<<< HEAD
             CVarDef.Create("gateway.generator_enabled", false);
-=======
-            CVarDef.Create("gateway.generator_enabled", true);
 
         /*
          * DEBUG
@@ -2061,6 +2054,5 @@
         /// </summary>
         public static readonly CVarDef<bool> DebugOptionVisualizerTest =
             CVarDef.Create("debug.option_visualizer_test", false, CVar.CLIENTONLY);
->>>>>>> 76823cc5
     }
 }