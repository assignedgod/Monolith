--- conflicted
+++ resolved
@@ -167,18 +167,15 @@
     size: Huge
   - type: ClothingRequiredStepTriggerImmune
     slots: WITHOUT_POCKET
-<<<<<<< HEAD
-  - type: PhysicalComposition # Frontier
-    materialComposition:
-      Durathread: 100
-      Cloth: 100
-=======
   - type: DamageOnInteractProtection
     damageProtection:
       flatReductions:
         Heat: 10 # the average lightbulb only does around four damage!
     slots: OUTERCLOTHING
->>>>>>> 9a68cf0b
+  - type: PhysicalComposition # Frontier
+    materialComposition: # Frontier
+      Durathread: 100 # Frontier
+      Cloth: 100 # Frontier
 
 - type: entity
   parent: ClothingOuterBase
