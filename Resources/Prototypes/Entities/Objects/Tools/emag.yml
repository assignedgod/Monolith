- type: entity
  parent: BaseItem
  id: EmagUnlimited
  suffix: Unlimited
  name: cryptographic sequencer
  description: The all-in-one hacking solution. The thinking man's lockpick. The iconic EMAG.
  components:
  - type: Emag
  - type: Sprite
    sprite: Objects/Tools/emag.rsi
    state: icon
  - type: Item
    sprite: Objects/Tools/emag.rsi
<<<<<<< HEAD
  - type: StaticPrice
    price: 400
  - type: Contraband #frontier
=======
    storedRotation: -90
>>>>>>> 76823cc5

- type: entity
  parent: EmagUnlimited
  id: Emag
  suffix: Limited
  components:
  - type: LimitedCharges
  - type: AutoRecharge<|MERGE_RESOLUTION|>--- conflicted
+++ resolved
@@ -11,13 +11,7 @@
     state: icon
   - type: Item
     sprite: Objects/Tools/emag.rsi
-<<<<<<< HEAD
-  - type: StaticPrice
-    price: 400
-  - type: Contraband #frontier
-=======
     storedRotation: -90
->>>>>>> 76823cc5
 
 - type: entity
   parent: EmagUnlimited
