--- conflicted
+++ resolved
@@ -82,23 +82,26 @@
                 throw new NotImplementedException();
             }
 
-            var entity = ConvertProfiles(humanoid, slot);
-
-            var prefs = await db.DbContext
-                .Preference
-                .Include(p => p.Profiles)
-                .SingleAsync(p => p.UserId == userId.UserId);
-
-            var oldProfile = prefs
-                .Profiles
-                .SingleOrDefault(h => h.Slot == entity.Slot);
-
-            if (oldProfile is not null)
-            {
-                prefs.Profiles.Remove(oldProfile);
-            }
-
-            prefs.Profiles.Add(entity);
+            var oldProfile = db.DbContext.Profile
+                .Include(p => p.Preference)
+                .Where(p => p.Preference.UserId == userId.UserId)
+                .Include(p => p.Jobs)
+                .Include(p => p.Antags)
+                .Include(p => p.Traits)
+                .AsSplitQuery()
+                .SingleOrDefault(h => h.Slot == slot);
+
+            var newProfile = ConvertProfiles(humanoid, slot, oldProfile);
+            if (oldProfile == null)
+            {
+                var prefs = await db.DbContext
+                    .Preference
+                    .Include(p => p.Profiles)
+                    .SingleAsync(p => p.UserId == userId.UserId);
+
+                prefs.Profiles.Add(newProfile);
+            }
+
             await db.DbContext.SaveChangesAsync();
         }
 
@@ -236,8 +239,9 @@
             );
         }
 
-        private static Profile ConvertProfiles(HumanoidCharacterProfile humanoid, int slot)
-        {
+        private static Profile ConvertProfiles(HumanoidCharacterProfile humanoid, int slot, Profile? profile = null)
+        {
+            profile ??= new Profile();
             var appearance = (HumanoidCharacterAppearance) humanoid.CharacterAppearance;
             List<string> markingStrings = new();
             foreach (var marking in appearance.Markings)
@@ -246,36 +250,13 @@
             }
             var markings = JsonSerializer.SerializeToDocument(markingStrings);
 
-<<<<<<< HEAD
-            var entity = new Profile
-            {
-                CharacterName = humanoid.Name,
-                FlavorText = humanoid.FlavorText,
-                Species = humanoid.Species,
-                Age = humanoid.Age,
-                Sex = humanoid.Sex.ToString(),
-                Gender = humanoid.Gender.ToString(),
-                BankBalance = humanoid.BankBalance,
-                HairName = appearance.HairStyleId,
-                HairColor = appearance.HairColor.ToHex(),
-                FacialHairName = appearance.FacialHairStyleId,
-                FacialHairColor = appearance.FacialHairColor.ToHex(),
-                EyeColor = appearance.EyeColor.ToHex(),
-                SkinColor = appearance.SkinColor.ToHex(),
-                Clothing = humanoid.Clothing.ToString(),
-                Backpack = humanoid.Backpack.ToString(),
-                Markings = markings,
-                Slot = slot,
-                PreferenceUnavailable = (DbPreferenceUnavailableMode) humanoid.PreferenceUnavailable
-            };
-            entity.Jobs.AddRange(
-=======
             profile.CharacterName = humanoid.Name;
             profile.FlavorText = humanoid.FlavorText;
             profile.Species = humanoid.Species;
             profile.Age = humanoid.Age;
             profile.Sex = humanoid.Sex.ToString();
             profile.Gender = humanoid.Gender.ToString();
+            profile.BankBalance = humanoid.BankBalance;
             profile.HairName = appearance.HairStyleId;
             profile.HairColor = appearance.HairColor.ToHex();
             profile.FacialHairName = appearance.FacialHairStyleId;
@@ -291,21 +272,24 @@
 
             profile.Jobs.Clear();
             profile.Jobs.AddRange(
->>>>>>> 76823cc5
                 humanoid.JobPriorities
                     .Where(j => j.Value != JobPriority.Never)
                     .Select(j => new Job {JobName = j.Key, Priority = (DbJobPriority) j.Value})
             );
-            entity.Antags.AddRange(
+
+            profile.Antags.Clear();
+            profile.Antags.AddRange(
                 humanoid.AntagPreferences
                     .Select(a => new Antag {AntagName = a})
             );
-            entity.Traits.AddRange(
+
+            profile.Traits.Clear();
+            profile.Traits.AddRange(
                 humanoid.TraitPreferences
                         .Select(t => new Trait {TraitName = t})
             );
 
-            return entity;
+            return profile;
         }
         #endregion
 
