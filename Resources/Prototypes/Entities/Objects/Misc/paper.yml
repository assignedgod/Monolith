--- conflicted
+++ resolved
@@ -216,16 +216,10 @@
   - type: CargoBountyLabel
   - type: StaticPrice
     price: 0
-<<<<<<< HEAD
   # - type: GuideHelp # Frontier: removed guidebook entries
   #   guides: # Frontier: removed guidebook entries
   #   - CargoBounties # Frontier: removed guidebook entries
-=======
-  - type: GuideHelp
-    guides:
-    - CargoBounties
-    - Cargo
->>>>>>> 9a68cf0b
+  #   - Cargo # Frontier: removed guidebook entries
 
 - type: entity
   name: character sheet
