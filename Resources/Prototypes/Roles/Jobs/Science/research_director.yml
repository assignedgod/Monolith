- type: job
  id: ResearchDirector
  name: job-name-rd
  description: job-description-rd
  playTimeTracker: JobResearchDirector
  requirements:
    - !type:OverallPlaytimeRequirement
      time: 10800
  weight: 10
  startingGear: ResearchDirectorGear
  icon: "JobIconResearchDirector"
#  requireAdminNotify: true
  supervisors: job-supervisors-hire # Frontier
#  canBeAntag: false
  accessGroups: # Frontier
  - GeneralAccess # Frontier
#  special:
#  - !type:AddImplantSpecial
#    implants: [ MindShieldImplant ]
#  - !type:AddComponentSpecial
#    components:
#      - type: CommandStaff

- type: startingGear
  id: ResearchDirectorGear
  equipment:
    id: RnDPDA
<<<<<<< HEAD
    ears: ClothingHeadsetRD
  innerClothingSkirt: ClothingUniformJumpskirtResearchDirector
  satchel: ClothingBackpackSatchelResearchDirectorFilled
  duffelbag: ClothingBackpackDuffelResearchDirectorFilled
  messenger: ClothingBackpackMessengerResearchDirectorFilled # Frontier
=======
    ears: ClothingHeadsetRD
>>>>>>> 13dbb95d
<|MERGE_RESOLUTION|>--- conflicted
+++ resolved
@@ -25,12 +25,4 @@
   id: ResearchDirectorGear
   equipment:
     id: RnDPDA
-<<<<<<< HEAD
-    ears: ClothingHeadsetRD
-  innerClothingSkirt: ClothingUniformJumpskirtResearchDirector
-  satchel: ClothingBackpackSatchelResearchDirectorFilled
-  duffelbag: ClothingBackpackDuffelResearchDirectorFilled
-  messenger: ClothingBackpackMessengerResearchDirectorFilled # Frontier
-=======
-    ears: ClothingHeadsetRD
->>>>>>> 13dbb95d
+    ears: ClothingHeadsetRD