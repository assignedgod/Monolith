using Content.Shared.ActionBlocker;
using Content.Shared.Acts;
using Content.Shared.Hands.Components;
using Content.Shared.Interaction;
using Content.Shared.Popups;
using Content.Shared.Verbs;
using Robust.Shared.Audio;
using Robust.Shared.Containers;
using Robust.Shared.GameObjects;
using Robust.Shared.GameStates;
using Robust.Shared.IoC;
using Robust.Shared.Localization;
using Robust.Shared.Log;
using Robust.Shared.Player;
using System.Collections.Generic;
using System.Diagnostics.CodeAnalysis;

namespace Content.Shared.Containers.ItemSlots
{
    /// <summary>
    ///     A class that handles interactions related to inserting/ejecting items into/from an item slot.
    /// </summary>
    public class ItemSlotsSystem : EntitySystem
    {
        [Dependency] private readonly ActionBlockerSystem _actionBlockerSystem = default!;
        [Dependency] private readonly SharedPopupSystem _popupSystem = default!;

        public override void Initialize()
        {
            base.Initialize();

            SubscribeLocalEvent<ItemSlotsComponent, MapInitEvent>(OnMapInit);
            SubscribeLocalEvent<ItemSlotsComponent, ComponentInit>(Oninitialize);

            SubscribeLocalEvent<ItemSlotsComponent, InteractUsingEvent>(OnInteractUsing);
            SubscribeLocalEvent<ItemSlotsComponent, InteractHandEvent>(OnInteractHand);
            SubscribeLocalEvent<ItemSlotsComponent, UseInHandEvent>(OnUseInHand);

            SubscribeLocalEvent<ItemSlotsComponent, GetAlternativeVerbsEvent>(AddEjectVerbs);
            SubscribeLocalEvent<ItemSlotsComponent, GetInteractionVerbsEvent>(AddInteractionVerbsVerbs);

            SubscribeLocalEvent<ItemSlotsComponent, BreakageEventArgs>(OnBreak);
            SubscribeLocalEvent<ItemSlotsComponent, DestructionEventArgs>(OnBreak);

            SubscribeLocalEvent<ItemSlotsComponent, ComponentGetState>(GetItemSlotsState);
            SubscribeLocalEvent<ItemSlotsComponent, ComponentHandleState>(HandleItemSlotsState);
        }

        #region ComponentManagement
        /// <summary>
        ///     Spawn in starting items for any item slots that should have one.
        /// </summary>
        private void OnMapInit(EntityUid uid, ItemSlotsComponent itemSlots, MapInitEvent args)
        {
            foreach (var slot in itemSlots.Slots.Values)
            {
                if (slot.HasItem || string.IsNullOrEmpty(slot.StartingItem))
                    continue;

                var item = EntityManager.SpawnEntity(slot.StartingItem, IoCManager.Resolve<IEntityManager>().GetComponent<TransformComponent>(itemSlots.Owner).Coordinates);
                slot.ContainerSlot.Insert(item);
            }
        }

        /// <summary>
        ///     Ensure item slots have containers.
        /// </summary>
        private void Oninitialize(EntityUid uid, ItemSlotsComponent itemSlots, ComponentInit args)
        {
            foreach (var (id, slot) in itemSlots.Slots)
            {
                slot.ContainerSlot = ContainerHelpers.EnsureContainer<ContainerSlot>(itemSlots.Owner, id);
            }
        }

        /// <summary>
        ///     Given a new item slot, store it in the <see cref="ItemSlotsComponent"/> and ensure the slot has an item
        ///     container.
        /// </summary>
        public void AddItemSlot(EntityUid uid, string id, ItemSlot slot)
        {
            var itemSlots = EntityManager.EnsureComponent<ItemSlotsComponent>(uid);
            slot.ContainerSlot = ContainerHelpers.EnsureContainer<ContainerSlot>(itemSlots.Owner, id);
            if (itemSlots.Slots.ContainsKey(id))
                Logger.Error($"Duplicate item slot key. Entity: {IoCManager.Resolve<IEntityManager>().GetComponent<MetaDataComponent>(itemSlots.Owner).EntityName} ({uid}), key: {id}");
            itemSlots.Slots[id] = slot;
        }

        /// <summary>
        ///     Remove an item slot. This should generally be called whenever a component that added a slot is being
        ///     removed.
        /// </summary>
        public void RemoveItemSlot(EntityUid uid, ItemSlot slot, ItemSlotsComponent? itemSlots = null)
        {
            slot.ContainerSlot.Shutdown();

            // Don't log missing resolves. when an entity has all of its components removed, the ItemSlotsComponent may
            // have been removed before some other component that added an item slot (and is now trying to remove it).
            if (!Resolve(uid, ref itemSlots, logMissing: false))
                return;

            itemSlots.Slots.Remove(slot.ID);

            if (itemSlots.Slots.Count == 0)
                EntityManager.RemoveComponent(uid, itemSlots);
        }
        #endregion

        #region Interactions
        /// <summary>
        ///     Attempt to take an item from a slot, if any are set to EjectOnInteract.
        /// </summary>
        private void OnInteractHand(EntityUid uid, ItemSlotsComponent itemSlots, InteractHandEvent args)
        {
            if (args.Handled)
                return;

            foreach (var slot in itemSlots.Slots.Values)
            {
                if (slot.Locked || !slot.EjectOnInteract || slot.Item == null)
                    continue;

                args.Handled = true;
                TryEjectToHands(uid, slot, args.User);
                break;
            }
        }

        /// <summary>
        ///     Attempt to eject an item from the first valid item slot.
        /// </summary>
        private void OnUseInHand(EntityUid uid, ItemSlotsComponent itemSlots, UseInHandEvent args)
        {
            if (args.Handled)
                return;

            foreach (var slot in itemSlots.Slots.Values)
            {
                if (slot.Locked || !slot.EjectOnUse || slot.Item == null)
                    continue;

                args.Handled = true;
                TryEjectToHands(uid, slot, args.UserUid);
                break;
            }
        }

        /// <summary>
        ///     Tries to insert a held item in any fitting item slot. If a valid slot already contains an item, it will
        ///     swap it out and place the old one in the user's hand.
        /// </summary>
        /// <remarks>
        ///     This only handles the event if the user has an applicable entity that can be inserted. This allows for
        ///     other interactions to still happen (e.g., open UI, or toggle-open), despite the user holding an item.
        ///     Maybe this is undesirable.
        /// </remarks>
        private void OnInteractUsing(EntityUid uid, ItemSlotsComponent itemSlots, InteractUsingEvent args)
        {
            if (args.Handled)
                return;

            if (!EntityManager.TryGetComponent(args.User, out SharedHandsComponent? hands))
                return;

            foreach (var slot in itemSlots.Slots.Values)
            {
                if (!CanInsert(uid, args.Used, slot, swap: slot.Swap, popup: args.User))
                    continue;

                // Drop the held item onto the floor. Return if the user cannot drop.
                if (!hands.Drop(args.Used))
                    return;

                if (slot.Item != null)
                    hands.TryPutInAnyHand(slot.Item.Value);

                Insert(uid, slot, args.Used);
                args.Handled = true;
                return;
            }
        }
        #endregion

        #region Insert
        /// <summary>
        ///     Insert an item into a slot. This does not perform checks, so make sure to also use <see
        ///     cref="CanInsert"/> or just use <see cref="TryInsert"/> instead.
        /// </summary>
        private void Insert(EntityUid uid, ItemSlot slot, EntityUid item)
        {
            slot.ContainerSlot.Insert(item);
            // ContainerSlot automatically raises a directed EntInsertedIntoContainerMessage

            if (slot.InsertSound != null)
                SoundSystem.Play(Filter.Pvs(uid), slot.InsertSound.GetSound(), uid, slot.SoundOptions);
        }

        /// <summary>
        ///     Check whether a given item can be inserted into a slot. Unless otherwise specified, this will return
        ///     false if the slot is already filled.
        /// </summary>
        /// <remarks>
        ///     If a popup entity is given, and if the item slot is set to generate a popup message when it fails to
        ///     pass the whitelist, then this will generate a popup.
        /// </remarks>
        public bool CanInsert(EntityUid uid, EntityUid usedUid, ItemSlot slot, bool swap = false, EntityUid? popup = null)
        {
            if (slot.Locked)
                return false;

            if (!swap && slot.HasItem)
                return false;

            if (slot.Whitelist != null && !slot.Whitelist.IsValid(usedUid))
            {
                if (popup.HasValue && !string.IsNullOrWhiteSpace(slot.WhitelistFailPopup))
                    _popupSystem.PopupEntity(Loc.GetString(slot.WhitelistFailPopup), uid, Filter.Entities(popup.Value));
                return false;
            }

            // We should also check ContainerSlot.CanInsert, but that prevents swapping interactions. Given that
            // ContainerSlot.CanInsert gets called when the item is actually inserted anyways, we can just get away with
            // fudging CanInsert and not performing those checks.
            return true;
        }

        /// <summary>
        ///     Tries to insert item into a specific slot.
        /// </summary>
        /// <returns>False if failed to insert item</returns>
        public bool TryInsert(EntityUid uid, string id, EntityUid item, ItemSlotsComponent? itemSlots = null)
        {
            if (!Resolve(uid, ref itemSlots))
                return false;

            if (!itemSlots.Slots.TryGetValue(id, out var slot))
                return false;

            return TryInsert(uid, slot, item);
        }

        /// <summary>
        ///     Tries to insert item into a specific slot.
        /// </summary>
        /// <returns>False if failed to insert item</returns>
        public bool TryInsert(EntityUid uid, ItemSlot slot, EntityUid item)
        {
            if (!CanInsert(uid, item, slot))
                return false;

            Insert(uid, slot, item);
            return true;
        }

        /// <summary>
        ///     Tries to insert item into a specific slot from an entity's hand.
        /// </summary>
        /// <returns>False if failed to insert item</returns>
        public bool TryInsertFromHand(EntityUid uid, ItemSlot slot, EntityUid user, SharedHandsComponent? hands = null)
        {
            if (!Resolve(user, ref hands, false))
                return false;

            if (!hands.TryGetActiveHeldEntity(out var item))
                return false;

            if (!CanInsert(uid, item, slot))
                return false;

            // hands.Drop(item) checks CanDrop action blocker
            if (!_actionBlockerSystem.CanInteract(user) && hands.Drop(item))
                return false;

            Insert(uid, slot, item);
            return true;
        }
        #endregion

        #region Eject
        /// <summary>
        ///     Eject an item into a slot. This does not perform checks (e.g., is the slot locked?), so you should
        ///     probably just use <see cref="TryEject"/> instead.
        /// </summary>
        private void Eject(EntityUid uid, ItemSlot slot, EntityUid item)
        {
            slot.ContainerSlot.Remove(item);
            // ContainerSlot automatically raises a directed EntRemovedFromContainerMessage

            if (slot.EjectSound != null)
                SoundSystem.Play(Filter.Pvs(uid), slot.EjectSound.GetSound(), uid, slot.SoundOptions);
        }

        /// <summary>
        ///     Try to eject an item from a slot.
        /// </summary>
        /// <returns>False if item slot is locked or has no item inserted</returns>
        public bool TryEject(EntityUid uid, ItemSlot slot, [NotNullWhen(true)] out EntityUid? item)
        {
            item = null;

            if (slot.Locked || slot.Item == null)
                return false;

            item = slot.Item;
            Eject(uid, slot, item.Value);
            return true;
        }

        /// <summary>
        ///     Try to eject item from a slot.
        /// </summary>
        /// <returns>False if the id is not valid, the item slot is locked, or it has no item inserted</returns>
        public bool TryEject(EntityUid uid, string id, [NotNullWhen(true)] out EntityUid? item, ItemSlotsComponent? itemSlots = null)
        {
            item = null;

            if (!Resolve(uid, ref itemSlots))
                return false;

            if (!itemSlots.Slots.TryGetValue(id, out var slot))
                return false;

            return TryEject(uid, slot, out item);
        }

        /// <summary>
        ///     Try to eject item from a slot directly into a user's hands. If they have no hands, the item will still
        ///     be ejected onto the floor.
        /// </summary>
        /// <returns>
        ///     False if the id is not valid, the item slot is locked, or it has no item inserted. True otherwise, even
        ///     if the user has no hands.
        /// </returns>
        public bool TryEjectToHands(EntityUid uid, ItemSlot slot, EntityUid? user)
        {
            if (!TryEject(uid, slot, out var item))
                return false;

            if (user != null && EntityManager.TryGetComponent(user.Value, out SharedHandsComponent? hands))
<<<<<<< HEAD
                hands.TryPutInAnyHand(item.Value);
=======
                hands.TryPutInActiveHandOrAny(item);
>>>>>>> bd8acc5b

            return true;
        }
        #endregion

        #region Verbs
        private void AddEjectVerbs(EntityUid uid, ItemSlotsComponent itemSlots, GetAlternativeVerbsEvent args)
        {
            if (args.Hands == null || !args.CanAccess ||!args.CanInteract ||
                !_actionBlockerSystem.CanPickup(args.User))
            {
                return;
            }

            foreach (var slot in itemSlots.Slots.Values)
            {
                if (slot.Locked || !slot.HasItem)
                    continue;

                if (slot.EjectOnInteract)
                    // For this item slot, ejecting/inserting is a primary interaction. Instead of an eject category
                    // alt-click verb, there will be a "Take item" primary interaction verb.
                    continue;

                var verbSubject = slot.Name != string.Empty
                    ? Loc.GetString(slot.Name)
                    : IoCManager.Resolve<IEntityManager>().GetComponent<MetaDataComponent>(slot.Item!.Value).EntityName ?? string.Empty;

                Verb verb = new();
                verb.Act = () => TryEjectToHands(uid, slot, args.User);

                if (slot.EjectVerbText == null)
                {
                    verb.Text = verbSubject;
                    verb.Category = VerbCategory.Eject;
                }
                else
                {
                    verb.Text = Loc.GetString(slot.EjectVerbText);
                    verb.IconTexture = "/Textures/Interface/VerbIcons/eject.svg.192dpi.png";
                }

                args.Verbs.Add(verb);
            }
        }

        private void AddInteractionVerbsVerbs(EntityUid uid, ItemSlotsComponent itemSlots, GetInteractionVerbsEvent args)
        {
            if (args.Hands == null || !args.CanAccess || !args.CanInteract)
                return;

            // If there are any slots that eject on left-click, add a "Take <item>" verb.
            if (_actionBlockerSystem.CanPickup(args.User))
            {
                foreach (var slot in itemSlots.Slots.Values)
                {
                    if (!slot.EjectOnInteract || slot.Locked || !slot.HasItem)
                        continue;

                    var verbSubject = slot.Name != string.Empty
                        ? Loc.GetString(slot.Name)
                        : IoCManager.Resolve<IEntityManager>().GetComponent<MetaDataComponent>(slot.Item!.Value).EntityName ?? string.Empty;

                    Verb takeVerb = new();
                    takeVerb.Act = () => TryEjectToHands(uid, slot, args.User);
                    takeVerb.IconTexture = "/Textures/Interface/VerbIcons/pickup.svg.192dpi.png";

                    if (slot.EjectVerbText == null)
                        takeVerb.Text = Loc.GetString("take-item-verb-text", ("subject", verbSubject));
                    else
                        takeVerb.Text = Loc.GetString(slot.EjectVerbText);

                    args.Verbs.Add(takeVerb);
                }
            }

            // Next, add the insert-item verbs
            if (args.Using == null || !_actionBlockerSystem.CanDrop(args.User))
                return;

            foreach (var slot in itemSlots.Slots.Values)
            {
                if (!CanInsert(uid, args.Using.Value, slot))
                    continue;

                var verbSubject = slot.Name != string.Empty
                    ? Loc.GetString(slot.Name)
                    : IoCManager.Resolve<IEntityManager>().GetComponent<MetaDataComponent>(args.Using.Value).EntityName ?? string.Empty;

                Verb insertVerb = new();
                insertVerb.Act = () => Insert(uid, slot, args.Using.Value);

                if (slot.InsertVerbText != null)
                {
                    insertVerb.Text = Loc.GetString(slot.InsertVerbText);
                    insertVerb.IconTexture = "/Textures/Interface/VerbIcons/insert.svg.192dpi.png";
                }
                else if(slot.EjectOnInteract)
                {
                    // Inserting/ejecting is a primary interaction for this entity. Instead of using the insert
                    // category, we will use a single "Place <item>" verb.
                    insertVerb.Text = Loc.GetString("place-item-verb-text", ("subject", verbSubject));
                    insertVerb.IconTexture = "/Textures/Interface/VerbIcons/drop.svg.192dpi.png";
                }
                else
                {
                    insertVerb.Category = VerbCategory.Insert;
                    insertVerb.Text = verbSubject;
                }

                args.Verbs.Add(insertVerb);
            }
        }
        #endregion

        /// <summary>
        ///     Eject items from (some) slots when the entity is destroyed.
        /// </summary>
        private void OnBreak(EntityUid uid, ItemSlotsComponent component, EntityEventArgs args)
        {
            foreach (var slot in component.Slots.Values)
            {
                if (slot.EjectOnBreak && slot.HasItem)
                    TryEject(uid, slot, out var _);
            }
        }

        /// <summary>
        ///     Get the contents of some item slot.
        /// </summary>
        public EntityUid? GetItem(EntityUid uid, string id, ItemSlotsComponent? itemSlots = null)
        {
            if (!Resolve(uid, ref itemSlots))
                return null;

            return itemSlots.Slots.GetValueOrDefault(id)?.Item;
        }

        /// <summary>
        ///     Lock an item slot. This stops items from being inserted into or ejected from this slot.
        /// </summary>
        public void SetLock(EntityUid uid, string id, bool locked, ItemSlotsComponent? itemSlots = null)
        {
            if (!Resolve(uid, ref itemSlots))
                return;

            if (!itemSlots.Slots.TryGetValue(id, out var slot))
                return;

            SetLock(itemSlots, slot, locked);
        }

        /// <summary>
        ///     Lock an item slot. This stops items from being inserted into or ejected from this slot.
        /// </summary>
        public void SetLock(ItemSlotsComponent itemSlots, ItemSlot slot, bool locked)
        {
            slot.Locked = locked;
            itemSlots.Dirty();
        }

        /// <summary>
        ///     Update the locked state of the managed item slots.
        /// </summary>
        /// <remarks>
        ///     Note that the slot's ContainerSlot performs its own networking, so we don't need to send information
        ///     about the contained entity.
        /// </remarks>
        private void HandleItemSlotsState(EntityUid uid, ItemSlotsComponent component, ref ComponentHandleState args)
        {
            if (args.Current is not ItemSlotsComponentState state)
                return;

            foreach (var (id, locked) in state.SlotLocked)
            {
                component.Slots[id].Locked = locked;
            }
        }

        private void GetItemSlotsState(EntityUid uid, ItemSlotsComponent component, ref ComponentGetState args)
        {
            args.State = new ItemSlotsComponentState(component.Slots);
        }
    }
}<|MERGE_RESOLUTION|>--- conflicted
+++ resolved
@@ -140,7 +140,7 @@
                     continue;
 
                 args.Handled = true;
-                TryEjectToHands(uid, slot, args.UserUid);
+                TryEjectToHands(uid, slot, args.User);
                 break;
             }
         }
@@ -337,11 +337,7 @@
                 return false;
 
             if (user != null && EntityManager.TryGetComponent(user.Value, out SharedHandsComponent? hands))
-<<<<<<< HEAD
-                hands.TryPutInAnyHand(item.Value);
-=======
-                hands.TryPutInActiveHandOrAny(item);
->>>>>>> bd8acc5b
+                hands.TryPutInActiveHandOrAny(item.Value);
 
             return true;
         }
