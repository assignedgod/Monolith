--- conflicted
+++ resolved
@@ -73,13 +73,8 @@
     sprite: Clothing/Shoes/Boots/highheelboots.rsi
 
 - type: entity
-<<<<<<< HEAD
-  parent: ClothingShoesMilitaryBase # Frontier: removed BaseRestrictedContraband
+  parent: [ ClothingShoesMilitaryBase ] # Frontier: removed BaseRestrictedContraband
   id: ClothingShoesBootsMercenary # Frontier: Merc to Mercenary
-=======
-  parent: [ ClothingShoesMilitaryBase ]
-  id: ClothingShoesBootsMerc
->>>>>>> e0163fb0
   name: mercenary boots
   description: Boots that have gone through many conflicts and that have proven their combat reliability.
   components:
