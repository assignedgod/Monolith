--- conflicted
+++ resolved
@@ -624,13 +624,8 @@
     sprite: Clothing/Belt/securitywebbing.rsi
 
 - type: entity
-<<<<<<< HEAD
-  parent: ClothingBeltStorageBase
-  id: ClothingBeltMercenaryWebbing # Frontier - Merc to Mercenary
-=======
-  parent: [ ClothingBeltStorageBase, BaseSecurityCargoContraband ]
-  id: ClothingBeltMercWebbing
->>>>>>> a7e29f28
+  parent: ClothingBeltStorageBase # Frontier: remove BaseSecurityCargoContraband
+  id: ClothingBeltMercenaryWebbing # Frontier: Merc to Mercenary
   name: mercenary webbing
   description: Ideal for storing everything from ammo to weapons and combat essentials.
   components:
@@ -695,9 +690,6 @@
     quickEquip: true
 
 - type: entity
-<<<<<<< HEAD
-  parent: [ClothingBeltStorageBase, BaseC3WizardContraband, ContrabandClothing] # Frontier: added BaseC3WizardContraband, ContrabandClothing as parent
-=======
   parent: ClothingBeltSuspendersRed
   id: ClothingBeltSuspendersBlack
   name: black suspenders
@@ -708,8 +700,7 @@
     sprite: Clothing/Belt/suspenders_black.rsi
 
 - type: entity
-  parent: ClothingBeltStorageBase
->>>>>>> a7e29f28
+  parent: [ClothingBeltStorageBase, BaseC3WizardContraband, ContrabandClothing] # Frontier: added BaseC3WizardContraband, ContrabandClothing as parent
   id: ClothingBeltWand
   name: wizard belt # Frontier: changed the name from 'wand belt' -> 'wizard belt'
   description: A belt designed to hold various rods of power. A veritable fanny pack of exotic magic.
