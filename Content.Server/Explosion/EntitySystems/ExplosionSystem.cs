using System.Linq;
using System.Numerics;
using Content.Server.Administration.Logs;
using Content.Server.Atmos.Components;
using Content.Server.Chat.Managers;
using Content.Server.Explosion.Components;
using Content.Server.NodeContainer.EntitySystems;
using Content.Server.NPC.Pathfinding;
using Content.Shared.Armor;
using Content.Shared.Camera;
using Content.Shared.CCVar;
using Content.Shared.Damage;
using Content.Shared.Database;
using Content.Shared.Explosion;
using Content.Shared.GameTicking;
using Content.Shared.Inventory;
using Content.Shared.Mind;
using Content.Shared.Projectiles;
using Content.Shared.Throwing;
using Content.Shared.Tiles;
using Robust.Server.GameStates;
using Robust.Server.Player;
using Robust.Shared.Audio;
using Robust.Shared.Configuration;
using Robust.Shared.Map;
using Robust.Shared.Physics.Components;
using Robust.Shared.Player;
using Robust.Shared.Prototypes;
using Robust.Shared.Random;
using Robust.Shared.Utility;
using Content.Shared.Maps;
using Robust.Shared.Map.Components;

namespace Content.Server.Explosion.EntitySystems;

public sealed partial class ExplosionSystem : EntitySystem
{
    [Dependency] private readonly IMapManager _mapManager = default!;
    [Dependency] private readonly IRobustRandom _robustRandom = default!;
    [Dependency] private readonly ITileDefinitionManager _tileDefinitionManager = default!;
    [Dependency] private readonly IPrototypeManager _prototypeManager = default!;
    [Dependency] private readonly IConfigurationManager _cfg = default!;
    [Dependency] private readonly IPlayerManager _playerManager = default!;

    [Dependency] private readonly SharedAppearanceSystem _appearance = default!;
    [Dependency] private readonly DamageableSystem _damageableSystem = default!;
    [Dependency] private readonly NodeGroupSystem _nodeGroupSystem = default!;
    [Dependency] private readonly PathfindingSystem _pathfindingSystem = default!;
    [Dependency] private readonly SharedCameraRecoilSystem _recoilSystem = default!;
    [Dependency] private readonly IAdminLogManager _adminLogger = default!;
    [Dependency] private readonly IChatManager _chat = default!;
    [Dependency] private readonly ThrowingSystem _throwingSystem = default!;
    [Dependency] private readonly PvsOverrideSystem _pvsSys = default!;
    [Dependency] private readonly SharedTransformSystem _transformSystem = default!;

<<<<<<< HEAD
    [Dependency] private readonly IMapManager _mapMan = default!;
=======
    private EntityQuery<TransformComponent> _transformQuery;
    private EntityQuery<DamageableComponent> _damageQuery;
    private EntityQuery<PhysicsComponent> _physicsQuery;
    private EntityQuery<ProjectileComponent> _projectileQuery;
    private EntityQuery<MindComponent> _mindQuery;
>>>>>>> fedc7c69

    /// <summary>
    ///     "Tile-size" for space when there are no nearby grids to use as a reference.
    /// </summary>
    public const ushort DefaultTileSize = 1;

    private AudioParams _audioParams = AudioParams.Default.WithVolume(-3f);

    /// <summary>
    ///     The "default" explosion prototype.
    /// </summary>
    /// <remarks>
    ///     Generally components should specify an explosion prototype via a yaml datafield, so that the yaml-linter can
    ///     find errors. However some components, like rogue arrows, or some commands like the admin-smite need to have
    ///     a "default" option specified outside of yaml data-fields. Hence this const string.
    /// </remarks>
    [ValidatePrototypeId<ExplosionPrototype>]
    public const string DefaultExplosionPrototypeId = "Default";

    public override void Initialize()
    {
        base.Initialize();

        DebugTools.Assert(_prototypeManager.HasIndex<ExplosionPrototype>(DefaultExplosionPrototypeId));

        // handled in ExplosionSystem.GridMap.cs
        SubscribeLocalEvent<GridRemovalEvent>(OnGridRemoved);
        SubscribeLocalEvent<GridStartupEvent>(OnGridStartup);
        SubscribeLocalEvent<ExplosionResistanceComponent, GetExplosionResistanceEvent>(OnGetResistance);

        // as long as explosion-resistance mice are never added, this should be fine (otherwise a mouse-hat will transfer it's power to the wearer).
        SubscribeLocalEvent<ExplosionResistanceComponent, InventoryRelayedEvent<GetExplosionResistanceEvent>>(RelayedResistance);

        SubscribeLocalEvent<TileChangedEvent>(OnTileChanged);

        SubscribeLocalEvent<RoundRestartCleanupEvent>(OnReset);

        SubscribeLocalEvent<ExplosionResistanceComponent, ArmorExamineEvent>(OnArmorExamine);

        // Handled by ExplosionSystem.Processing.cs
        SubscribeLocalEvent<MapChangedEvent>(OnMapChanged);

        // handled in ExplosionSystemAirtight.cs
        SubscribeLocalEvent<AirtightComponent, DamageChangedEvent>(OnAirtightDamaged);
        SubscribeCvars();
        InitAirtightMap();
        InitVisuals();

        _transformQuery = GetEntityQuery<TransformComponent>();
        _damageQuery = GetEntityQuery<DamageableComponent>();
        _physicsQuery = GetEntityQuery<PhysicsComponent>();
        _projectileQuery = GetEntityQuery<ProjectileComponent>();
        _mindQuery = GetEntityQuery<MindComponent>();
    }

    private void OnReset(RoundRestartCleanupEvent ev)
    {
        _explosionQueue.Clear();
        if (_activeExplosion != null)
            QueueDel(_activeExplosion.VisualEnt);
        _activeExplosion = null;
        _nodeGroupSystem.PauseUpdating = false;
        _pathfindingSystem.PauseUpdating = false;
    }

    public override void Shutdown()
    {
        base.Shutdown();
        UnsubscribeCvars();
        _nodeGroupSystem.PauseUpdating = false;
        _pathfindingSystem.PauseUpdating = false;
    }

    private void RelayedResistance(EntityUid uid, ExplosionResistanceComponent component,
        InventoryRelayedEvent<GetExplosionResistanceEvent> args)
    {
        OnGetResistance(uid, component, ref args.Args);
    }

    private void OnGetResistance(EntityUid uid, ExplosionResistanceComponent component, ref GetExplosionResistanceEvent args)
    {
        args.DamageCoefficient *= component.DamageCoefficient;
        if (component.Modifiers.TryGetValue(args.ExplosionPrototype, out var modifier))
            args.DamageCoefficient *= modifier;
    }

    /// <summary>
    ///     Given an entity with an explosive component, spawn the appropriate explosion.
    /// </summary>
    /// <remarks>
    ///     Also accepts radius or intensity arguments. This is useful for explosives where the intensity is not
    ///     specified in the yaml / by the component, but determined dynamically (e.g., by the quantity of a
    ///     solution in a reaction).
    /// </remarks>
    public void TriggerExplosive(EntityUid uid, ExplosiveComponent? explosive = null, bool delete = true, float? totalIntensity = null, float? radius = null, EntityUid? user = null)
    {
        // log missing: false, because some entities (e.g. liquid tanks) attempt to trigger explosions when damaged,
        // but may not actually be explosive.
        if (!Resolve(uid, ref explosive, logMissing: false))
            return;

        // No reusable explosions here.
        if (explosive.Exploded)
            return;

        explosive.Exploded = true;

        // Override the explosion intensity if optional arguments were provided.
        if (radius != null)
            totalIntensity ??= RadiusToIntensity((float) radius, explosive.IntensitySlope, explosive.MaxIntensity);
        totalIntensity ??= explosive.TotalIntensity;

        QueueExplosion(uid,
            explosive.ExplosionType,
            (float) totalIntensity,
            explosive.IntensitySlope,
            explosive.MaxIntensity,
            explosive.TileBreakScale,
            explosive.MaxTileBreak,
            explosive.CanCreateVacuum,
            user);

        if (explosive.DeleteAfterExplosion ?? delete)
            EntityManager.QueueDeleteEntity(uid);
    }

    /// <summary>
    ///     Find the strength needed to generate an explosion of a given radius. More useful for radii larger then 4, when the explosion becomes less "blocky".
    /// </summary>
    /// <remarks>
    ///     This assumes the explosion is in a vacuum / unobstructed. Given that explosions are not perfectly
    ///     circular, here radius actually means the sqrt(Area/pi), where the area is the total number of tiles
    ///     covered by the explosion. Until you get to radius 30+, this is functionally equivalent to the
    ///     actual radius.
    /// </remarks>
    public float RadiusToIntensity(float radius, float slope, float maxIntensity = 0)
    {
        // If you consider the intensity at each tile in an explosion to be a height. Then a circular explosion is
        // shaped like a cone. So total intensity is like the volume of a cone with height = slope * radius. Of
        // course, as the explosions are not perfectly circular, this formula isn't perfect, but the formula works
        // reasonably well.

        // This should actually use the formula for the volume of a distorted octagonal frustum. But this is good
        // enough.

        var coneVolume = slope * MathF.PI / 3 * MathF.Pow(radius, 3);

        if (maxIntensity <= 0 || slope * radius < maxIntensity)
            return coneVolume;

        // This explosion is limited by the maxIntensity.
        // Instead of a cone, we have a conical frustum.

        // Subtract the volume of the missing cone segment, with height:
        var h = slope * radius - maxIntensity;
        return coneVolume - h * MathF.PI / 3 * MathF.Pow(h / slope, 2);
    }

    /// <summary>
    ///     Inverse formula for <see cref="RadiusToIntensity"/>
    /// </summary>
    public float IntensityToRadius(float totalIntensity, float slope, float maxIntensity)
    {
        // max radius to avoid being capped by max-intensity
        var r0 = maxIntensity / slope;

        // volume at r0
        var v0 = RadiusToIntensity(r0, slope);

        if (totalIntensity <= v0)
        {
            // maxIntensity is a non-issue, can use simple inverse formula
            return MathF.Cbrt(3 * totalIntensity / (slope * MathF.PI));
        }

        return r0 * (MathF.Sqrt(12 * totalIntensity / v0 - 3) / 6 + 0.5f);
    }

    /// <summary>
    ///     Queue an explosions, centered on some entity.
    /// </summary>
    public void QueueExplosion(EntityUid uid,
        string typeId,
        float totalIntensity,
        float slope,
        float maxTileIntensity,
        float tileBreakScale = 1f,
        int maxTileBreak = int.MaxValue,
        bool canCreateVacuum = true,
        EntityUid? user = null,
        bool addLog = true)
    {
        var pos = Transform(uid);


        QueueExplosion(pos.MapPosition, typeId, totalIntensity, slope, maxTileIntensity, tileBreakScale, maxTileBreak, canCreateVacuum, addLog: false);

        if (!addLog)
            return;

        if (user == null)
        {
            _adminLogger.Add(LogType.Explosion, LogImpact.High,
                $"{ToPrettyString(uid):entity} exploded ({typeId}) at {pos.Coordinates:coordinates} with intensity {totalIntensity} slope {slope}");
        }
        else
        {
            _adminLogger.Add(LogType.Explosion, LogImpact.High,
                $"{ToPrettyString(user.Value):user} caused {ToPrettyString(uid):entity} to explode ({typeId}) at {pos.Coordinates:coordinates} with intensity {totalIntensity} slope {slope}");
            var alertMinExplosionIntensity = _cfg.GetCVar(CCVars.AdminAlertExplosionMinIntensity);
            if (alertMinExplosionIntensity > -1 && totalIntensity >= alertMinExplosionIntensity)
                _chat.SendAdminAlert(user.Value, $"caused {ToPrettyString(uid)} to explode ({typeId}:{totalIntensity}) at {pos.Coordinates:coordinates}");
        }
    }

    /// <summary>
    ///     Queue an explosion, with a specified epicenter and set of starting tiles.
    /// </summary>
    public void QueueExplosion(MapCoordinates epicenter,
        string typeId,
        float totalIntensity,
        float slope,
        float maxTileIntensity,
        float tileBreakScale = 1f,
        int maxTileBreak = int.MaxValue,
        bool canCreateVacuum = true,
        bool addLog = true)
    {
        if (totalIntensity <= 0 || slope <= 0)
            return;

        if (!_prototypeManager.TryIndex<ExplosionPrototype>(typeId, out var type))
        {
            Logger.Error($"Attempted to spawn unknown explosion prototype: {type}");
            return;
        }

        if (addLog) // dont log if already created a separate, more detailed, log.
            _adminLogger.Add(LogType.Explosion, LogImpact.High, $"Explosion ({typeId}) spawned at {epicenter:coordinates} with intensity {totalIntensity} slope {slope}");

        _explosionQueue.Enqueue(() => SpawnExplosion(epicenter, type, totalIntensity,
            slope, maxTileIntensity, tileBreakScale, maxTileBreak, canCreateVacuum));
    }

    /// <summary>
    ///     This function actually spawns the explosion. It returns an <see cref="Explosion"/> instance with
    ///     information about the affected tiles for the explosion system to process. It will also trigger the
    ///     camera shake and sound effect.
    /// </summary>
    private Explosion? SpawnExplosion(MapCoordinates epicenter,
        ExplosionPrototype type,
        float totalIntensity,
        float slope,
        float maxTileIntensity,
        float tileBreakScale,
        int maxTileBreak,
        bool canCreateVacuum)
    {
        if (!_mapManager.MapExists(epicenter.MapId))
            return null;

        var results = GetExplosionTiles(epicenter, type.ID, totalIntensity, slope, maxTileIntensity);

        if (results == null)
            return null;

        var (area, iterationIntensity, spaceData, gridData, spaceMatrix) = results.Value;

        // camera shake
        CameraShake(iterationIntensity.Count * 2.5f, epicenter, totalIntensity);

        //For whatever bloody reason, sound system requires ENTITY coordinates.
        var mapEntityCoords = EntityCoordinates.FromMap(EntityManager, _mapManager.GetMapEntityId(epicenter.MapId), epicenter);

        // play sound.
        var audioRange = iterationIntensity.Count * 5;
        var filter = Filter.Pvs(epicenter).AddInRange(epicenter, audioRange);
        SoundSystem.Play(type.Sound.GetSound(), filter, mapEntityCoords, _audioParams);

        // Block explosions on safe zone
        var location = mapEntityCoords;
        var gridId = location.GetGridUid(EntityManager);
        if (!HasComp<MapGridComponent>(gridId))
        {
            location = location.AlignWithClosestGridTile();
            gridId = location.GetGridUid(EntityManager);
            // Check if fixing it failed / get final grid ID
            if (!HasComp<MapGridComponent>(gridId))
                return null;
        }
        var mapGrid = _mapMan.GetGrid(gridId.Value);
        var gridUid = mapGrid.Owner;
        var ev = new FloorTileAttemptEvent();
        if (HasComp<ProtectedGridComponent>(gridUid) || ev.Cancelled)
            return null;

        var visualEnt = CreateExplosionVisualEntity(epicenter, type.ID, spaceMatrix, spaceData, gridData.Values, iterationIntensity);

        return new Explosion(this,
            type,
            spaceData,
            gridData.Values.ToList(),
            iterationIntensity,
            epicenter,
            spaceMatrix,
            area,
            tileBreakScale,
            maxTileBreak,
            canCreateVacuum,
            EntityManager,
            _mapManager,
            visualEnt);
    }

    private void CameraShake(float range, MapCoordinates epicenter, float totalIntensity)
    {
        var players = Filter.Empty();
        players.AddInRange(epicenter, range, _playerManager, EntityManager);

        foreach (var player in players.Recipients)
        {
            if (player.AttachedEntity is not EntityUid uid)
                continue;

            var playerPos = Transform(player.AttachedEntity!.Value).WorldPosition;
            var delta = epicenter.Position - playerPos;

            if (delta.EqualsApprox(Vector2.Zero))
                delta = new(0.01f, 0);

            var distance = delta.Length();
            var effect = 5 * MathF.Pow(totalIntensity, 0.5f) * (1 - distance / range);
            if (effect > 0.01f)
                _recoilSystem.KickCamera(uid, -delta.Normalized() * effect);
        }
    }

    private void OnArmorExamine(EntityUid uid, ExplosionResistanceComponent component, ref ArmorExamineEvent args)
    {
        args.Msg.PushNewline();
        args.Msg.AddMarkup(Loc.GetString("explosion-resistance-coefficient-value",
            ("value", MathF.Round((1f - component.DamageCoefficient) * 100, 1))
            ));
    }
}<|MERGE_RESOLUTION|>--- conflicted
+++ resolved
@@ -53,15 +53,13 @@
     [Dependency] private readonly PvsOverrideSystem _pvsSys = default!;
     [Dependency] private readonly SharedTransformSystem _transformSystem = default!;
 
-<<<<<<< HEAD
     [Dependency] private readonly IMapManager _mapMan = default!;
-=======
+
     private EntityQuery<TransformComponent> _transformQuery;
     private EntityQuery<DamageableComponent> _damageQuery;
     private EntityQuery<PhysicsComponent> _physicsQuery;
     private EntityQuery<ProjectileComponent> _projectileQuery;
     private EntityQuery<MindComponent> _mindQuery;
->>>>>>> fedc7c69
 
     /// <summary>
     ///     "Tile-size" for space when there are no nearby grids to use as a reference.
