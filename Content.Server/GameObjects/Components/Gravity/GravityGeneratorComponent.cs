using Content.Server.GameObjects.Components.Damage;
using Content.Server.GameObjects.Components.Interactable;
using Content.Server.GameObjects.Components.Power;
using Content.Server.GameObjects.EntitySystems;
using Content.Server.Interfaces;
using Content.Server.Utility;
using Content.Shared.GameObjects.Components.Gravity;
using Content.Shared.GameObjects.Components.Interactable;
using Microsoft.EntityFrameworkCore.Metadata.Builders;
using Robust.Server.GameObjects;
using Robust.Server.GameObjects.Components.UserInterface;
using Robust.Server.GameObjects.EntitySystems;
using Robust.Server.Interfaces.GameObjects;
using Robust.Server.Interfaces.Player;
using Robust.Shared.GameObjects;
using Robust.Shared.GameObjects.Systems;
using Robust.Shared.Interfaces.GameObjects;
using Robust.Shared.IoC;
using Robust.Shared.Localization;
using Robust.Shared.Serialization;
using Robust.Shared.Utility;

namespace Content.Server.GameObjects.Components.Gravity
{
    [RegisterComponent]
    public class GravityGeneratorComponent: SharedGravityGeneratorComponent, IAttackBy, IBreakAct, IAttackHand
    {
        private BoundUserInterface _userInterface;

        private PowerDeviceComponent _powerDevice;

        private SpriteComponent _sprite;

        private bool _switchedOn;

        private bool _intact;

        private GravityGeneratorStatus _status;

        public bool Powered => _powerDevice.Powered;

        public bool SwitchedOn => _switchedOn;

        public bool Intact => _intact;

        public GravityGeneratorStatus Status => _status;

        public bool NeedsUpdate
        {
            get
            {
                switch (_status)
                {
                    case GravityGeneratorStatus.On:
                        return !(Powered && SwitchedOn && Intact);
                    case GravityGeneratorStatus.Off:
                        return SwitchedOn || !(Powered && Intact);
                    case GravityGeneratorStatus.Unpowered:
                        return SwitchedOn || Powered || !Intact;
                    case GravityGeneratorStatus.Broken:
                        return SwitchedOn || Powered || Intact;
                    default:
                        return true; // This _should_ be unreachable
                }
            }
        }

        public override string Name => "GravityGenerator";

        public override void Initialize()
        {
            base.Initialize();

            _userInterface = Owner.GetComponent<ServerUserInterfaceComponent>()
                .GetBoundUserInterface(GravityGeneratorUiKey.Key);
            _userInterface.OnReceiveMessage += HandleUIMessage;
            _powerDevice = Owner.GetComponent<PowerDeviceComponent>();
            _sprite = Owner.GetComponent<SpriteComponent>();
            _switchedOn = true;
            _intact = true;
            _status = GravityGeneratorStatus.On;
            UpdateState();
        }

        public override void ExposeData(ObjectSerializer serializer)
        {
            base.ExposeData(serializer);

            serializer.DataField(ref _switchedOn, "switched_on", true);
            serializer.DataField(ref _intact, "intact", true);
        }

        bool IAttackHand.AttackHand(AttackHandEventArgs eventArgs)
        {
            if (!eventArgs.User.TryGetComponent<IActorComponent>(out var actor))
                return false;
            if (Status != GravityGeneratorStatus.Off && Status != GravityGeneratorStatus.On)
            {
                return false;
            }
            OpenUserInterface(actor.playerSession);
            return true;
        }

        public bool AttackBy(AttackByEventArgs eventArgs)
        {
<<<<<<< HEAD
            if (!eventArgs.AttackWith.TryGetComponent(out WelderComponent tool))
                return false;

            if (!tool.UseTool(eventArgs.User, Owner, ToolQuality.Welding, 5f))
                return false;

            // Repair generator
            var damageable = Owner.GetComponent<DamageableComponent>();
            var breakable = Owner.GetComponent<BreakableComponent>();
            damageable.HealAllDamage();
            breakable.broken = false;
            _intact = true;
=======
            if (!eventArgs.AttackWith.TryGetComponent<WelderComponent>(out var welder)) return false;

            if (welder.TryUse(5.0f))
            {
                // Repair generator
                var damagable = Owner.GetComponent<DamageableComponent>();
                var breakable = Owner.GetComponent<BreakableComponent>();
                damagable.HealAllDamage();
                breakable.broken = false;
                _intact = true;

                var notifyManager = IoCManager.Resolve<IServerNotifyManager>();

                EntitySystem.Get<AudioSystem>().Play("/Audio/items/welder2.ogg", Owner);
                notifyManager.PopupMessage(Owner, eventArgs.User, Loc.GetString("You repair the gravity generator with the welder"));
>>>>>>> 6a4d78cf

            var entitySystemManager = IoCManager.Resolve<IEntitySystemManager>();
            var notifyManager = IoCManager.Resolve<IServerNotifyManager>();

            entitySystemManager.GetEntitySystem<AudioSystem>().Play("/Audio/items/welder2.ogg", Owner);
            notifyManager.PopupMessage(Owner, eventArgs.User, Loc.GetString("You repair the gravity generator with the welder"));

            return true;
        }

        public void OnBreak(BreakageEventArgs eventArgs)
        {
            _intact = false;
            _switchedOn = false;
        }

        public void UpdateState()
        {
            if (!Intact)
            {
                MakeBroken();
            } else if (!Powered)
            {
                MakeUnpowered();
            } else if (!SwitchedOn)
            {
                MakeOff();
            } else
            {
                MakeOn();
            }
        }

        private void HandleUIMessage(ServerBoundUserInterfaceMessage message)
        {
            switch (message.Message)
            {
                case GeneratorStatusRequestMessage _:
                    _userInterface.SetState(new GeneratorState(Status == GravityGeneratorStatus.On));
                    break;
                case SwitchGeneratorMessage msg:
                    _switchedOn = msg.On;
                    UpdateState();
                    break;
                default:
                    break;
            }
        }

        private void OpenUserInterface(IPlayerSession playerSession)
        {
            _userInterface.Open(playerSession);
        }

        private void MakeBroken()
        {
            _status = GravityGeneratorStatus.Broken;
            _sprite.LayerSetState(0, "broken");
            _sprite.LayerSetVisible(1, false);
        }

        private void MakeUnpowered()
        {
            _status = GravityGeneratorStatus.Unpowered;
            _sprite.LayerSetState(0, "off");
            _sprite.LayerSetVisible(1, false);
        }

        private void MakeOff()
        {
            _status = GravityGeneratorStatus.Off;
            _sprite.LayerSetState(0, "off");
            _sprite.LayerSetVisible(1, false);
        }

        private void MakeOn()
        {
            _status = GravityGeneratorStatus.On;
            _sprite.LayerSetState(0, "on");
            _sprite.LayerSetVisible(1, true);
        }
    }

    public enum GravityGeneratorStatus
    {
        Broken,
        Unpowered,
        Off,
        On
    }
}<|MERGE_RESOLUTION|>--- conflicted
+++ resolved
@@ -104,7 +104,6 @@
 
         public bool AttackBy(AttackByEventArgs eventArgs)
         {
-<<<<<<< HEAD
             if (!eventArgs.AttackWith.TryGetComponent(out WelderComponent tool))
                 return false;
 
@@ -117,28 +116,9 @@
             damageable.HealAllDamage();
             breakable.broken = false;
             _intact = true;
-=======
-            if (!eventArgs.AttackWith.TryGetComponent<WelderComponent>(out var welder)) return false;
-
-            if (welder.TryUse(5.0f))
-            {
-                // Repair generator
-                var damagable = Owner.GetComponent<DamageableComponent>();
-                var breakable = Owner.GetComponent<BreakableComponent>();
-                damagable.HealAllDamage();
-                breakable.broken = false;
-                _intact = true;
-
-                var notifyManager = IoCManager.Resolve<IServerNotifyManager>();
-
-                EntitySystem.Get<AudioSystem>().Play("/Audio/items/welder2.ogg", Owner);
-                notifyManager.PopupMessage(Owner, eventArgs.User, Loc.GetString("You repair the gravity generator with the welder"));
->>>>>>> 6a4d78cf
-
-            var entitySystemManager = IoCManager.Resolve<IEntitySystemManager>();
+
             var notifyManager = IoCManager.Resolve<IServerNotifyManager>();
 
-            entitySystemManager.GetEntitySystem<AudioSystem>().Play("/Audio/items/welder2.ogg", Owner);
             notifyManager.PopupMessage(Owner, eventArgs.User, Loc.GetString("You repair the gravity generator with the welder"));
 
             return true;
