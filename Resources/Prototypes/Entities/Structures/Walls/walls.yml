--- conflicted
+++ resolved
@@ -633,11 +633,7 @@
           5: { state: reinf_construct-5, visible: true}
   - type: ReinforcedWallReplacementMarker
   - type: StaticPrice
-<<<<<<< HEAD
-    price: 50 # Frontier 150<50
-=======
-    price: 250
->>>>>>> a7e29f28
+    price: 50 # Frontier 250<50
   - type: RadiationBlocker
     resistance: 5
 
@@ -714,7 +710,7 @@
     key: walls
     base: riveted
   - type: StaticPrice
-    price: 150
+    price: 50 # Frontier: 150<50 FRONTIER MERGE: may need review
 
 - type: entity
   parent: BaseWall
