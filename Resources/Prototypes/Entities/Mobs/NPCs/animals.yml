--- conflicted
+++ resolved
@@ -412,11 +412,8 @@
     - DoorBumpOpener
     - Cow
   - type: Reproductive
-<<<<<<< HEAD
     minBreedAttemptInterval: 300
     maxBreedAttemptInterval: 600
-=======
->>>>>>> d7a6baf0
     partnerWhitelist:
       tags:
       - Cow
@@ -549,11 +546,8 @@
     - DoorBumpOpener
     - Goat
   - type: Reproductive
-<<<<<<< HEAD
     minBreedAttemptInterval: 300
     maxBreedAttemptInterval: 600
-=======
->>>>>>> d7a6baf0
     partnerWhitelist:
       tags:
       - Goat
@@ -1357,7 +1351,7 @@
         damage: 50
       behaviors:
       - !type:ExplodeBehavior
-      
+
 - type: entity
   name: monkey
   id: MobMonkeySyndicateAgent
