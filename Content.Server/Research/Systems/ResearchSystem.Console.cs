--- conflicted
+++ resolved
@@ -43,11 +43,7 @@
         if (!UnlockTechnology(uid, args.Id, act))
             return;
 
-<<<<<<< HEAD
-        if (false && !HasComp<EmaggedComponent>(uid)) // Frontier: add false - silent R&D computers
-=======
-        if (!_emag.CheckFlag(uid, EmagType.Interaction))
->>>>>>> 11e5d591
+        if (false && !_emag.CheckFlag(uid, EmagType.Interaction)) // Frontier: add false - silent R&D computers
         {
             var getIdentityEvent = new TryGetIdentityShortInfoEvent(uid, act);
             RaiseLocalEvent(getIdentityEvent);
