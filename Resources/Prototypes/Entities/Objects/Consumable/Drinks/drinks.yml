# TODO: Find remaining cans and move to drinks_cans
# TODO: Find empty containers (e.g. mug, pitcher) and move to their own yml
# When adding new drinks also add to random spawner located in Resources\Prototypes\Entities\Markers\Spawners\Random\Food_Drinks\drinks_glass.yml
- type: entity
  parent: BaseItem
  id: DrinkBase
  abstract: true
  components:
  - type: SolutionContainerManager
    solutions:
      drink:
        maxVol: 30
  - type: MixableSolution
    solution: drink
  - type: SolutionTransfer
    canChangeTransferAmount: true
  - type: Drink
  - type: Sprite
    state: icon
  - type: MeleeWeapon
    soundNoDamage:
      path: "/Audio/Effects/Fluids/splat.ogg"
    damage:
      types:
        Blunt: 0
  - type: Spillable
    solution: drink
  - type: DrawableSolution
    solution: drink
  - type: RefillableSolution
    solution: drink
  - type: DrainableSolution
    solution: drink
  - type: UserInterface
    interfaces:
      enum.TransferAmountUiKey.Key:
        type: TransferAmountBoundUserInterface

- type: entity
  parent: DrinkBase
  id: DrinkGlassBase
  abstract: true
  components:
  - type: Damageable
    damageContainer: Inorganic
    damageModifierSet: Glass
  - type: Destructible
    thresholds:
    - trigger:
        !type:DamageTrigger
        damage: 5
      behaviors:
      - !type:PlaySoundBehavior
        sound:
          collection: GlassBreak
      - !type:SpillBehavior { }
      - !type:SpawnEntitiesBehavior
        spawn:
          ShardGlass:
            min: 1
            max: 1
        transferForensics: true
      - !type:DoActsBehavior
        acts: [ "Destruction" ]
  - type: DamageOnLand
    ignoreResistances: true
    damage:
      types:
        Blunt: 5
  - type: DamageOtherOnHit
    damage:
      types:
        Blunt: 5
  - type: PhysicalComposition
    materialComposition:
      Glass: 25
  - type: ExaminableSolution
    solution: drink
  - type: FitsInDispenser
    solution: drink

# Transformable container - normal glass
- type: entity
  name: metamorphic glass
  description: A metamorphic glass that automagically turns into a glass appropriate for the drink within. There's a sanded off patent number on the bottom.
  parent: DrinkGlassBase
  id: DrinkGlass
  components:
  - type: Sprite
    sprite: Objects/Consumable/Drinks/glass_clear.rsi
    layers:
      - state: icon
        map: [ "enum.SolutionContainerLayers.Base" ]
      - state: fill1
        map: [ "enum.SolutionContainerLayers.Fill" ]
        visible: false
      - state: icon-front
        map: [ "enum.SolutionContainerLayers.Overlay" ]
  - type: Appearance
  - type: SolutionContainerManager
    solutions:
      drink:
        maxVol: 30
  - type: SolutionContainerVisuals
    maxFillLevels: 9
    fillBaseName: fill
    metamorphic: true
    metamorphicDefaultSprite:
      sprite: Objects/Consumable/Drinks/glass_clear.rsi
      state: icon
  - type: TransformableContainer

- type: entity
  name: coupe glass
  description: A classic thin neck coupe glass, the icon of fragile labels on crates around the galaxy.
  parent: DrinkGlassBase
  id: DrinkGlassCoupeShaped
  components:
    - type: Sprite
      sprite: Objects/Consumable/Drinks/glass_coupe_shape.rsi
      layers:
        - state: icon
          map: [ "enum.SolutionContainerLayers.Base" ]
        - state: fill1
          map: [ "enum.SolutionContainerLayers.Fill" ]
          visible: false
        - state: icon-front
          map: [ "enum.SolutionContainerLayers.Overlay" ]
    - type: Appearance
    - type: SolutionContainerManager
      solutions:
        drink:
          maxVol: 30
    - type: SolutionContainerVisuals
      maxFillLevels: 5
      fillBaseName: fill

- type: entity
  parent: DrinkGlass
  id: DrinkAbsintheGlass
  suffix: absinthe
  components:
  - type: SolutionContainerManager
    solutions:
      drink:
        maxVol: 30
        reagents:
        - ReagentId: Absinthe
          Quantity: 30
  - type: Icon
    sprite: Objects/Consumable/Drinks/absintheglass.rsi
    state: icon

- type: entity
  parent: DrinkGlass
  id: DrinkAcidSpitGlass
  suffix: acid spit
  components:
  - type: SolutionContainerManager
    solutions:
      drink:
        maxVol: 30
        reagents:
        - ReagentId: AcidSpit
          Quantity: 30
  - type: Icon
    sprite: Objects/Consumable/Drinks/acidspitglass.rsi
    state: icon

- type: entity
  parent: DrinkGlass
  id: DrinkAleGlass
  suffix: ale
  components:
  - type: SolutionContainerManager
    solutions:
      drink:
        maxVol: 30
        reagents:
        - ReagentId: Ale
          Quantity: 30
  - type: Icon
    sprite: Objects/Consumable/Drinks/aleglass.rsi
    state: icon

- type: entity
  parent: DrinkGlass
  id: DrinkAlliesCocktail
  suffix: allies cocktail
  components:
  - type: SolutionContainerManager
    solutions:
      drink:
        maxVol: 30
        reagents:
        - ReagentId: AlliesCocktail
          Quantity: 30
  - type: Icon
    sprite: Objects/Consumable/Drinks/alliescocktail.rsi
    state: icon

- type: entity
  parent: DrinkGlass
  id: DrinkAloe
  suffix: aloe
  components:
  - type: SolutionContainerManager
    solutions:
      drink:
        maxVol: 30
        reagents:
        - ReagentId: Aloe
          Quantity: 30
  - type: Icon
    sprite: Objects/Consumable/Drinks/aloe.rsi
    state: icon

- type: entity
  parent: DrinkGlass
  id: DrinkAmasecGlass
  suffix: amasec
  components:
  - type: SolutionContainerManager
    solutions:
      drink:
        maxVol: 30
        reagents:
        - ReagentId: Amasec
          Quantity: 30
  - type: Icon
    sprite: Objects/Consumable/Drinks/amasecglass.rsi
    state: icon

- type: entity
  parent: DrinkGlass
  id: DrinkAndalusia
  suffix: andalusia
  components:
  - type: SolutionContainerManager
    solutions:
      drink:
        maxVol: 30
        reagents:
        - ReagentId: Andalusia
          Quantity: 30
  - type: Icon
    sprite: Objects/Consumable/Drinks/andalusia.rsi
    state: icon

- type: entity
  parent: DrinkGlass
  id: DrinkAntifreeze
  suffix: antifreeze
  components:
  - type: SolutionContainerManager
    solutions:
      drink:
        maxVol: 30
        reagents:
        - ReagentId: Antifreeze
          Quantity: 30

- type: entity
  parent: DrinkGlass
  id: DrinkArnoldPalmer
  suffix: arnold palmer
  components:
  - type: SolutionContainerManager
    solutions:
      drink:
        maxVol: 30
        reagents:
        - ReagentId: ArnoldPalmer
          Quantity: 30
  - type: Icon
    sprite: Objects/Consumable/Drinks/arnoldpalmer.rsi
    state: icon

- type: entity
  parent: DrinkGlass
  id: DrinkAtomicBombGlass
  suffix: atomic bomb
  components:
  - type: SolutionContainerManager
    solutions:
      drink:
        maxVol: 30
        reagents:
        - ReagentId: AtomicBomb
          Quantity: 30
  - type: Icon
    sprite: Objects/Consumable/Drinks/atomicbombglass.rsi
    state: icon

- type: entity
  parent: DrinkGlass
  id: DrinkB52Glass
  suffix: b-52
  components:
  - type: SolutionContainerManager
    solutions:
      drink:
        maxVol: 30
        reagents:
        - ReagentId: B52
          Quantity: 30
  - type: Icon
    sprite: Objects/Consumable/Drinks/b52glass.rsi
    state: icon

- type: entity
  parent: DrinkGlass
  id: DrinkBahamaMama
  suffix: bahama mama
  components:
  - type: SolutionContainerManager
    solutions:
      drink:
        maxVol: 30
        reagents:
        - ReagentId: BahamaMama
          Quantity: 30
  - type: Icon
    sprite: Objects/Consumable/Drinks/bahama_mama.rsi
    state: icon

- type: entity
  parent: DrinkGlass
  id: DrinkBananaHonkGlass
  suffix: banana honk
  components:
  - type: SolutionContainerManager
    solutions:
      drink:
        maxVol: 30
        reagents:
        - ReagentId: BananaHonk
          Quantity: 30
  - type: Icon
    sprite: Objects/Consumable/Drinks/bananahonkglass.rsi
    state: icon

- type: entity
  parent: DrinkGlass
  id: DrinkBarefootGlass
  suffix: barefoot
  components:
  - type: SolutionContainerManager
    solutions:
      drink:
        maxVol: 30
        reagents:
        - ReagentId: Barefoot
          Quantity: 30
  - type: Icon
    sprite: Objects/Consumable/Drinks/b&p.rsi
    state: icon

- type: entity
  parent: DrinkGlass
  id: DrinkBeepskySmashGlass
  suffix: beepsky smash
  components:
  - type: SolutionContainerManager
    solutions:
      drink:
        maxVol: 30
        reagents:
        - ReagentId: BeepskySmash
          Quantity: 30
  - type: Icon
    sprite: Objects/Consumable/Drinks/beepskysmashglass.rsi
    state: icon

- type: entity
  parent: DrinkGlass
  id: DrinkBeerglass
  suffix: beer
  components:
  - type: SolutionContainerManager
    solutions:
      drink:
        maxVol: 30
        reagents:
        - ReagentId: Beer
          Quantity: 30
  - type: Icon
    sprite: Objects/Consumable/Drinks/beerglass.rsi
    state: icon
  - type: Tag
    tags:
    - Beer

- type: entity
  parent: DrinkGlass
  id: DrinkBerryJuice
  suffix: berry juice
  components:
  - type: SolutionContainerManager
    solutions:
      drink:
        maxVol: 30
        reagents:
        - ReagentId: JuiceBerry
          Quantity: 30
  - type: Icon
    sprite: Objects/Consumable/Drinks/berryjuice.rsi
    state: icon

- type: entity
  parent: DrinkGlass
  id: DrinkBlackRussianGlass
  suffix: black russian
  components:
  - type: SolutionContainerManager
    solutions:
      drink:
        maxVol: 30
        reagents:
        - ReagentId: BlackRussian
          Quantity: 30
  - type: Icon
    sprite: Objects/Consumable/Drinks/blackrussianglass.rsi
    state: icon

- type: entity
  parent: DrinkGlass
  id: DrinkBlueCuracaoGlass
  suffix: blue curacao
  components:
  - type: SolutionContainerManager
    solutions:
      drink:
        maxVol: 30
        reagents:
        - ReagentId: BlueCuracao
          Quantity: 30
  - type: Icon
    sprite: Objects/Consumable/Drinks/curacaoglass.rsi
    state: icon

- type: entity
  parent: DrinkGlass
  id: DrinkBloodyMaryGlass
  suffix: bloody mary
  components:
  - type: SolutionContainerManager
    solutions:
      drink:
        maxVol: 30
        reagents:
        - ReagentId: BloodyMary
          Quantity: 30
  - type: Icon
    sprite: Objects/Consumable/Drinks/bloodymaryglass.rsi
    state: icon

- type: entity
  parent: DrinkGlass
  id: DrinkBlueHawaiianGlass
  suffix: blue hawaiian
  components:
  - type: SolutionContainerManager
    solutions:
      drink:
        maxVol: 30
        reagents:
        - ReagentId: BlueHawaiian
          Quantity: 30
  - type: Icon
    sprite: Objects/Consumable/Drinks/bluehawaiian.rsi
    state: icon

- type: entity
  parent: DrinkGlass
  id: DrinkBooger
  suffix: booger
  components:
  - type: SolutionContainerManager
    solutions:
      drink:
        maxVol: 30
        reagents:
        - ReagentId: Booger
          Quantity: 30
  - type: Icon
    sprite: Objects/Consumable/Drinks/booger.rsi
    state: icon

- type: entity
  parent: DrinkGlass
  id: DrinkBraveBullGlass
  suffix: brave bull
  components:
  - type: SolutionContainerManager
    solutions:
      drink:
        maxVol: 30
        reagents:
        - ReagentId: BraveBull
          Quantity: 30
  - type: Icon
    sprite: Objects/Consumable/Drinks/bravebullglass.rsi
    state: icon

- type: entity
  parent: DrinkGlass
  id: BudgetInsulsDrinkGlass
  suffix: budget insuls
  components:
  - type: SolutionContainerManager
    solutions:
      drink:
        maxVol: 30
        reagents:
        - ReagentId: BudgetInsulsDrink
          Quantity: 30
  - type: Icon
    sprite: Objects/Consumable/Drinks/budgetinsulsdrink.rsi
    state: icon

- type: entity
  parent: DrinkGlass
  id: DrinkCarrotJuice
  suffix: carrot juice
  components:
  - type: SolutionContainerManager
    solutions:
      drink:
        maxVol: 30
        reagents:
        - ReagentId: JuiceCarrot
          Quantity: 30
  - type: Icon
    sprite: Objects/Consumable/Drinks/carrotjuice.rsi
    state: icon

- type: entity
  parent: DrinkGlass
  id: DrinkChocolateGlass
  suffix: chocolate
  components:
  - type: SolutionContainerManager
    solutions:
      drink:
        maxVol: 30
        reagents:
        - ReagentId: HotCocoa
          Quantity: 30
  - type: Icon
    sprite: Objects/Consumable/Drinks/chocolateglass.rsi
    state: icon

- type: entity
  parent: DrinkGlass
  id: RubberneckGlass
  suffix: rubberneck
  components:
  - type: SolutionContainerManager
    solutions:
      drink:
        maxVol: 30
        reagents:
        - ReagentId: Rubberneck
          Quantity: 30
  - type: Icon
    sprite: Objects/Consumable/Drinks/rubberneck.rsi
    state: icon

- type: entity
  parent: DrinkGlass
  id: DrinkCoconutRum
  suffix: coconut rum
  components:
  - type: SolutionContainerManager
    solutions:
      drink:
        maxVol: 30
        reagents:
        - ReagentId: CoconutRum
          Quantity: 30
  - type: Icon
    sprite: Objects/Consumable/Drinks/coconutrum.rsi
    state: icon

- type: entity
  parent: DrinkGlass
  id: DrinkCoconutWaterGlass
  suffix: coconut water
  components:
  - type: SolutionContainerManager
    solutions:
      drink:
        maxVol: 30
        reagents:
        - ReagentId: CoconutWater
          Quantity: 30

- type: entity
  parent: DrinkGlass
  id: DrinkCoffee
  suffix: coffee
  components:
  - type: SolutionContainerManager
    solutions:
      drink:
        maxVol: 30
        reagents:
        - ReagentId: Coffee
          Quantity: 30
  - type: Icon
    sprite: Objects/Consumable/Drinks/coffee.rsi
    state: icon

- type: entity
  parent: DrinkGlass
  id: DrinkCognacGlass
  suffix: cognac
  components:
  - type: SolutionContainerManager
    solutions:
      drink:
        maxVol: 30
        reagents:
        - ReagentId: Cognac
          Quantity: 30
  - type: Icon
    sprite: Objects/Consumable/Drinks/cognacglass.rsi
    state: icon

- type: entity
  parent: DrinkGlass
  id: DrinkCosmopolitan
  suffix: cosmopolitan
  components:
  - type: SolutionContainerManager
    solutions:
      drink:
        maxVol: 30
        reagents:
        - ReagentId: Cosmopolitan
          Quantity: 30
  - type: Icon
    sprite: Objects/Consumable/Drinks/cosmopolitan.rsi
    state: icon

- type: entity
  parent: DrinkGlass
  id: DrinkCream
  suffix: cream
  components:
  - type: SolutionContainerManager
    solutions:
      drink:
        maxVol: 30
        reagents:
        - ReagentId: Cream
          Quantity: 30

- type: entity
  parent: DrinkGlass
  id: DrinkCubaLibreGlass
  suffix: cuba libre
  components:
  - type: SolutionContainerManager
    solutions:
      drink:
        maxVol: 30
        reagents:
        - ReagentId: CubaLibre
          Quantity: 30
  - type: Icon
    sprite: Objects/Consumable/Drinks/cubalibreglass.rsi
    state: icon

- type: entity
  parent: DrinkGlass
  id: DrinkDeadRumGlass
  suffix: dead rum
  components:
  - type: SolutionContainerManager
    solutions:
      drink:
        maxVol: 30
        reagents:
        - ReagentId: DeadRum
          Quantity: 30
  - type: Icon
    sprite: Objects/Consumable/Drinks/rumglass.rsi
    state: icon

- type: entity
  parent: DrinkGlass
  id: DrinkDemonsBlood
  suffix: demon's blood
  components:
  - type: SolutionContainerManager
    solutions:
      drink:
        maxVol: 30
        reagents:
        - ReagentId: DemonsBlood
          Quantity: 30
  - type: Icon
    sprite: Objects/Consumable/Drinks/demonsblood.rsi
    state: icon

- type: entity
  parent: DrinkGlass
  id: DrinkDevilsKiss
  suffix: devil's kiss
  components:
  - type: SolutionContainerManager
    solutions:
      drink:
        maxVol: 30
        reagents:
        - ReagentId: DevilsKiss
          Quantity: 30
  - type: Icon
    sprite: Objects/Consumable/Drinks/devilskiss.rsi
    state: icon

- type: entity
  parent: DrinkGlass
  id: DrinkDoctorsDelightGlass
  suffix: doctor's delight
  components:
  - type: SolutionContainerManager
    solutions:
      drink:
        maxVol: 30
        reagents:
        - ReagentId: DoctorsDelight
          Quantity: 30
  - type: Icon
    sprite: Objects/Consumable/Drinks/doctorsdelightglass.rsi
    state: icon

- type: entity
  parent: DrinkGlass
  id: DrinkDriestMartiniGlass
  suffix: driest martini
  components:
  - type: SolutionContainerManager
    solutions:
      drink:
        maxVol: 30
        reagents:
        - ReagentId: DriestMartini
          Quantity: 30
  - type: Icon
    sprite: Objects/Consumable/Drinks/driestmartiniglass.rsi
    state: icon

- type: entity
  parent: DrinkGlass
  id: DrinkDrGibbGlass
  suffix: dr gibb
  components:
  - type: SolutionContainerManager
    solutions:
      drink:
        maxVol: 30
        reagents:
        - ReagentId: DrGibb
          Quantity: 30
  - type: Icon
    sprite: Objects/Consumable/Drinks/dr_gibb_glass.rsi
    state: icon

- type: entity
  parent: DrinkGlass
  id: DrinkErikaSurprise
  suffix: erika surprise
  components:
  - type: SolutionContainerManager
    solutions:
      drink:
        maxVol: 30
        reagents:
        - ReagentId: ErikaSurprise
          Quantity: 30
  - type: Icon
    sprite: Objects/Consumable/Drinks/erikasurprise.rsi
    state: icon

- type: entity
  parent: DrinkGlass
  id: DrinkFourteenLokoGlass
  suffix: fourteen loko
  components:
  - type: SolutionContainerManager
    solutions:
      drink:
        maxVol: 30
        reagents:
        - ReagentId: FourteenLoko
          Quantity: 30
  - type: Icon
    sprite: Objects/Consumable/Drinks/fourteen_loko_glass.rsi
    state: icon

- type: entity
  parent: DrinkGlass
  id: DrinkGargleBlasterGlass
  suffix: pan-galactic gargle blaster
  components:
  - type: SolutionContainerManager
    solutions:
      drink:
        maxVol: 30
        reagents:
        - ReagentId: GargleBlaster
          Quantity: 30
  - type: Icon
    sprite: Objects/Consumable/Drinks/gargleblasterglass.rsi
    state: icon

- type: entity
  parent: DrinkGlass
  id: DrinkGinGlass
  suffix: gin
  components:
  - type: SolutionContainerManager
    solutions:
      drink:
        maxVol: 30
        reagents:
        - ReagentId: Gin
          Quantity: 30
  - type: Icon
    sprite: Objects/Consumable/Drinks/ginvodkaglass.rsi
    state: icon

- type: entity
  parent: DrinkGlass
  id: DrinkGinFizzGlass
  suffix: gin fizz
  components:
  - type: SolutionContainerManager
    solutions:
      drink:
        maxVol: 30
        reagents:
        - ReagentId: GinFizz
          Quantity: 30
  - type: Icon
    sprite: Objects/Consumable/Drinks/ginfizzglass.rsi
    state: icon

- type: entity
  parent: DrinkGlass
  id: DrinkGinTonicglass
  suffix: gin and tonic
  components:
  - type: SolutionContainerManager
    solutions:
      drink:
        maxVol: 30
        reagents:
        - ReagentId: GinTonic
          Quantity: 30
  - type: Icon
    sprite: Objects/Consumable/Drinks/gintonicglass.rsi
    state: icon

- type: entity
  parent: DrinkGlass
  id: DrinkGildlagerGlass
  suffix: gildlager
  components:
  - type: SolutionContainerManager
    solutions:
      drink:
        maxVol: 30
        reagents:
        - ReagentId: Gildlager
          Quantity: 30
  - type: Icon
    sprite: Objects/Consumable/Drinks/gildlagerglass.rsi
    state: icon

- type: entity
  parent: DrinkGlass
  id: DrinkGrapeJuice
  suffix: grape juice
  components:
  - type: SolutionContainerManager
    solutions:
      drink:
        maxVol: 30
        reagents:
        - ReagentId: JuiceGrape
          Quantity: 30
  - type: Icon
    sprite: Objects/Consumable/Drinks/grapejuice.rsi
    state: icon

- type: entity
  parent: DrinkGlass
  id: DrinkGrapeSodaGlass
  suffix: grape soda
  components:
  - type: SolutionContainerManager
    solutions:
      drink:
        maxVol: 30
        reagents:
        - ReagentId: GrapeSoda
          Quantity: 30
  - type: Icon
    sprite: Objects/Consumable/Drinks/gsodaglass.rsi
    state: icon

- type: entity
  parent: DrinkGlass
  id: DrinkGreenTeaGlass
  suffix: green tea
  components:
  - type: SolutionContainerManager
    solutions:
      drink:
        maxVol: 30
        reagents:
        - ReagentId: GreenTea
          Quantity: 30
  - type: Icon
    sprite: Objects/Consumable/Drinks/glass_green.rsi #Placeholder
    state: icon

- type: entity
  parent: DrinkGlass
  id: DrinkGrenadineGlass
  suffix: grenadine
  components:
  - type: SolutionContainerManager
    solutions:
      drink:
        maxVol: 30
        reagents:
        - ReagentId: Grenadine
          Quantity: 30
  - type: Icon
    sprite: Objects/Consumable/Drinks/grenadineglass.rsi
    state: icon

- type: entity
  parent: DrinkGlass
  id: DrinkGrogGlass
  suffix: grog
  components:
  - type: SolutionContainerManager
    solutions:
      drink:
        maxVol: 30
        reagents:
        - ReagentId: Grog
          Quantity: 30
  - type: Icon
    sprite: Objects/Consumable/Drinks/grogglass.rsi
    state: icon

- type: entity
  parent: DrinkGlass
  id: DrinkHippiesDelightGlass
  suffix: hippies' delight
  components:
  - type: SolutionContainerManager
    solutions:
      drink:
        maxVol: 30
        reagents:
        - ReagentId: HippiesDelight
          Quantity: 30
  - type: Icon
    sprite: Objects/Consumable/Drinks/hippiesdelightglass.rsi
    state: icon

- type: entity
  parent: DrinkGlass
  id: DrinkHoochGlass
  suffix: hooch
  description: You've really hit rock bottom now... your liver packed its bags and left last night.
  components:
  - type: SolutionContainerManager
    solutions:
      drink:
        maxVol: 30
        reagents:
        - ReagentId: Hooch
          Quantity: 30
  - type: Icon
    sprite: Objects/Consumable/Drinks/glass_brown2.rsi
    state: icon

- type: entity
  parent: DrinkGlass
  id: DrinkIcedCoffeeGlass
  suffix: iced coffee
  components:
  - type: SolutionContainerManager
    solutions:
      drink:
        maxVol: 30
        reagents:
        - ReagentId: IcedCoffee
          Quantity: 30
  - type: Icon
    sprite: Objects/Consumable/Drinks/icedcoffeeglass.rsi
    state: icon

- type: entity
  parent: DrinkGlass
  id: DrinkIcedGreenTeaGlass
  suffix: iced green tea
  components:
  - type: SolutionContainerManager
    solutions:
      drink:
        maxVol: 30
        reagents:
        - ReagentId: IcedGreenTea
          Quantity: 30
  - type: Icon
    sprite: Objects/Consumable/Drinks/glass_green.rsi #Placeholder
    state: icon

- type: entity
  parent: DrinkGlass
  id: DrinkIcedTeaGlass
  suffix: iced tea
  components:
  - type: SolutionContainerManager
    solutions:
      drink:
        maxVol: 30
        reagents:
        - ReagentId: IcedTea
          Quantity: 30
  - type: Icon
    sprite: Objects/Consumable/Drinks/icedteaglass.rsi
    state: icon

- type: entity
  parent: DrinkGlass
  id: DrinkIcedBeerGlass
  suffix: iced beer
  components:
  - type: SolutionContainerManager
    solutions:
      drink:
        maxVol: 30
        reagents:
        - ReagentId: IcedBeer
          Quantity: 30
  - type: Icon
    sprite: Objects/Consumable/Drinks/iced_beerglass.rsi
    state: icon
  - type: Tag
    tags:
    - Beer

- type: entity
  parent: DrinkGlass
  id: DrinkIceGlass
  suffix: ice
  components:
  - type: SolutionContainerManager
    solutions:
      drink:
        maxVol: 30
        reagents:
        - ReagentId: Ice
          Quantity: 30
  - type: Icon
    sprite: Objects/Consumable/Drinks/iceglass.rsi
    state: icon

- type: entity
  parent: DrinkGlass
  id: DrinkIceCreamGlass
  suffix: ice cream
  components:
  - type: SolutionContainerManager
    solutions:
      drink:
        maxVol: 30
        reagents:
        - ReagentId: IceCream
          Quantity: 30
  - type: Icon
    sprite: Objects/Consumable/Drinks/icecreamglass.rsi
    state: icon

- type: entity
  parent: DrinkGlass
  id: IrishBoolGlass
  suffix: irish bool
  components:
  - type: SolutionContainerManager
    solutions:
      drink:
        maxVol: 30
        reagents:
        - ReagentId: IrishBool
          Quantity: 30
  - type: Icon
    sprite: Objects/Consumable/Drinks/beerglass.rsi
    state: icon

- type: entity
  parent: DrinkGlass
  id: DrinkIrishCarBomb
  suffix: irish car bomb
  components:
  - type: SolutionContainerManager
    solutions:
      drink:
        maxVol: 30
        reagents:
        - ReagentId: IrishCarBomb
          Quantity: 30
  - type: Icon
    sprite: Objects/Consumable/Drinks/irishcarbomb.rsi
    state: icon

- type: entity
  parent: DrinkGlass
  id: DrinkIrishCoffeeGlass
  suffix: irish coffee
  components:
  - type: SolutionContainerManager
    solutions:
      drink:
        maxVol: 30
        reagents:
        - ReagentId: IrishCoffee
          Quantity: 30
  - type: Icon
    sprite: Objects/Consumable/Drinks/irishcoffeeglass.rsi
    state: icon

- type: entity
  parent: DrinkGlass
  id: DrinkIrishCreamGlass
  suffix: irish cream
  components:
  - type: SolutionContainerManager
    solutions:
      drink:
        maxVol: 30
        reagents:
        - ReagentId: IrishCream
          Quantity: 30
  - type: Icon
    sprite: Objects/Consumable/Drinks/irishcreamglass.rsi
    state: icon

- type: entity
  parent: DrinkGlass
  id: DrinkCoffeeLiqueurGlass
  suffix: coffee liqueur
  components:
  - type: SolutionContainerManager
    solutions:
      drink:
        maxVol: 30
        reagents:
        - ReagentId: CoffeeLiqueur
          Quantity: 30
  - type: Icon
    sprite: Objects/Consumable/Drinks/coffeeliqueurglass.rsi
    state: icon

- type: entity
  parent: DrinkGlass
  id: DrinkKiraSpecial
  suffix: kira special
  components:
  - type: SolutionContainerManager
    solutions:
      drink:
        maxVol: 30
        reagents:
        - ReagentId: KiraSpecial
          Quantity: 30
  - type: Icon
    sprite: Objects/Consumable/Drinks/kiraspecial.rsi
    state: icon

- type: entity
  parent: DrinkGlass
  id: DrinkLemonadeGlass
  suffix: lemonade
  components:
  - type: SolutionContainerManager
    solutions:
      drink:
        maxVol: 30
        reagents:
        - ReagentId: Lemonade
          Quantity: 30
  - type: Icon
    sprite: Objects/Consumable/Drinks/lemonadeglass.rsi
    state: icon

- type: entity
  parent: DrinkGlass
  id: DrinkLemonJuice
  suffix: lemon juice
  components:
  - type: SolutionContainerManager
    solutions:
      drink:
        maxVol: 30
        reagents:
        - ReagentId: JuiceLemon
          Quantity: 30
  - type: Icon
    sprite: Objects/Consumable/Drinks/lemonjuiceglass.rsi
    state: icon

- type: entity
  parent: DrinkGlass
  id: DrinkLemonLime
  suffix: lemon lime
  components:
  - type: SolutionContainerManager
    solutions:
      drink:
        maxVol: 30
        reagents:
        - ReagentId: LemonLime
          Quantity: 30
  - type: Icon
    sprite: Objects/Consumable/Drinks/lemonlime.rsi
    state: icon

- type: entity
  parent: DrinkGlass
  id: DrinkLimeJuice
  suffix: lime juice
  components:
  - type: SolutionContainerManager
    solutions:
      drink:
        maxVol: 30
        reagents:
        - ReagentId: JuiceLime
          Quantity: 30

- type: entity
  parent: DrinkGlass
  id: DrinkLongIslandIcedTeaGlass
  suffix: long island iced tea
  components:
  - type: SolutionContainerManager
    solutions:
      drink:
        maxVol: 30
        reagents:
        - ReagentId: LongIslandIcedTea
          Quantity: 30
  - type: Icon
    sprite: Objects/Consumable/Drinks/longislandicedteaglass.rsi
    state: icon

- type: entity
  parent: DrinkGlass
  id: DrinkManhattanGlass
  suffix: manhattan
  components:
  - type: SolutionContainerManager
    solutions:
      drink:
        maxVol: 30
        reagents:
        - ReagentId: Manhattan
          Quantity: 30
  - type: Icon
    sprite: Objects/Consumable/Drinks/manhattanglass.rsi
    state: icon

- type: entity
  parent: DrinkGlass
  id: DrinkManhattanProjectGlass
  suffix: manhattan project
  components:
  - type: SolutionContainerManager
    solutions:
      drink:
        maxVol: 30
        reagents:
        - ReagentId: ManhattanProject
          Quantity: 30
  - type: Icon
    sprite: Objects/Consumable/Drinks/proj_manhattanglass.rsi
    state: icon

- type: entity
  parent: DrinkGlass
  id: DrinkManlyDorfGlass
  suffix: manly dorf
  components:
  - type: SolutionContainerManager
    solutions:
      drink:
        maxVol: 30
        reagents:
        - ReagentId: ManlyDorf
          Quantity: 30
  - type: Icon
    sprite: Objects/Consumable/Drinks/manlydorfglass.rsi
    state: icon

- type: entity
  parent: DrinkGlass
  id: DrinkMargaritaGlass
  suffix: margarita
  components:
  - type: SolutionContainerManager
    solutions:
      drink:
        maxVol: 30
        reagents:
        - ReagentId: Margarita
          Quantity: 30
  - type: Icon
    sprite: Objects/Consumable/Drinks/margaritaglass.rsi
    state: icon

- type: entity
  parent: DrinkGlass
  id: DrinkMartiniGlass
  suffix: classic martini
  components:
  - type: SolutionContainerManager
    solutions:
      drink:
        maxVol: 30
        reagents:
        - ReagentId: Martini
          Quantity: 30
  - type: Icon
    sprite: Objects/Consumable/Drinks/martiniglass.rsi
    state: icon

- type: entity
  parent: DrinkGlass
  id: DrinkMeadGlass
  suffix: mead
  components:
  - type: SolutionContainerManager
    solutions:
      drink:
        maxVol: 30
        reagents:
        - ReagentId: Mead
          Quantity: 30
  - type: Icon
    sprite: Objects/Consumable/Drinks/meadglass.rsi
    state: icon

- type: entity
  parent: DrinkGlass
  id: DrinkMilkshake
  suffix: milkshake
  components:
  - type: Icon
    sprite: Objects/Consumable/Drinks/milkshake.rsi
    state: icon

- type: entity
  parent: DrinkGlass
  id: DrinkMojito
  suffix: mojito
  components:
  - type: SolutionContainerManager
    solutions:
      drink:
        maxVol: 30
        reagents:
        - ReagentId: Mojito
          Quantity: 30
  - type: Icon
    sprite: Objects/Consumable/Drinks/mojito.rsi
    state: icon

- type: entity
  parent: DrinkGlass
  id: DrinkNeurotoxinGlass
  suffix: neurotoxin
  components:
  - type: SolutionContainerManager
    solutions:
      drink:
        maxVol: 30
        reagents:
        - ReagentId: Neurotoxin
          Quantity: 30
  - type: Icon
    sprite: Objects/Consumable/Drinks/neurotoxinglass.rsi
    state: icon

- type: entity
  parent: DrinkGlass
  id: DrinkNothing
  suffix: nothing
  components:
  - type: SolutionContainerManager
    solutions:
      drink:
        maxVol: 30
        reagents:
        - ReagentId: Nothing
          Quantity: 30
  - type: Icon
    sprite: Objects/Consumable/Drinks/nothing.rsi
    state: icon

- type: entity
  parent: DrinkGlass
  id: DrinkNTCahors
  suffix: neotheology cahors whine
  components:
  - type: SolutionContainerManager
    solutions:
      drink:
        maxVol: 30
        reagents:
        - ReagentId: NTCahors
          Quantity: 30
  - type: Icon
    sprite: Objects/Consumable/Drinks/wineglass.rsi
    state: icon

- type: entity
  parent: DrinkGlass
  id: DrinkNuclearColaGlass
  suffix: nuclear cola
  components:
  - type: SolutionContainerManager
    solutions:
      drink:
        maxVol: 30
        reagents:
        - ReagentId: NuclearCola
          Quantity: 30
  - type: Icon
    sprite: Objects/Consumable/Drinks/nuclear_colaglass.rsi
    state: icon

- type: entity
  parent: DrinkGlass
  id: DrinkOrangeJuice
  suffix: orange juice
  components:
  - type: SolutionContainerManager
    solutions:
      drink:
        maxVol: 30
        reagents:
        - ReagentId: JuiceOrange
          Quantity: 30
  - type: Icon
    sprite: Objects/Consumable/Drinks/orangejuice.rsi
    state: icon

- type: entity
  parent: DrinkGlass
  id: DrinkPainkillerGlass
  suffix: painkiller
  components:
  - type: SolutionContainerManager
    solutions:
      drink:
        maxVol: 30
        reagents:
        - ReagentId: Painkiller
          Quantity: 30
  - type: Icon
    sprite: Objects/Consumable/Drinks/painkiller.rsi
    state: icon

- type: entity
  parent: DrinkGlass
  id: DrinkPatronGlass
  suffix: patron
  components:
  - type: SolutionContainerManager
    solutions:
      drink:
        maxVol: 30
        reagents:
        - ReagentId: Patron
          Quantity: 30
  - type: Icon
    sprite: Objects/Consumable/Drinks/patronglass.rsi
    state: icon

- type: entity
  parent: DrinkGlass
  id: DrinkPinaColadaGlass
  suffix: piña colada
  components:
  - type: SolutionContainerManager
    solutions:
      drink:
        maxVol: 30
        reagents:
        - ReagentId: PinaColada
          Quantity: 30
  - type: Icon
    sprite: Objects/Consumable/Drinks/pinacolada.rsi
    state: icon

- type: entity
  parent: DrinkGlass
  id: DrinkPoisonBerryJuice
  suffix: poison berry juice
  components:
  - type: SolutionContainerManager
    solutions:
      drink:
        maxVol: 30
        reagents:
        - ReagentId: JuiceBerryPoison
          Quantity: 30
  - type: Icon
    sprite: Objects/Consumable/Drinks/poisonberryjuice.rsi
    state: icon

- type: entity
  parent: DrinkGlass
  id: DrinkPoisonWineGlass
  suffix: poison wine
  components:
  - type: SolutionContainerManager
    solutions:
      drink:
        maxVol: 30
        reagents:
        - ReagentId: PoisonWine
          Quantity: 30
  - type: Icon
    sprite: Objects/Consumable/Drinks/pwineglass.rsi
    state: icon

- type: entity
  parent: DrinkGlass
  id: DrinkPoscaGlass
  suffix: posca
  components:
  - type: SolutionContainerManager
    solutions:
      drink:
        maxVol: 30
        reagents:
        - ReagentId: Posca
          Quantity: 30
  - type: Icon
    sprite: Objects/Consumable/Drinks/glass_light_yellow.rsi
    state: icon

- type: entity
  parent: DrinkGlass
  id: DrinkRedMeadGlass
  suffix: red mead
  components:
  - type: SolutionContainerManager
    solutions:
      drink:
        maxVol: 30
        reagents:
        - ReagentId: RedMead
          Quantity: 30
  - type: Icon
    sprite: Objects/Consumable/Drinks/red_meadglass.rsi
    state: icon

- type: entity
  parent: DrinkGlass
  id: DrinkRewriter
  suffix: rewriter
  components:
  - type: SolutionContainerManager
    solutions:
      drink:
        maxVol: 30
        reagents:
        - ReagentId: Rewriter
          Quantity: 30
  - type: Icon
    sprite: Objects/Consumable/Drinks/rewriter.rsi
    state: icon

- type: entity
  parent: DrinkGlass
  id: DrinkRootBeerGlass
  suffix: root beer
  components:
  - type: SolutionContainerManager
    solutions:
      drink:
        maxVol: 30
        reagents:
        - ReagentId: RootBeer
          Quantity: 30
  - type: Icon
    sprite: Objects/Consumable/Drinks/rootbeerglass.rsi
    state: icon

- type: entity
  parent: DrinkGlass
  id: DrinkRootBeerFloatGlass
  suffix: root beer float
  components:
  - type: SolutionContainerManager
    solutions:
      drink:
        maxVol: 30
        reagents:
        - ReagentId: RootBeerFloat
          Quantity: 30
  - type: Icon
    sprite: Objects/Consumable/Drinks/rootbeerfloatglass.rsi
    state: icon

- type: entity
  parent: DrinkGlass
  id: DrinkRumGlass
  suffix: rum
  components:
  - type: SolutionContainerManager
    solutions:
      drink:
        maxVol: 30
        reagents:
        - ReagentId: Rum
          Quantity: 30
  - type: Icon
    sprite: Objects/Consumable/Drinks/rumglass.rsi
    state: icon

- type: entity
  parent: DrinkGlass
  id: DrinkRoyRogersGlass
  suffix: roy rogers
  components:
  - type: SolutionContainerManager
    solutions:
      drink:
        maxVol: 30
        reagents:
        - ReagentId: RoyRogers
          Quantity: 30
  - type: Icon
    sprite: Objects/Consumable/Drinks/royrogers.rsi
    state: icon

- type: entity
  parent: DrinkGlass
  id: DrinkSakeGlass
  suffix: sake
  components:
  - type: SolutionContainerManager
    solutions:
      drink:
        maxVol: 30
        reagents:
        - ReagentId: Sake
          Quantity: 30

- type: entity
  parent: DrinkGlass
  id: DrinkSbitenGlass
  suffix: sbiten
  components:
  - type: SolutionContainerManager
    solutions:
      drink:
        maxVol: 30
        reagents:
        - ReagentId: Sbiten
          Quantity: 30
  - type: Icon
    sprite: Objects/Consumable/Drinks/sbitenglass.rsi
    state: icon

- type: entity
  parent: DrinkGlass
  id: DrinkScrewdriverCocktailGlass
  suffix: screwdriver
  components:
  - type: SolutionContainerManager
    solutions:
      drink:
        maxVol: 30
        reagents:
        - ReagentId: ScrewdriverCocktail
          Quantity: 30
  - type: Icon
    sprite: Objects/Consumable/Drinks/screwdriverglass.rsi
    state: icon

- type: entity
  parent: DrinkGlass
  id: DrinkCogChampBase
  suffix: cogchamp
  components:
    - type: SolutionContainerManager
      solutions:
        drink:
          maxVol: 30
          reagents:
            - ReagentId: CogChamp
              Quantity: 30
    - type: Icon
      sprite: Objects/Consumable/Drinks/cogchamp.rsi
      state: icon

- type: entity
  parent: DrinkGlass
  id: DrinkSuiDreamGlass
  suffix: sui dream
  components:
  - type: SolutionContainerManager
    solutions:
      drink:
        maxVol: 30
        reagents:
        - ReagentId: SuiDream
          Quantity: 30
  - type: Icon
    sprite: Objects/Consumable/Drinks/sdreamglass.rsi
    state: icon

- type: entity
  parent: DrinkGlass
  id: DrinkEmeraldGlass
  suffix: melon liquor
  components:
  - type: SolutionContainerManager
    solutions:
      drink:
        maxVol: 30
        reagents:
        - ReagentId: MelonLiquor
          Quantity: 30
  - type: Icon
    sprite: Objects/Consumable/Drinks/emeraldglass.rsi
    state: icon

- type: entity
  parent: DrinkGlass
  id: DrinkMoonshineGlass
  suffix: moonshine
  components:
  - type: SolutionContainerManager
    solutions:
      drink:
        maxVol: 30
        reagents:
        - ReagentId: Moonshine
          Quantity: 30
  - type: Icon
    sprite: Objects/Consumable/Drinks/glass_clear.rsi
    state: icon

- type: entity
  parent: DrinkGlass
  id: DrinkGlassWhite
  suffix: milk
  components:
  - type: SolutionContainerManager
    solutions:
      drink:
        maxVol: 30
        reagents:
        - ReagentId: Milk
          Quantity: 30
  - type: Icon
    sprite: Objects/Consumable/Drinks/glass_white.rsi
    state: icon

- type: entity
  parent: DrinkGlass
  id: DrinkShirleyTempleGlass
  suffix: shirley temple
  components:
  - type: SolutionContainerManager
    solutions:
      drink:
        maxVol: 30
        reagents:
        - ReagentId: ShirleyTemple
          Quantity: 30
  - type: Icon
    sprite: Objects/Consumable/Drinks/shirleytemple.rsi
    state: icon

- type: entity
  parent: DrinkGlass
  id: DrinkSilencerGlass
  suffix: silencer
  components:
  - type: SolutionContainerManager
    solutions:
      drink:
        maxVol: 30
        reagents:
        - ReagentId: Silencer
          Quantity: 30
  - type: Icon
    sprite: Objects/Consumable/Drinks/silencerglass.rsi
    state: icon

- type: entity
  parent: DrinkGlass
  id: DrinkSingulo
  suffix: singulo
  components:
  - type: SolutionContainerManager
    solutions:
      drink:
        maxVol: 30
        reagents:
        - ReagentId: Singulo
          Quantity: 30
  - type: Icon
    sprite: Objects/Consumable/Drinks/singulo.rsi
    state: icon

- type: entity
  parent: DrinkGlass
  id: DrinkSolDryGlass
  suffix: sol dry
  components:
  - type: SolutionContainerManager
    solutions:
      drink:
        maxVol: 30
        reagents:
        - ReagentId: SolDry
          Quantity: 30
  - type: Icon
    sprite: Objects/Consumable/Drinks/sol_dry_glass.rsi
    state: icon

- type: entity
  parent: DrinkGlass
  id: DrinkSnowWhite
  suffix: snow white
  components:
  - type: SolutionContainerManager
    solutions:
      drink:
        maxVol: 30
        reagents:
        - ReagentId: SnowWhite
          Quantity: 30
  - type: Icon
    sprite: Objects/Consumable/Drinks/snowwhite.rsi
    state: icon

- type: entity
  parent: DrinkGlass
  id: DrinkSoyLatte
  suffix: soy latte
  components:
  - type: SolutionContainerManager
    solutions:
      drink:
        maxVol: 30
        reagents:
        - ReagentId: SoyLatte
          Quantity: 30
  - type: Icon
    sprite: Objects/Consumable/Drinks/soy_latte.rsi
    state: icon

- type: entity
  parent: DrinkGlass
  id: DrinkSpaceUpGlass
  suffix: space-up
  components:
  - type: SolutionContainerManager
    solutions:
      drink:
        maxVol: 30
        reagents:
        - ReagentId: SpaceUp
          Quantity: 30
  - type: Icon
    sprite: Objects/Consumable/Drinks/space-up_glass.rsi
    state: icon

- type: entity
  parent: DrinkGlass
  id: DrinkSpaceMountainWindGlass
  suffix: space mountain wind
  components:
  - type: SolutionContainerManager
    solutions:
      drink:
        maxVol: 30
        reagents:
        - ReagentId: SpaceMountainWind
          Quantity: 30
  - type: Icon
    sprite: Objects/Consumable/Drinks/space_mountain_wind_glass.rsi
    state: icon

- type: entity
  parent: DrinkGlass
  id: DrinkSyndicatebomb
  suffix: syndicate bomb
  components:
  - type: SolutionContainerManager
    solutions:
      drink:
        maxVol: 30
        reagents:
        - ReagentId: SyndicateBomb
          Quantity: 30
  - type: Icon
    sprite: Objects/Consumable/Drinks/syndicatebomb.rsi
    state: icon

- type: entity
  parent: DrinkGlass
  id: DrinkTeaGlass
  suffix: tea
  components:
  - type: SolutionContainerManager
    solutions:
      drink:
        maxVol: 30
        reagents:
        - ReagentId: Tea
          Quantity: 30
  - type: Icon
    sprite: Objects/Consumable/Drinks/teaglass.rsi
    state: icon

- type: entity
  parent: DrinkGlassBase
  id: DrinkTeapot
  name: teapot  # short and stout
  description: An elegant teapot. It simply oozes class.
  components:
  - type: SolutionContainerManager
    solutions:
      drink:
        maxVol: 100
        reagents:
        - ReagentId: Tea
          Quantity: 100
  - type: Sprite
    sprite: Objects/Consumable/Drinks/teapot.rsi

- type: entity
  parent: DrinkGlass
  id: DrinkTequilaGlass
  suffix: tequila
  components:
  - type: SolutionContainerManager
    solutions:
      drink:
        maxVol: 30
        reagents:
        - ReagentId: Tequila
          Quantity: 30
  - type: Icon
    sprite: Objects/Consumable/Drinks/tequillaglass.rsi
    state: icon

- type: entity
  parent: DrinkGlass
  id: DrinkTequilaSunriseGlass
  suffix: tequila sunrise
  components:
  - type: SolutionContainerManager
    solutions:
      drink:
        maxVol: 30
        reagents:
        - ReagentId: TequilaSunrise
          Quantity: 30
  - type: Icon
    sprite: Objects/Consumable/Drinks/tequillasunriseglass.rsi
    state: icon

- type: entity
  parent: DrinkGlass
  id: DrinkTheMartinez
  suffix: The Martinez
  components:
    - type: SolutionContainerManager
      solutions:
        drink:
          maxVol: 30
          reagents:
            - ReagentId: TheMartinez
              Quantity: 30
    - type: Icon
      sprite: Objects/Consumable/Drinks/the_martinez.rsi
      state: icon

- type: entity
  parent: DrinkGlass
  id: DrinkThreeMileIslandGlass
  suffix: three mile island
  components:
  - type: SolutionContainerManager
    solutions:
      drink:
        maxVol: 30
        reagents:
        - ReagentId: ThreeMileIsland
          Quantity: 30
  - type: Icon
    sprite: Objects/Consumable/Drinks/threemileislandglass.rsi
    state: icon

- type: entity
  parent: DrinkGlass
  id: DrinkTomatoJuice
  suffix: tomato juice
  components:
  - type: Drink
  - type: SolutionContainerManager
    solutions:
      drink:
        maxVol: 30
        reagents:
        - ReagentId: JuiceTomato
          Quantity: 30

- type: entity
  parent: DrinkGlass
  id: DrinkToxinsSpecialGlass
  suffix: toxins special
  components:
  - type: SolutionContainerManager
    solutions:
      drink:
        maxVol: 30
        reagents:
        - ReagentId: ToxinsSpecial
          Quantity: 30
  - type: Icon
    sprite: Objects/Consumable/Drinks/toxinsspecialglass.rsi
    state: icon

- type: entity
  parent: DrinkGlass
  id: DrinkVermouthGlass
  suffix: vermouth
  components:
  - type: SolutionContainerManager
    solutions:
      drink:
        maxVol: 30
        reagents:
        - ReagentId: Vermouth
          Quantity: 30
  - type: Icon
    sprite: Objects/Consumable/Drinks/vermouthglass.rsi
    state: icon

- type: entity
  parent: DrinkGlass
  id: DrinkVodkaGlass
  suffix: vodka
  components:
  - type: SolutionContainerManager
    solutions:
      drink:
        maxVol: 30
        reagents:
        - ReagentId: Vodka
          Quantity: 30
  - type: Icon
    sprite: Objects/Consumable/Drinks/ginvodkaglass.rsi
    state: icon

- type: entity
  parent: DrinkGlass
  id: DrinkVodkaMartiniGlass
  suffix: vodka martini
  components:
  - type: SolutionContainerManager
    solutions:
      drink:
        maxVol: 30
        reagents:
        - ReagentId: VodkaMartini
          Quantity: 30
  - type: Icon
    sprite: Objects/Consumable/Drinks/martiniglass.rsi
    state: icon

- type: entity
  parent: DrinkGlass
  id: DrinkVodkaRedBool
  suffix: vodka red bool
  components:
  - type: SolutionContainerManager
    solutions:
      drink:
        maxVol: 30
        reagents:
        - ReagentId: VodkaRedBool
          Quantity: 30
  - type: Icon
    sprite: Objects/Consumable/Drinks/ginvodkaglass.rsi
    state: icon

- type: entity
  parent: DrinkGlass
  id: DrinkVodkaTonicGlass
  suffix: vodka tonic
  components:
  - type: SolutionContainerManager
    solutions:
      drink:
        maxVol: 30
        reagents:
        - ReagentId: VodkaTonic
          Quantity: 30
  - type: Icon
    sprite: Objects/Consumable/Drinks/vodkatonicglass.rsi
    state: icon

- type: entity
  parent: DrinkGlassBase
  id: DrinkWaterJug
  name: water jug
  description: Stay hydrated
  components:
  - type: SolutionContainerManager
    solutions:
      drink:
        maxVol: 30
        reagents:
        - ReagentId: Water
          Quantity: 30
  - type: Drink
  - type: Sprite
    sprite: Objects/Consumable/Drinks/water.rsi

- type: entity
  parent: DrinkGlass
  id: DrinkWatermelonJuice
  suffix: watermelon juice
  components:
  - type: SolutionContainerManager
    solutions:
      drink:
        maxVol: 30
        reagents:
        - ReagentId: JuiceWatermelon
          Quantity: 30

- type: entity
  parent: DrinkGlass
  id: DrinkWatermelonWakeup
  suffix: watermelon wakeup
  components:
  - type: SolutionContainerManager
    solutions:
      drink:
        maxVol: 30
        reagents:
        - ReagentId: WatermelonWakeup
          Quantity: 30
  - type: Icon
    sprite: Objects/Consumable/Drinks/champagneglass.rsi
    state: icon

- type: entity
  parent: DrinkGlass
  id: DrinkWhiskeyColaGlass
  suffix: whiskey cola
  components:
  - type: SolutionContainerManager
    solutions:
      drink:
        maxVol: 30
        reagents:
        - ReagentId: WhiskeyCola
          Quantity: 30
  - type: Icon
    sprite: Objects/Consumable/Drinks/whiskeycolaglass.rsi
    state: icon

- type: entity
  parent: DrinkGlass
  id: DrinkWhiskeyGlass
  suffix: whiskey
  components:
  - type: SolutionContainerManager
    solutions:
      drink:
        maxVol: 30
        reagents:
        - ReagentId: Whiskey
          Quantity: 30
  - type: Icon
    sprite: Objects/Consumable/Drinks/whiskeyglass.rsi
    state: icon

- type: entity
  parent: DrinkGlass
  id: DrinkWhiskeySodaGlass
  suffix: whiskey soda
  components:
  - type: SolutionContainerManager
    solutions:
      drink:
        maxVol: 30
        reagents:
        - ReagentId: WhiskeySoda
          Quantity: 30
  - type: Icon
    sprite: Objects/Consumable/Drinks/whiskeysodaglass.rsi
    state: icon

- type: entity
  parent: DrinkGlass
  id: DrinkWhiteRussianGlass
  suffix: white russian
  components:
  - type: SolutionContainerManager
    solutions:
      drink:
        maxVol: 30
        reagents:
        - ReagentId: WhiteRussian
          Quantity: 30
  - type: Icon
    sprite: Objects/Consumable/Drinks/whiterussianglass.rsi
    state: icon

- type: entity
  parent: DrinkGlass
  id: DrinkWineGlass
  suffix: wine
  components:
  - type: SolutionContainerManager
    solutions:
      drink:
        maxVol: 30
        reagents:
        - ReagentId: Wine
          Quantity: 30
  - type: Icon
    sprite: Objects/Consumable/Drinks/wineglass.rsi
    state: icon

- type: entity
  parent: DrinkGlass
  id: XenoBasherGlass
  suffix: xeno basher
  components:
  - type: SolutionContainerManager
    solutions:
      drink:
        maxVol: 30
        reagents:
        - ReagentId: XenoBasher
          Quantity: 30
  - type: Icon
    sprite: Objects/Consumable/Drinks/xenobasher.rsi
    state: icon

# TODO: MOVE

- type: entity
  parent: DrinkGlassBase
  id: DrinkShakeBlue
  name: blue milkshake
  description: ''
  components:
  - type: Drink
  - type: Sprite
    sprite: Objects/Consumable/Drinks/shake-blue.rsi

- type: entity
  parent: DrinkGlassBase
  id: DrinkShakeEmpty
  name: shakeempty
  description: ''
  components:
  - type: Drink
  - type: Sprite
    sprite: Objects/Consumable/Drinks/shake-empty.rsi

- type: entity
  parent: DrinkGlassBase
  id: DrinkShakeMeat
  name: meat shake
  description: ''
  components:
  - type: Drink
  - type: Sprite
    sprite: Objects/Consumable/Drinks/shake-meat.rsi

- type: entity
  parent: DrinkGlassBase
  id: DrinkShakeRobo
  name: robo shake
  description: ''
  components:
  - type: Drink
  - type: Sprite
    sprite: Objects/Consumable/Drinks/shake-robo.rsi

- type: entity
  parent: DrinkGlassBase
  id: DrinkShakeWhite
  name: white shake
  description: ''
  components:
  - type: Drink
  - type: Sprite
    sprite: Objects/Consumable/Drinks/shake-white.rsi

- type: entity
<<<<<<< HEAD
  parent: [VendPriceFoodBase200, DrinkGlassBase] # Frontier - VendPriceFoodBase200
  id: DrinkRamen
  name: cup ramen
  description: Just add 10ml boiling water. A taste that reminds you of your school years.
  components:
  - type: SolutionContainerManager
    solutions:
      drink:
        maxVol: 40 #big cup
        reagents:
        - ReagentId: DryRamen
          Quantity: 25
        - ReagentId: Soysauce
          Quantity: 5
  - type: Sprite
    sprite: Objects/Consumable/Drinks/ramen.rsi
  - type: Tag
    tags:
    - Trash
  - type: SpaceGarbage
  - type: StaticPrice
    price: 21

- type: entity
  parent: DrinkRamen
  id: DrinkHellRamen
  name: hell ramen
  description: Just add 10ml boiling water. Super spicy flavor.
  components:
  - type: SolutionContainerManager
    solutions:
      drink:
        maxVol: 40
        reagents:
        - ReagentId: DryRamen
          Quantity: 25
        - ReagentId: CapsaicinOil
          Quantity: 5

- type: entity
=======
>>>>>>> 5543689c
  parent: DrinkGlass
  id: DrinkBloodGlass
  suffix: blood
  components:
    - type: SolutionContainerManager
      solutions:
        drink:
          maxVol: 30
          reagents:
            - ReagentId: Blood
              Quantity: 30
    - type: Icon
      sprite: Objects/Consumable/Drinks/bloodglass.rsi
      state: icon<|MERGE_RESOLUTION|>--- conflicted
+++ resolved
@@ -2329,49 +2329,6 @@
     sprite: Objects/Consumable/Drinks/shake-white.rsi
 
 - type: entity
-<<<<<<< HEAD
-  parent: [VendPriceFoodBase200, DrinkGlassBase] # Frontier - VendPriceFoodBase200
-  id: DrinkRamen
-  name: cup ramen
-  description: Just add 10ml boiling water. A taste that reminds you of your school years.
-  components:
-  - type: SolutionContainerManager
-    solutions:
-      drink:
-        maxVol: 40 #big cup
-        reagents:
-        - ReagentId: DryRamen
-          Quantity: 25
-        - ReagentId: Soysauce
-          Quantity: 5
-  - type: Sprite
-    sprite: Objects/Consumable/Drinks/ramen.rsi
-  - type: Tag
-    tags:
-    - Trash
-  - type: SpaceGarbage
-  - type: StaticPrice
-    price: 21
-
-- type: entity
-  parent: DrinkRamen
-  id: DrinkHellRamen
-  name: hell ramen
-  description: Just add 10ml boiling water. Super spicy flavor.
-  components:
-  - type: SolutionContainerManager
-    solutions:
-      drink:
-        maxVol: 40
-        reagents:
-        - ReagentId: DryRamen
-          Quantity: 25
-        - ReagentId: CapsaicinOil
-          Quantity: 5
-
-- type: entity
-=======
->>>>>>> 5543689c
   parent: DrinkGlass
   id: DrinkBloodGlass
   suffix: blood
