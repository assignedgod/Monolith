- type: entity
  name: BaseSMG
  parent: BaseItem
  id: BaseWeaponSubMachineGun
  description: A rooty tooty point and shooty.
  abstract: true
  components:
  - type: Sprite
  - type: Item
    size: Large
  - type: Clothing
    sprite: Objects/Weapons/Guns/SMGs/atreides.rsi
    quickEquip: false
    slots:
    - Back
    - suitStorage
  - type: AmmoCounter
  - type: Gun
    minAngle: 2
    maxAngle: 16
    fireRate: 8
    burstFireRate: 8
    angleIncrease: 3
    angleDecay: 16  
    selectedMode: FullAuto
    availableModes:
    - SemiAuto
    - FullAuto
    soundGunshot:
      path: /Audio/Weapons/Guns/Gunshots/smg.ogg
    defaultDirection: 1, 0
  - type: ChamberMagazineAmmoProvider
    soundRack:
      path: /Audio/Weapons/Guns/Cock/smg_cock.ogg
  - type: ItemSlots
    slots:
      gun_magazine:
        name: Magazine
        startingItem: MagazinePistolSubMachineGun
        insertSound: /Audio/Weapons/Guns/MagIn/smg_magin.ogg
        ejectSound: /Audio/Weapons/Guns/MagOut/smg_magout.ogg
        priority: 2
        whitelist:
          tags:
            - MagazinePistolSubMachineGun
        whitelistFailPopup: gun-magazine-whitelist-fail
      gun_chamber:
        name: Chamber
        startingItem: CartridgePistol
        priority: 1
        whitelist:
          tags:
            - CartridgePistol
  - type: ContainerContainer
    containers:
      gun_magazine: !type:ContainerSlot
      gun_chamber: !type:ContainerSlot
  - type: StaticPrice
    price: 500

- type: entity
  name: Atreides
  parent: [BaseWeaponSubMachineGun, BaseC3SyndicateContraband] # Frontier: BaseMajorContraband<BaseC3SyndicateContraband
  id: WeaponSubMachineGunAtreides
  description: Pla-ket-ket-ket-ket! Uses .35 auto ammo. An illegal firearm often used by Syndicate agents.
  components:
  - type: Sprite
    sprite: Objects/Weapons/Guns/SMGs/atreides.rsi
    layers:
    - state: base
      map: ["enum.GunVisualLayers.Base"]
    - state: mag-0
      map: ["enum.GunVisualLayers.Mag"]
  - type: Gun
    fireRate: 10
    soundGunshot:
      path: /Audio/Weapons/Guns/Gunshots/atreides.ogg
  - type: MagazineVisuals
    magState: mag
    steps: 1
    zeroVisible: true
  - type: Appearance

- type: entity
  name: C-20r submachine gun
  parent: [BaseWeaponSubMachineGun, BaseC3SyndicateContraband] # Frontier: BaseSyndicateContraband<BaseC3SyndicateContraband
  id: WeaponSubMachineGunC20r
  description: An illegal firearm that is often used by the infamous nuclear operatives. Uses .35 auto ammo.
  components:
  - type: Sprite
    sprite: Objects/Weapons/Guns/SMGs/c20r.rsi
    layers:
    - state: base
      map: ["enum.GunVisualLayers.Base"]
    - state: mag-0
      map: ["enum.GunVisualLayers.Mag"]
  - type: Clothing
    sprite: Objects/Weapons/Guns/SMGs/c20r.rsi
  - type: Wieldable
    unwieldOnUse: false
  - type: GunWieldBonus
    minAngle: -19
    maxAngle: -16
  - type: Gun
    minAngle: 21
    maxAngle: 32
    shotsPerBurst: 5
    availableModes:
    - Burst
    - FullAuto
    - SemiAuto
    soundGunshot:
      path: /Audio/Weapons/Guns/Gunshots/c-20r.ogg
  - type: ChamberMagazineAmmoProvider
    autoEject: true
  - type: MagazineVisuals
    magState: mag
    steps: 6
    zeroVisible: true
  - type: Appearance

- type: entity
  name: Drozd
  parent: [BaseWeaponSubMachineGun, BaseC2ContrabandUnredeemable] # Frontier: BaseRestrictedContraband<BaseC2ContrabandUnredeemable
  id: WeaponSubMachineGunDrozd
  description: An excellent fully automatic Heavy SMG. An illegal firearm often used by Syndicate agents.
  components:
    - type: Sprite
      sprite: Objects/Weapons/Guns/SMGs/drozd.rsi
      layers:
        - state: base
          map: ["enum.GunVisualLayers.Base"]
        - state: mag-0
          map: ["enum.GunVisualLayers.Mag"]
    - type: Clothing
      sprite: Objects/Weapons/Guns/SMGs/drozd.rsi
    - type: Wieldable
      unwieldOnUse: false
    - type: GunWieldBonus
      minAngle: -19
      maxAngle: -16
    - type: Gun
      minAngle: 21
      maxAngle: 32
      fireRate: 6
      burstFireRate: 12
      soundGunshot:
        path: /Audio/Weapons/Guns/Gunshots/atreides.ogg
      availableModes:
      - Burst
      - FullAuto
      - SemiAuto
      shotsPerBurst: 3
      burstCooldown: 0.25
    - type: ItemSlots
      slots:
        gun_magazine:
          name: Magazine
          startingItem: MagazinePistolSubMachineGun
          insertSound: /Audio/Weapons/Guns/MagIn/smg_magin.ogg
          ejectSound: /Audio/Weapons/Guns/MagOut/smg_magout.ogg
          priority: 2
          whitelist:
            tags:
              - MagazinePistolSubMachineGun
          whitelistFailPopup: gun-magazine-whitelist-fail
        gun_chamber:
          name: Chamber
          startingItem: CartridgePistol
          priority: 1
          whitelist:
            tags:
              - CartridgePistol
    - type: MagazineVisuals
      magState: mag
      steps: 1
      zeroVisible: true
    - type: Appearance

- type: entity
<<<<<<< HEAD
  name: Vector
  parent: BaseWeaponSubMachineGun
  id: WeaponSubMachineGunVector
  suffix: Deprecated use Drozd
  description: An excellent fully automatic Heavy SMG. Uses .45 magnum ammo. An illegal firearm often used by Syndicate agents.
  components:
  - type: Sprite
    sprite: Objects/Weapons/Guns/SMGs/vector.rsi
    layers:
      - state: base
        map: ["enum.GunVisualLayers.Base"]
      - state: mag-0
        map: ["enum.GunVisualLayers.Mag"]
  - type: Clothing
    sprite: Objects/Weapons/Guns/SMGs/vector.rsi
  - type: Gun
    fireRate: 6
    selectedMode: FullAuto
    soundGunshot:
      path: /Audio/Weapons/Guns/Gunshots/atreides.ogg
    availableModes:
    - FullAuto
  - type: ItemSlots
    slots:
      gun_magazine:
        name: Magazine
        startingItem: MagazineMagnumSubMachineGun
        insertSound: /Audio/Weapons/Guns/MagIn/smg_magin.ogg
        ejectSound: /Audio/Weapons/Guns/MagOut/smg_magout.ogg
        priority: 2
        whitelist:
          tags:
            - MagazineMagnumSubMachineGun
      gun_chamber:
        name: Chamber
        startingItem: CartridgeMagnum
        priority: 1
        whitelist:
          tags:
            - CartridgeMagnum
        whitelistFailPopup: gun-magazine-whitelist-fail
  - type: MagazineVisuals
    magState: mag
    steps: 1
    zeroVisible: true
  - type: Appearance

- type: entity
=======
>>>>>>> 7f8f1bfb
  name: WT550
  parent: [ BaseWeaponSubMachineGun, BaseC2Contraband ] # Frontier: BaseRestrictedContraband<BaseC2Contraband
  id: WeaponSubMachineGunWt550
  description: An excellent SMG, produced by NanoTrasen's Small Arms Division. Uses .35 auto ammo. On the receiver is a label that says 'for authorized use only.'
  components:
  - type: Sprite
    sprite: Objects/Weapons/Guns/SMGs/wt550.rsi
    layers:
      - state: base
        map: ["enum.GunVisualLayers.Base"]
      - state: base-unshaded
        map: ["enum.GunVisualLayers.BaseUnshaded"]
        shader: unshaded
      - state: mag-0
        map: ["enum.GunVisualLayers.Mag"]
      - state: mag-unshaded-0
        map: ["enum.GunVisualLayers.MagUnshaded"]
        shader: unshaded
  - type: Clothing
    sprite: Objects/Weapons/Guns/SMGs/wt550.rsi
  - type: ChamberMagazineAmmoProvider
    boltClosed: null
  - type: Gun
    fireRate: 5.5
    minAngle: 1
    maxAngle: 6
    angleIncrease: 1.5
    angleDecay: 6  
    selectedMode: FullAuto
    shotsPerBurst: 5
    burstCooldown: 0.2
    burstFireRate: 7
    availableModes:
    - Burst
    - FullAuto
    - SemiAuto
  - type: ItemSlots
    slots:
      gun_magazine:
        name: Magazine
        startingItem: MagazinePistolSubMachineGunTopMounted
        insertSound: /Audio/Weapons/Guns/MagIn/smg_magin.ogg
        ejectSound: /Audio/Weapons/Guns/MagOut/smg_magout.ogg
        priority: 2
        whitelist:
          tags:
            - MagazinePistolSubMachineGunTopMounted
        whitelistFailPopup: gun-magazine-whitelist-fail
      gun_chamber:
        name: Chamber
        startingItem: CartridgePistol
        priority: 1
        whitelist:
          tags:
            - CartridgePistol
  - type: MagazineVisuals
    magState: mag
    steps: 6
    zeroVisible: true
  - type: Appearance<|MERGE_RESOLUTION|>--- conflicted
+++ resolved
@@ -178,57 +178,6 @@
     - type: Appearance
 
 - type: entity
-<<<<<<< HEAD
-  name: Vector
-  parent: BaseWeaponSubMachineGun
-  id: WeaponSubMachineGunVector
-  suffix: Deprecated use Drozd
-  description: An excellent fully automatic Heavy SMG. Uses .45 magnum ammo. An illegal firearm often used by Syndicate agents.
-  components:
-  - type: Sprite
-    sprite: Objects/Weapons/Guns/SMGs/vector.rsi
-    layers:
-      - state: base
-        map: ["enum.GunVisualLayers.Base"]
-      - state: mag-0
-        map: ["enum.GunVisualLayers.Mag"]
-  - type: Clothing
-    sprite: Objects/Weapons/Guns/SMGs/vector.rsi
-  - type: Gun
-    fireRate: 6
-    selectedMode: FullAuto
-    soundGunshot:
-      path: /Audio/Weapons/Guns/Gunshots/atreides.ogg
-    availableModes:
-    - FullAuto
-  - type: ItemSlots
-    slots:
-      gun_magazine:
-        name: Magazine
-        startingItem: MagazineMagnumSubMachineGun
-        insertSound: /Audio/Weapons/Guns/MagIn/smg_magin.ogg
-        ejectSound: /Audio/Weapons/Guns/MagOut/smg_magout.ogg
-        priority: 2
-        whitelist:
-          tags:
-            - MagazineMagnumSubMachineGun
-      gun_chamber:
-        name: Chamber
-        startingItem: CartridgeMagnum
-        priority: 1
-        whitelist:
-          tags:
-            - CartridgeMagnum
-        whitelistFailPopup: gun-magazine-whitelist-fail
-  - type: MagazineVisuals
-    magState: mag
-    steps: 1
-    zeroVisible: true
-  - type: Appearance
-
-- type: entity
-=======
->>>>>>> 7f8f1bfb
   name: WT550
   parent: [ BaseWeaponSubMachineGun, BaseC2Contraband ] # Frontier: BaseRestrictedContraband<BaseC2Contraband
   id: WeaponSubMachineGunWt550
