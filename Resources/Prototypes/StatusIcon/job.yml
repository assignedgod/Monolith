--- conflicted
+++ resolved
@@ -12,6 +12,7 @@
     sprite: /Textures/Interface/Misc/job_icons.rsi
     state: Detective
   jobName: job-name-detective
+  allowSelection: false # Frontier: prefer NF variant
 
 - type: jobIcon
   parent: JobIcon
@@ -60,6 +61,7 @@
     sprite: /Textures/Interface/Misc/job_icons.rsi
     state: Nanotrasen
   jobName: job-name-centcomoff
+  allowSelection: false # Frontier
 
 - type: jobIcon
   parent: JobIcon
@@ -97,14 +99,10 @@
   parent: JobIcon
   id: JobIconSecurityOfficer
   icon:
-<<<<<<< HEAD
-    sprite: /Textures/_NF/Interface/Misc/job_icons.rsi
-    state: nfsddeputy
-=======
     sprite: /Textures/Interface/Misc/job_icons.rsi
     state: SecurityOfficer
   jobName: job-name-security
->>>>>>> 9a68cf0b
+  allowSelection: false # Frontier
 
 - type: jobIcon
   parent: JobIcon
@@ -209,6 +207,7 @@
     sprite: /Textures/Interface/Misc/job_icons.rsi
     state: Captain
   jobName: job-name-captain
+  allowSelection: false # Frontier
 
 - type: jobIcon
   parent: JobIcon
@@ -217,6 +216,7 @@
     sprite: /Textures/Interface/Misc/job_icons.rsi
     state: HeadOfPersonnel
   jobName: job-name-hop
+  allowSelection: false # Frontier: prefer contractor
 
 - type: jobIcon
   parent: JobIcon
@@ -241,6 +241,7 @@
     sprite: /Textures/Interface/Misc/job_icons.rsi
     state: Passenger
   jobName: job-name-passenger
+  allowSelection: false # Frontier: prefer contractor
 
 - type: jobIcon
   parent: JobIcon
@@ -262,27 +263,19 @@
   parent: JobIcon
   id: JobIconHeadOfSecurity
   icon:
-<<<<<<< HEAD
-    sprite: /Textures/_NF/Interface/Misc/job_icons.rsi
-    state: nfsdsheriff
-=======
     sprite: /Textures/Interface/Misc/job_icons.rsi
     state: HeadOfSecurity
   jobName: job-name-hos
->>>>>>> 9a68cf0b
+  allowSelection: false # Frontier
 
 - type: jobIcon
   parent: JobIcon
   id: JobIconBrigmedic
   icon:
-<<<<<<< HEAD
-    sprite: /Textures/_NF/Interface/Misc/job_icons.rsi
-    state: nfsdbrigmed
-=======
     sprite: /Textures/Interface/Misc/job_icons.rsi
     state: Brigmedic
   jobName: job-name-brigmedic
->>>>>>> 9a68cf0b
+  allowSelection: false # Frontier
 
 - type: jobIcon
   parent: JobIcon
@@ -312,14 +305,10 @@
   parent: JobIcon
   id: JobIconWarden
   icon:
-<<<<<<< HEAD
-    sprite: /Textures/_NF/Interface/Misc/job_icons.rsi
-    state: nfsdbailiff
-=======
     sprite: /Textures/Interface/Misc/job_icons.rsi
     state: Warden
   jobName: job-name-warden
->>>>>>> 9a68cf0b
+  allowSelection: false # Frontier
 
 - type: jobIcon
   parent: JobIcon
@@ -389,14 +378,9 @@
   parent: JobIcon
   id: JobIconSecurityCadet
   icon:
-<<<<<<< HEAD
-    sprite: /Textures/_NF/Interface/Misc/job_icons.rsi
-    state: nfsdcadet
-=======
     sprite: /Textures/Interface/Misc/job_icons.rsi
     state: SecurityCadet
   jobName: job-name-cadet
->>>>>>> 9a68cf0b
 
 - type: jobIcon
   parent: JobIcon
@@ -434,14 +418,9 @@
   parent: JobIcon
   id: JobIconSeniorOfficer
   icon:
-<<<<<<< HEAD
-    sprite: /Textures/_NF/Interface/Misc/job_icons.rsi
-    state: nfsdsergeant
-=======
     sprite: /Textures/Interface/Misc/job_icons.rsi
     state: SeniorOfficer
   allowSelection: false
->>>>>>> 9a68cf0b
 
 - type: jobIcon
   parent: JobIcon
