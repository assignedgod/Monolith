- type: entity
  save: false
  name: Urisst' Mzhand
  parent: BaseMobSpeciesOrganic
  id: BaseMobReptilian
  abstract: true
  components:
  - type: HumanoidAppearance
    species: Reptilian
  - type: Hunger
    starvationDamage:
      types:
<<<<<<< HEAD
        Cold: .2
=======
        Cold: 0.5
        Bloodloss: 0.5
  - type: Puller
    needsHands: false
>>>>>>> 535b013f
  - type: Thirst
  - type: Icon
    sprite: Mobs/Species/Reptilian/parts.rsi
    state: full
  - type: Body
    prototype: Reptilian
    requiredLegs: 2
  - type: Perishable
  - type: Butcherable
    butcheringType: Spike
    spawned:
    - id: FoodMeatLizard
      amount: 5
  - type: LizardAccent
  - type: Speech
    speechSounds: Lizard
    speechVerb: Reptilian
  - type: Vocal
    sounds:
      Male: UnisexReptilian
      Female: UnisexReptilian
      Unsexed: UnisexReptilian
  - type: Damageable
    damageContainer: Biological
    damageModifierSet: Scale
  - type: MeleeWeapon
    hidden: true
    soundHit:
      path: /Audio/Weapons/pierce.ogg
    angle: 30
    animation: WeaponArcPunch
    damage:
      types:
        Piercing: 5
  - type: Temperature
    heatDamageThreshold: 400
    coldDamageThreshold: 285
    currentTemperature: 310.15
    specificHeat: 42
    coldDamage:
      types:
        Cold : 0.1 #per second, scales with temperature & other constants
    heatDamage:
      types:
        Heat : 0.1 #per second, scales with temperature & other constants

- type: entity
  parent: BaseSpeciesDummy
  id: MobReptilianDummy
  noSpawn: true
  description: A dummy reptilian meant to be used in character setup.
  components:
  - type: HumanoidAppearance
    species: Reptilian

#Weh<|MERGE_RESOLUTION|>--- conflicted
+++ resolved
@@ -10,14 +10,10 @@
   - type: Hunger
     starvationDamage:
       types:
-<<<<<<< HEAD
-        Cold: .2
-=======
-        Cold: 0.5
-        Bloodloss: 0.5
+        Cold: 0.1
+        Bloodloss: 0.1
   - type: Puller
     needsHands: false
->>>>>>> 535b013f
   - type: Thirst
   - type: Icon
     sprite: Mobs/Species/Reptilian/parts.rsi
