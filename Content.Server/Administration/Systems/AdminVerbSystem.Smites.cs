using System.Threading;
using Content.Server.Administration.Commands;
using Content.Server.Administration.Components;
using Content.Server.Atmos.Components;
using Content.Server.Atmos.EntitySystems;
using Content.Server.Body.Components;
using Content.Server.Body.Systems;
using Content.Server.Electrocution;
using Content.Server.Explosion.EntitySystems;
using Content.Server.GhostKick;
using Content.Server.Medical;
using Content.Server.Nutrition.EntitySystems;
using Content.Server.Pointing.Components;
using Content.Server.Polymorph.Systems;
using Content.Server.Popups;
using Content.Server.Speech.Components;
using Content.Server.Storage.Components;
using Content.Server.Storage.EntitySystems;
using Content.Server.Tabletop;
using Content.Server.Tabletop.Components;
using Content.Shared.Administration;
using Content.Shared.Administration.Components;
using Content.Shared.Body.Components;
using Content.Shared.Body.Part;
using Content.Shared.Clumsy;
using Content.Shared.Clothing.Components;
using Content.Shared.Cluwne;
using Content.Shared.Damage;
using Content.Shared.Damage.Systems;
using Content.Shared.Database;
using Content.Shared.Electrocution;
using Content.Shared.Interaction.Components;
using Content.Shared.Inventory;
using Content.Shared.Mobs;
using Content.Shared.Mobs.Components;
using Content.Shared.Mobs.Systems;
using Content.Shared.Movement.Components;
using Content.Shared.Movement.Systems;
using Content.Shared.Nutrition.Components;
using Content.Shared.Popups;
using Content.Shared.Slippery;
using Content.Shared.Tabletop.Components;
using Content.Shared.Tools.Systems;
using Content.Shared.Verbs;
using Robust.Shared.Map;
using Robust.Shared.Map.Components;
using Robust.Shared.Physics;
using Robust.Shared.Physics.Components;
using Robust.Shared.Physics.Systems;
using Robust.Shared.Player;
using Robust.Shared.Random;
using Robust.Shared.Utility;
using Timer = Robust.Shared.Timing.Timer;
using Robust.Shared.Audio.Systems; // Frontier
using Robust.Shared.Audio; // Frontier
using Content.Server._NF.Speech.Components; // Frontier
using Content.Shared.Damage.Prototypes; // Frontier
using Content.Shared.Bed.Sleep; // Frontier

namespace Content.Server.Administration.Systems;

public sealed partial class AdminVerbSystem
{
    [Dependency] private readonly IRobustRandom _random = default!;
    [Dependency] private readonly BloodstreamSystem _bloodstreamSystem = default!;
    [Dependency] private readonly BodySystem _bodySystem = default!;
    [Dependency] private readonly CreamPieSystem _creamPieSystem = default!;
    [Dependency] private readonly ElectrocutionSystem _electrocutionSystem = default!;
    [Dependency] private readonly EntityStorageSystem _entityStorageSystem = default!;
    [Dependency] private readonly ExplosionSystem _explosionSystem = default!;
    [Dependency] private readonly FixtureSystem _fixtures = default!;
    [Dependency] private readonly FlammableSystem _flammableSystem = default!;
    [Dependency] private readonly GhostKickManager _ghostKickManager = default!;
    [Dependency] private readonly SharedGodmodeSystem _sharedGodmodeSystem = default!;
    [Dependency] private readonly InventorySystem _inventorySystem = default!;
    [Dependency] private readonly MovementSpeedModifierSystem _movementSpeedModifierSystem = default!;
    [Dependency] private readonly PolymorphSystem _polymorphSystem = default!;
    [Dependency] private readonly MobThresholdSystem _mobThresholdSystem = default!;
    [Dependency] private readonly PopupSystem _popupSystem = default!;
    [Dependency] private readonly SharedPhysicsSystem _physics = default!;
    [Dependency] private readonly TabletopSystem _tabletopSystem = default!;
    [Dependency] private readonly VomitSystem _vomitSystem = default!;
    [Dependency] private readonly WeldableSystem _weldableSystem = default!;
    [Dependency] private readonly SharedContentEyeSystem _eyeSystem = default!;
    [Dependency] private readonly SharedTransformSystem _transformSystem = default!;
    [Dependency] private readonly SuperBonkSystem _superBonkSystem = default!;
    [Dependency] private readonly SlipperySystem _slipperySystem = default!;
    [Dependency] private readonly SharedAudioSystem _audio = default!; // Frontier
    [Dependency] private readonly DamageableSystem _damageable = default!; // Frontier
    [Dependency] private readonly SleepingSystem _sleep = default!; // Frontier

    // All smite verbs have names so invokeverb works.
    private void AddSmiteVerbs(GetVerbsEvent<Verb> args)
    {
        if (!EntityManager.TryGetComponent(args.User, out ActorComponent? actor))
            return;

        var player = actor.PlayerSession;

        if (!_adminManager.HasAdminFlag(player, AdminFlags.Fun))
            return;

        // 1984.
        if (HasComp<MapComponent>(args.Target) || HasComp<MapGridComponent>(args.Target))
            return;

        var explodeName = Loc.GetString("admin-smite-explode-name").ToLowerInvariant();
        Verb explode = new()
        {
            Text = explodeName,
            Category = VerbCategory.Smite,
            Icon = new SpriteSpecifier.Texture(new ("/Textures/Interface/VerbIcons/smite.svg.192dpi.png")),
            Act = () =>
            {
                var coords = _transformSystem.GetMapCoordinates(args.Target);
                Timer.Spawn(_gameTiming.TickPeriod,
                    () => _explosionSystem.QueueExplosion(coords, ExplosionSystem.DefaultExplosionPrototypeId,
                        4, 1, 2, args.Target, maxTileBreak: 0), // it gibs, damage doesn't need to be high.
                    CancellationToken.None);

                _bodySystem.GibBody(args.Target);
            },
            Impact = LogImpact.Extreme,
            Message = string.Join(": ", explodeName, Loc.GetString("admin-smite-explode-description")) // we do this so the description tells admins the Text to run it via console.
        };
        args.Verbs.Add(explode);

        var chessName = Loc.GetString("admin-smite-chess-dimension-name").ToLowerInvariant();
        Verb chess = new()
        {
            Text = chessName,
            Category = VerbCategory.Smite,
            Icon = new SpriteSpecifier.Rsi(new ("/Textures/Objects/Fun/Tabletop/chessboard.rsi"), "chessboard"),
            Act = () =>
            {
                _sharedGodmodeSystem.EnableGodmode(args.Target); // So they don't suffocate.
                EnsureComp<TabletopDraggableComponent>(args.Target);
                RemComp<PhysicsComponent>(args.Target); // So they can be dragged around.
                var xform = Transform(args.Target);
                _popupSystem.PopupEntity(Loc.GetString("admin-smite-chess-self"), args.Target,
                    args.Target, PopupType.LargeCaution);
                _popupSystem.PopupCoordinates(
                    Loc.GetString("admin-smite-chess-others", ("name", args.Target)), xform.Coordinates,
                    Filter.PvsExcept(args.Target), true, PopupType.MediumCaution);
                var board = Spawn("ChessBoard", xform.Coordinates);
                var session = _tabletopSystem.EnsureSession(Comp<TabletopGameComponent>(board));
                xform.Coordinates = EntityCoordinates.FromMap(_mapManager, session.Position);
                _transformSystem.SetWorldRotationNoLerp((args.Target, xform), Angle.Zero);
            },
            Impact = LogImpact.Extreme,
            Message = string.Join(": ", chessName, Loc.GetString("admin-smite-chess-dimension-description"))
        };
        args.Verbs.Add(chess);

        if (TryComp<FlammableComponent>(args.Target, out var flammable))
        {
            var flamesName = Loc.GetString("admin-smite-set-alight-name").ToLowerInvariant();
            Verb flames = new()
            {
                Text = "admin-smite-set-alight-name",
                Category = VerbCategory.Smite,
                Icon = new SpriteSpecifier.Texture(new ("/Textures/Interface/Alerts/Fire/fire.png")),
                Act = () =>
                {
                    // Fuck you. Burn Forever.
                    flammable.FireStacks = flammable.MaximumFireStacks;
                    _flammableSystem.Ignite(args.Target, args.User);
                    var xform = Transform(args.Target);
                    _popupSystem.PopupEntity(Loc.GetString("admin-smite-set-alight-self"), args.Target,
                        args.Target, PopupType.LargeCaution);
                    _popupSystem.PopupCoordinates(Loc.GetString("admin-smite-set-alight-others", ("name", args.Target)), xform.Coordinates,
                        Filter.PvsExcept(args.Target), true, PopupType.MediumCaution);
                },
                Impact = LogImpact.Extreme,
                Message = string.Join(": ", flamesName, Loc.GetString("admin-smite-set-alight-description"))
            };
            args.Verbs.Add(flames);
        }

        var monkeyName = Loc.GetString("admin-smite-monkeyify-name").ToLowerInvariant();
        Verb monkey = new()
        {
            Text = monkeyName,
            Category = VerbCategory.Smite,
            Icon = new SpriteSpecifier.Rsi(new ("/Textures/Mobs/Animals/monkey.rsi"), "monkey"),
            Act = () =>
            {
                _polymorphSystem.PolymorphEntity(args.Target, "AdminMonkeySmite");
            },
            Impact = LogImpact.Extreme,
            Message = string.Join(": ", monkeyName, Loc.GetString("admin-smite-monkeyify-description"))
        };
        args.Verbs.Add(monkey);

        var disposalBinName = Loc.GetString("admin-smite-garbage-can-name").ToLowerInvariant();
        Verb disposalBin = new()
        {
            Text = disposalBinName,
            Category = VerbCategory.Smite,
            Icon = new SpriteSpecifier.Rsi(new ("/Textures/Structures/Piping/disposal.rsi"), "disposal"),
            Act = () =>
            {
                _polymorphSystem.PolymorphEntity(args.Target, "AdminDisposalsSmite");
            },
            Impact = LogImpact.Extreme,
            Message = string.Join(": ", disposalBinName, Loc.GetString("admin-smite-garbage-can-description"))
        };
        args.Verbs.Add(disposalBin);

        if (TryComp<DamageableComponent>(args.Target, out var damageable) &&
            HasComp<MobStateComponent>(args.Target))
        {
            var hardElectrocuteName = Loc.GetString("admin-smite-electrocute-name").ToLowerInvariant();
            Verb hardElectrocute = new()
            {
                Text = hardElectrocuteName,
                Category = VerbCategory.Smite,
                Icon = new SpriteSpecifier.Rsi(new ("/Textures/Clothing/Hands/Gloves/Color/yellow.rsi"), "icon"),
                Act = () =>
                {
                    int damageToDeal;
                    if (!_mobThresholdSystem.TryGetThresholdForState(args.Target, MobState.Critical, out var criticalThreshold)) {
                        // We can't crit them so try killing them.
                        if (!_mobThresholdSystem.TryGetThresholdForState(args.Target, MobState.Dead,
                                out var deadThreshold))
                            return;// whelp.
                        damageToDeal = deadThreshold.Value.Int() - (int) damageable.TotalDamage;
                    }
                    else
                    {
                        damageToDeal = criticalThreshold.Value.Int() - (int) damageable.TotalDamage;
                    }

                    if (damageToDeal <= 0)
                        damageToDeal = 100; // murder time.

                    if (_inventorySystem.TryGetSlots(args.Target, out var slotDefinitions))
                    {
                        foreach (var slot in slotDefinitions)
                        {
                            if (!_inventorySystem.TryGetSlotEntity(args.Target, slot.Name, out var slotEnt))
                                continue;

                            RemComp<InsulatedComponent>(slotEnt.Value); // Fry the gloves.
                        }
                    }

                    _electrocutionSystem.TryDoElectrocution(args.Target, null, damageToDeal,
                        TimeSpan.FromSeconds(30), refresh: true, ignoreInsulation: true);
                },
                Impact = LogImpact.Extreme,
                Message = string.Join(": ", hardElectrocuteName, Loc.GetString("admin-smite-electrocute-description"))
            };
            args.Verbs.Add(hardElectrocute);
        }

        if (TryComp<CreamPiedComponent>(args.Target, out var creamPied))
        {
            var creamPieName = Loc.GetString("admin-smite-creampie-name").ToLowerInvariant();
            Verb creamPie = new()
            {
                Text = creamPieName,
                Category = VerbCategory.Smite,
                Icon = new SpriteSpecifier.Rsi(new ("/Textures/Objects/Consumable/Food/Baked/pie.rsi"), "plain-slice"),
                Act = () =>
                {
                    _creamPieSystem.SetCreamPied(args.Target, creamPied, true);
                },
                Impact = LogImpact.Extreme,
                Message = string.Join(": ", creamPieName, Loc.GetString("admin-smite-creampie-description"))
            };
            args.Verbs.Add(creamPie);
        }

        if (TryComp<BloodstreamComponent>(args.Target, out var bloodstream))
        {
            var bloodRemovalName = Loc.GetString("admin-smite-remove-blood-name").ToLowerInvariant();
            Verb bloodRemoval = new()
            {
                Text = bloodRemovalName,
                Category = VerbCategory.Smite,
                Icon = new SpriteSpecifier.Rsi(new ("/Textures/Fluids/tomato_splat.rsi"), "puddle-1"),
                Act = () =>
                {
                    _bloodstreamSystem.SpillAllSolutions(args.Target, bloodstream);
                    var xform = Transform(args.Target);
                    _popupSystem.PopupEntity(Loc.GetString("admin-smite-remove-blood-self"), args.Target,
                        args.Target, PopupType.LargeCaution);
                    _popupSystem.PopupCoordinates(Loc.GetString("admin-smite-remove-blood-others", ("name", args.Target)), xform.Coordinates,
                        Filter.PvsExcept(args.Target), true, PopupType.MediumCaution);
                },
                Impact = LogImpact.Extreme,
                Message = string.Join(": ", bloodRemovalName, Loc.GetString("admin-smite-remove-blood-description"))
            };
            args.Verbs.Add(bloodRemoval);
        }

        // bobby...
        if (TryComp<BodyComponent>(args.Target, out var body))
        {
            var vomitOrgansName = Loc.GetString("admin-smite-vomit-organs-name").ToLowerInvariant();
            Verb vomitOrgans = new()
            {
                Text = vomitOrgansName,
                Category = VerbCategory.Smite,
                Icon = new SpriteSpecifier.Rsi(new("/Textures/Fluids/vomit_toxin.rsi"), "vomit_toxin-1"),
                Act = () =>
                {
                    _vomitSystem.Vomit(args.Target, -1000, -1000); // You feel hollow!
                    var organs = _bodySystem.GetBodyOrganEntityComps<TransformComponent>((args.Target, body));
                    var baseXform = Transform(args.Target);
                    foreach (var organ in organs)
                    {
                        if (HasComp<BrainComponent>(organ.Owner) || HasComp<EyeComponent>(organ.Owner))
                            continue;

                        _transformSystem.PlaceNextTo((organ.Owner, organ.Comp1), (args.Target, baseXform));
                    }

                    _popupSystem.PopupEntity(Loc.GetString("admin-smite-vomit-organs-self"), args.Target,
                        args.Target, PopupType.LargeCaution);
                    _popupSystem.PopupCoordinates(Loc.GetString("admin-smite-vomit-organs-others", ("name", args.Target)), baseXform.Coordinates,
                        Filter.PvsExcept(args.Target), true, PopupType.MediumCaution);
                },
                Impact = LogImpact.Extreme,
                Message = string.Join(": ", vomitOrgansName, Loc.GetString("admin-smite-vomit-organs-description"))
            };
            args.Verbs.Add(vomitOrgans);

            var handsRemovalName = Loc.GetString("admin-smite-remove-hands-name").ToLowerInvariant();
            Verb handsRemoval = new()
            {
                Text = handsRemovalName,
                Category = VerbCategory.Smite,
                Icon = new SpriteSpecifier.Texture(new ("/Textures/Interface/AdminActions/remove-hands.png")),
                Act = () =>
                {
                    var baseXform = Transform(args.Target);
                    foreach (var part in _bodySystem.GetBodyChildrenOfType(args.Target, BodyPartType.Hand))
                    {
                        _transformSystem.AttachToGridOrMap(part.Id);
                    }
                    _popupSystem.PopupEntity(Loc.GetString("admin-smite-remove-hands-self"), args.Target,
                        args.Target, PopupType.LargeCaution);
                    _popupSystem.PopupCoordinates(Loc.GetString("admin-smite-remove-hands-other", ("name", args.Target)), baseXform.Coordinates,
                        Filter.PvsExcept(args.Target), true, PopupType.Medium);
                },
                Impact = LogImpact.Extreme,
                Message = string.Join(": ", handsRemovalName, Loc.GetString("admin-smite-remove-hands-description"))
            };
            args.Verbs.Add(handsRemoval);

            var handRemovalName = Loc.GetString("admin-smite-remove-hand-name").ToLowerInvariant();
            Verb handRemoval = new()
            {
                Text = handRemovalName,
                Category = VerbCategory.Smite,
                Icon = new SpriteSpecifier.Texture(new ("/Textures/Interface/AdminActions/remove-hand.png")),
                Act = () =>
                {
                    var baseXform = Transform(args.Target);
                    foreach (var part in _bodySystem.GetBodyChildrenOfType(args.Target, BodyPartType.Hand, body))
                    {
                        _transformSystem.AttachToGridOrMap(part.Id);
                        break;
                    }
                    _popupSystem.PopupEntity(Loc.GetString("admin-smite-remove-hands-self"), args.Target,
                        args.Target, PopupType.LargeCaution);
                    _popupSystem.PopupCoordinates(Loc.GetString("admin-smite-remove-hands-other", ("name", args.Target)), baseXform.Coordinates,
                        Filter.PvsExcept(args.Target), true, PopupType.Medium);
                },
                Impact = LogImpact.Extreme,
                Message = string.Join(": ", handRemovalName, Loc.GetString("admin-smite-remove-hand-description"))
            };
            args.Verbs.Add(handRemoval);

            var stomachRemovalName = Loc.GetString("admin-smite-stomach-removal-name").ToLowerInvariant();
            Verb stomachRemoval = new()
            {
                Text = stomachRemovalName,
                Category = VerbCategory.Smite,
                Icon = new SpriteSpecifier.Rsi(new ("/Textures/Mobs/Species/Human/organs.rsi"), "stomach"),
                Act = () =>
                {
                    foreach (var entity in _bodySystem.GetBodyOrganEntityComps<StomachComponent>((args.Target, body)))
                    {
                        QueueDel(entity.Owner);
                    }

                    _popupSystem.PopupEntity(Loc.GetString("admin-smite-stomach-removal-self"), args.Target,
                        args.Target, PopupType.LargeCaution);
                },
                Impact = LogImpact.Extreme,
                Message = string.Join(": ", stomachRemovalName, Loc.GetString("admin-smite-stomach-removal-description"))
            };
            args.Verbs.Add(stomachRemoval);

            var lungRemovalName = Loc.GetString("admin-smite-lung-removal-name").ToLowerInvariant();
            Verb lungRemoval = new()
            {
                Text = lungRemovalName,
                Category = VerbCategory.Smite,
                Icon = new SpriteSpecifier.Rsi(new ("/Textures/Mobs/Species/Human/organs.rsi"), "lung-r"),
                Act = () =>
                {
                    foreach (var entity in _bodySystem.GetBodyOrganEntityComps<LungComponent>((args.Target, body)))
                    {
                        QueueDel(entity.Owner);
                    }

                    _popupSystem.PopupEntity(Loc.GetString("admin-smite-lung-removal-self"), args.Target,
                        args.Target, PopupType.LargeCaution);
                },
                Impact = LogImpact.Extreme,
                Message = string.Join(": ", lungRemovalName, Loc.GetString("admin-smite-lung-removal-description"))
            };
            args.Verbs.Add(lungRemoval);
        }

        if (TryComp<PhysicsComponent>(args.Target, out var physics))
        {
            var pinballName = Loc.GetString("admin-smite-pinball-name").ToLowerInvariant();
            Verb pinball = new()
            {
                Text = pinballName,
                Category = VerbCategory.Smite,
                Icon = new SpriteSpecifier.Rsi(new ("/Textures/Objects/Fun/toys.rsi"), "basketball"),
                Act = () =>
                {
                    var xform = Transform(args.Target);
                    var fixtures = Comp<FixturesComponent>(args.Target);
                    xform.Anchored = false; // Just in case.
                    _physics.SetBodyType(args.Target, BodyType.Dynamic, manager: fixtures, body: physics);
                    _physics.SetBodyStatus(args.Target, physics, BodyStatus.InAir);
                    _physics.WakeBody(args.Target, manager: fixtures, body: physics);

                    foreach (var fixture in fixtures.Fixtures.Values)
                    {
                        if (!fixture.Hard)
                            continue;

                        _physics.SetRestitution(args.Target, fixture, 1.1f, false, fixtures);
                    }

                    _fixtures.FixtureUpdate(args.Target, manager: fixtures, body: physics);

                    _physics.SetLinearVelocity(args.Target, _random.NextVector2(1.5f, 1.5f), manager: fixtures, body: physics);
                    _physics.SetAngularVelocity(args.Target, MathF.PI * 12, manager: fixtures, body: physics);
                    _physics.SetLinearDamping(args.Target, physics, 0f);
                    _physics.SetAngularDamping(args.Target, physics, 0f);
                },
                Impact = LogImpact.Extreme,
                Message = string.Join(": ", pinballName, Loc.GetString("admin-smite-pinball-description"))
            };
            args.Verbs.Add(pinball);

            var yeetName = Loc.GetString("admin-smite-yeet-name").ToLowerInvariant();
            Verb yeet = new()
            {
                Text = yeetName,
                Category = VerbCategory.Smite,
                Icon = new SpriteSpecifier.Texture(new ("/Textures/Interface/VerbIcons/eject.svg.192dpi.png")),
                Act = () =>
                {
                    var xform = Transform(args.Target);
                    var fixtures = Comp<FixturesComponent>(args.Target);
                    xform.Anchored = false; // Just in case.

                    _physics.SetBodyType(args.Target, BodyType.Dynamic, body: physics);
                    _physics.SetBodyStatus(args.Target, physics, BodyStatus.InAir);
                    _physics.WakeBody(args.Target, manager: fixtures, body: physics);

                    foreach (var fixture in fixtures.Fixtures.Values)
                    {
                        _physics.SetHard(args.Target, fixture, false, manager: fixtures);
                    }

                    _physics.SetLinearVelocity(args.Target, _random.NextVector2(8.0f, 8.0f), manager: fixtures, body: physics);
                    _physics.SetAngularVelocity(args.Target, MathF.PI * 12, manager: fixtures, body: physics);
                    _physics.SetLinearDamping(args.Target, physics, 0f);
                    _physics.SetAngularDamping(args.Target, physics, 0f);
                },
                Impact = LogImpact.Extreme,
                Message = string.Join(": ", yeetName, Loc.GetString("admin-smite-yeet-description"))
            };
            args.Verbs.Add(yeet);
        }

        var breadName = Loc.GetString("admin-smite-become-bread-name").ToLowerInvariant(); // Will I get cancelled for breadName-ing you?
        Verb bread = new()
        {
            Text = "admin-smite-kill-sign-name",
            Category = VerbCategory.Smite,
            Icon = new SpriteSpecifier.Rsi(new ("/Textures/Objects/Consumable/Food/Baked/bread.rsi"), "plain"),
            Act = () =>
            {
                _polymorphSystem.PolymorphEntity(args.Target, "AdminBreadSmite");
            },
            Impact = LogImpact.Extreme,
            Message = string.Join(": ", breadName, Loc.GetString("admin-smite-become-bread-description"))
        };
        args.Verbs.Add(bread);

        var mouseName = Loc.GetString("admin-smite-become-mouse-name").ToLowerInvariant();
        Verb mouse = new()
        {
            Text = "admin-smite-cluwne-name",
            Category = VerbCategory.Smite,
            Icon = new SpriteSpecifier.Rsi(new ("/Textures/Mobs/Animals/mouse.rsi"), "icon-0"),
            Act = () =>
            {
                _polymorphSystem.PolymorphEntity(args.Target, "AdminMouseSmite");
            },
            Impact = LogImpact.Extreme,
            Message = string.Join(": ", mouseName, Loc.GetString("admin-smite-become-mouse-description"))
        };
        args.Verbs.Add(mouse);

        if (TryComp<ActorComponent>(args.Target, out var actorComponent))
        {
            var ghostKickName = Loc.GetString("admin-smite-ghostkick-name").ToLowerInvariant();
            Verb ghostKick = new()
            {
                Text = ghostKickName,
                Category = VerbCategory.Smite,
                Icon = new SpriteSpecifier.Texture(new ("/Textures/Interface/gavel.svg.192dpi.png")),
                Act = () =>
                {
                    _ghostKickManager.DoDisconnect(actorComponent.PlayerSession.Channel, "Smitten.");
                },
                Impact = LogImpact.Extreme,
                Message = string.Join(": ", ghostKickName, Loc.GetString("admin-smite-ghostkick-description"))

            };
            args.Verbs.Add(ghostKick);
        }

        if (TryComp<InventoryComponent>(args.Target, out var inventory))
        {
            var nyanifyName = Loc.GetString("admin-smite-nyanify-name").ToLowerInvariant();
            Verb nyanify = new()
            {
                Text = nyanifyName,
                Category = VerbCategory.Smite,
                Icon = new SpriteSpecifier.Rsi(new ("/Textures/Clothing/Head/Hats/catears.rsi"), "icon"),
                Act = () =>
                {
                    var ears = Spawn("ClothingHeadHatCatEars", Transform(args.Target).Coordinates);
                    EnsureComp<UnremoveableComponent>(ears);
                    _inventorySystem.TryUnequip(args.Target, "head", true, true, false, inventory);
                    _inventorySystem.TryEquip(args.Target, ears, "head", true, true, false, inventory);
                },
                Impact = LogImpact.Extreme,
                Message = string.Join(": ", nyanifyName, Loc.GetString("admin-smite-nyanify-description"))
            };
            args.Verbs.Add(nyanify);

            var killSignName = Loc.GetString("admin-smite-kill-sign-name").ToLowerInvariant();
            Verb killSign = new()
            {
                Text = killSignName,
                Category = VerbCategory.Smite,
                Icon = new SpriteSpecifier.Rsi(new ("/Textures/Objects/Misc/killsign.rsi"), "icon"),
                Act = () =>
                {
                    EnsureComp<KillSignComponent>(args.Target);
                },
                Impact = LogImpact.Extreme,
                Message = string.Join(": ", killSignName, Loc.GetString("admin-smite-kill-sign-description"))
            };
            args.Verbs.Add(killSign);

            var cluwneName = Loc.GetString("admin-smite-cluwne-name").ToLowerInvariant();
            Verb cluwne = new()
            {
                Text = cluwneName,
                Category = VerbCategory.Smite,

                Icon = new SpriteSpecifier.Rsi(new ("/Textures/Clothing/Mask/cluwne.rsi"), "icon"),

                Act = () =>
                {
                    EnsureComp<CluwneComponent>(args.Target);
                },
                Impact = LogImpact.Extreme,
                Message = string.Join(": ", cluwneName, Loc.GetString("admin-smite-cluwne-description"))
            };
            args.Verbs.Add(cluwne);

            // Frontier: remove maid smite due to weird ID perms
            /*
            var maidenName = Loc.GetString("admin-smite-maid-name").ToLowerInvariant();
            Verb maiden = new()
            {
                Text = maidenName,
                Category = VerbCategory.Smite,
                Icon = new SpriteSpecifier.Rsi(new ("/Textures/Clothing/Uniforms/Jumpskirt/janimaid.rsi"), "icon"),
                Act = () =>
                {
                    SetOutfitCommand.SetOutfit(args.Target, "JanitorMaidGear", EntityManager, (_, clothing) =>
                    {
                        if (HasComp<ClothingComponent>(clothing))
                            EnsureComp<UnremoveableComponent>(clothing);
                        EnsureComp<ClumsyComponent>(args.Target);
                    });
                },
                Impact = LogImpact.Extreme,
                Message = string.Join(": ", maidenName, Loc.GetString("admin-smite-maid-description"))
            };
            args.Verbs.Add(maiden);
            */
        }

        var angerPointingArrowsName = Loc.GetString("admin-smite-anger-pointing-arrows-name").ToLowerInvariant();
        Verb angerPointingArrows = new()
        {
            Text = angerPointingArrowsName,
            Category = VerbCategory.Smite,
            Icon = new SpriteSpecifier.Rsi(new ("/Textures/Interface/Misc/pointing.rsi"), "pointing"),
            Act = () =>
            {
                EnsureComp<PointingArrowAngeringComponent>(args.Target);
            },
            Impact = LogImpact.Extreme,
            Message = string.Join(": ", angerPointingArrowsName, Loc.GetString("admin-smite-anger-pointing-arrows-description"))
        };
        args.Verbs.Add(angerPointingArrows);

        var dustName = Loc.GetString("admin-smite-dust-name").ToLowerInvariant();
        Verb dust = new()
        {
            Text = dustName,
            Category = VerbCategory.Smite,
            Icon = new SpriteSpecifier.Rsi(new ("/Textures/Objects/Materials/materials.rsi"), "ash"),
            Act = () =>
            {
                EntityManager.QueueDeleteEntity(args.Target);
                Spawn("Ash", Transform(args.Target).Coordinates);
                _popupSystem.PopupEntity(Loc.GetString("admin-smite-turned-ash-other", ("name", args.Target)), args.Target, PopupType.LargeCaution);
            },
            Impact = LogImpact.Extreme,
            Message = string.Join(": ", dustName, Loc.GetString("admin-smite-dust-description"))
        };
        args.Verbs.Add(dust);

        var youtubeVideoSimulationName = Loc.GetString("admin-smite-buffering-name").ToLowerInvariant();
        Verb youtubeVideoSimulation = new()
        {
            Text = youtubeVideoSimulationName,
            Category = VerbCategory.Smite,
            Icon = new SpriteSpecifier.Texture(new ("/Textures/Interface/Misc/buffering_smite_icon.png")),
            Act = () =>
            {
                EnsureComp<BufferingComponent>(args.Target);
            },
            Impact = LogImpact.Extreme,
            Message = string.Join(": ", youtubeVideoSimulationName, Loc.GetString("admin-smite-buffering-description"))
        };
        args.Verbs.Add(youtubeVideoSimulation);

        var instrumentationName = Loc.GetString("admin-smite-become-instrument-name").ToLowerInvariant();
        Verb instrumentation = new()
        {
            Text = "admin-smite-become-mouse-name",
            Category = VerbCategory.Smite,
            Icon = new SpriteSpecifier.Rsi(new ("/Textures/Objects/Fun/Instruments/h_synthesizer.rsi"), "supersynth"),
            Act = () =>
            {
                _polymorphSystem.PolymorphEntity(args.Target, "AdminInstrumentSmite");
            },
            Impact = LogImpact.Extreme,
            Message = string.Join(": ", instrumentationName, Loc.GetString("admin-smite-become-instrument-description"))
        };
        args.Verbs.Add(instrumentation);

        var noGravityName = Loc.GetString("admin-smite-remove-gravity-name").ToLowerInvariant();
        Verb noGravity = new()
        {
            Text = noGravityName,
            Category = VerbCategory.Smite,
            Icon = new SpriteSpecifier.Rsi(new("/Textures/Structures/Machines/gravity_generator.rsi"), "off"),
            Act = () =>
            {
                var grav = EnsureComp<MovementIgnoreGravityComponent>(args.Target);
                grav.Weightless = true;

                Dirty(args.Target, grav);
            },
            Impact = LogImpact.Extreme,
            Message = string.Join(": ", noGravityName, Loc.GetString("admin-smite-remove-gravity-description"))
        };
        args.Verbs.Add(noGravity);

        var reptilianName = Loc.GetString("admin-smite-reptilian-species-swap-name").ToLowerInvariant();
        Verb reptilian = new()
        {
            Text = reptilianName,
            Category = VerbCategory.Smite,
            Icon = new SpriteSpecifier.Rsi(new ("/Textures/Objects/Fun/toys.rsi"), "plushie_lizard"),
            Act = () =>
            {
                _polymorphSystem.PolymorphEntity(args.Target, "AdminLizardSmite");
            },
            Impact = LogImpact.Extreme,
            Message = string.Join(": ", reptilianName, Loc.GetString("admin-smite-reptilian-species-swap-description"))
        };
        args.Verbs.Add(reptilian);

        var lockerName = Loc.GetString("admin-smite-locker-stuff-name").ToLowerInvariant();
        Verb locker = new()
        {
            Text = lockerName,
            Category = VerbCategory.Smite,
            Icon = new SpriteSpecifier.Rsi(new ("/Textures/Structures/Storage/closet.rsi"), "generic"),
            Act = () =>
            {
                var xform = Transform(args.Target);
                var locker = Spawn("ClosetMaintenance", xform.Coordinates);
                if (TryComp<EntityStorageComponent>(locker, out var storage))
                {
                    _entityStorageSystem.ToggleOpen(args.Target, locker, storage);
                    _entityStorageSystem.Insert(args.Target, locker, storage);
                    _entityStorageSystem.ToggleOpen(args.Target, locker, storage);
                }
                _weldableSystem.SetWeldedState(locker, true);
            },
            Impact = LogImpact.Extreme,
            Message = string.Join(": ", lockerName, Loc.GetString("admin-smite-locker-stuff-description"))
        };
        args.Verbs.Add(locker);

        var headstandName = Loc.GetString("admin-smite-headstand-name").ToLowerInvariant();
        Verb headstand = new()
        {
            Text = "admin-smite-run-walk-swap-name",
            Category = VerbCategory.Smite,
            Icon = new SpriteSpecifier.Texture(new ("/Textures/Interface/VerbIcons/refresh.svg.192dpi.png")),
            Act = () =>
            {
                EnsureComp<HeadstandComponent>(args.Target);
            },
            Impact = LogImpact.Extreme,
            Message = string.Join(": ", headstandName, Loc.GetString("admin-smite-headstand-description"))
        };
        args.Verbs.Add(headstand);

        var zoomInName = Loc.GetString("admin-smite-zoom-in-name").ToLowerInvariant();
        Verb zoomIn = new()
        {
            Text = zoomInName,
            Category = VerbCategory.Smite,
            Icon = new SpriteSpecifier.Texture(new ("/Textures/Interface/AdminActions/zoom.png")),
            Act = () =>
            {
                var eye = EnsureComp<ContentEyeComponent>(args.Target);
                _eyeSystem.SetZoom(args.Target, eye.TargetZoom * 0.2f, ignoreLimits: true);
            },
            Impact = LogImpact.Extreme,
            Message = string.Join(": ", zoomInName, Loc.GetString("admin-smite-zoom-in-description"))
        };
        args.Verbs.Add(zoomIn);

        var flipEyeName = Loc.GetString("admin-smite-flip-eye-name").ToLowerInvariant();
        Verb flipEye = new()
        {
            Text = flipEyeName,
            Category = VerbCategory.Smite,
            Icon = new SpriteSpecifier.Texture(new ("/Textures/Interface/AdminActions/flip.png")),
            Act = () =>
            {
                var eye = EnsureComp<ContentEyeComponent>(args.Target);
                _eyeSystem.SetZoom(args.Target, eye.TargetZoom * -1, ignoreLimits: true);
            },
            Impact = LogImpact.Extreme,
            Message = string.Join(": ", flipEyeName, Loc.GetString("admin-smite-flip-eye-description"))
        };
        args.Verbs.Add(flipEye);

        var runWalkSwapName = Loc.GetString("admin-smite-run-walk-swap-name").ToLowerInvariant();
        Verb runWalkSwap = new()
        {
            Text = runWalkSwapName,
            Category = VerbCategory.Smite,
            Icon = new SpriteSpecifier.Texture(new ("/Textures/Interface/AdminActions/run-walk-swap.png")),
            Act = () =>
            {
                var movementSpeed = EnsureComp<MovementSpeedModifierComponent>(args.Target);
                (movementSpeed.BaseSprintSpeed, movementSpeed.BaseWalkSpeed) = (movementSpeed.BaseWalkSpeed, movementSpeed.BaseSprintSpeed);

                Dirty(args.Target, movementSpeed);

                _popupSystem.PopupEntity(Loc.GetString("admin-smite-run-walk-swap-prompt"), args.Target,
                    args.Target, PopupType.LargeCaution);
            },
            Impact = LogImpact.Extreme,
            Message = string.Join(": ", runWalkSwapName, Loc.GetString("admin-smite-run-walk-swap-description"))
        };
        args.Verbs.Add(runWalkSwap);

        var backwardsAccentName = Loc.GetString("admin-smite-speak-backwards-name").ToLowerInvariant();
        Verb backwardsAccent = new()
        {
            Text = backwardsAccentName,
            Category = VerbCategory.Smite,
            Icon = new SpriteSpecifier.Texture(new ("/Textures/Interface/AdminActions/help-backwards.png")),
            Act = () =>
            {
                EnsureComp<BackwardsAccentComponent>(args.Target);
            },
            Impact = LogImpact.Extreme,
            Message = string.Join(": ", backwardsAccentName, Loc.GetString("admin-smite-speak-backwards-description"))
        };
        args.Verbs.Add(backwardsAccent);

        var disarmProneName = Loc.GetString("admin-smite-disarm-prone-name").ToLowerInvariant();
        Verb disarmProne = new()
        {
            Text = disarmProneName,
            Category = VerbCategory.Smite,
            Icon = new SpriteSpecifier.Texture(new ("/Textures/Interface/Actions/disarm.png")),
            Act = () =>
            {
                EnsureComp<DisarmProneComponent>(args.Target);
            },
            Impact = LogImpact.Extreme,
            Message = string.Join(": ", disarmProneName, Loc.GetString("admin-smite-disarm-prone-description"))
        };
        args.Verbs.Add(disarmProne);

        var superSpeedName = Loc.GetString("admin-smite-super-speed-name").ToLowerInvariant();
        Verb superSpeed = new()
        {
            Text = "admin-smite-garbage-can-name",
            Category = VerbCategory.Smite,
            Icon = new SpriteSpecifier.Texture(new ("/Textures/Interface/AdminActions/super_speed.png")),
            Act = () =>
            {
                var movementSpeed = EnsureComp<MovementSpeedModifierComponent>(args.Target);
                _movementSpeedModifierSystem?.ChangeBaseSpeed(args.Target, 400, 8000, 40, movementSpeed);

                _popupSystem.PopupEntity(Loc.GetString("admin-smite-super-speed-prompt"), args.Target,
                    args.Target, PopupType.LargeCaution);
            },
            Impact = LogImpact.Extreme,
            Message = string.Join(": ", superSpeedName, Loc.GetString("admin-smite-super-speed-description"))
        };
        args.Verbs.Add(superSpeed);

        //Bonk
        var superBonkLiteName = Loc.GetString("admin-smite-super-bonk-lite-name").ToLowerInvariant();
        Verb superBonkLite = new()
        {
            Text = superBonkLiteName,
            Category = VerbCategory.Smite,
            Icon = new SpriteSpecifier.Rsi(new("Structures/Furniture/Tables/glass.rsi"), "full"),
            Act = () =>
            {
                _superBonkSystem.StartSuperBonk(args.Target, stopWhenDead: true);
            },
            Impact = LogImpact.Extreme,
            Message = string.Join(": ", superBonkLiteName, Loc.GetString("admin-smite-super-bonk-lite-description"))
        };
        args.Verbs.Add(superBonkLite);

        var superBonkName = Loc.GetString("admin-smite-super-bonk-name").ToLowerInvariant();
        Verb superBonk= new()
        {
            Text = superBonkName,
            Category = VerbCategory.Smite,
            Icon = new SpriteSpecifier.Rsi(new("Structures/Furniture/Tables/generic.rsi"), "full"),
            Act = () =>
            {
                _superBonkSystem.StartSuperBonk(args.Target);
            },
            Impact = LogImpact.Extreme,
            Message = string.Join(": ", superBonkName, Loc.GetString("admin-smite-super-bonk-description"))
        };
        args.Verbs.Add(superBonk);

        var superslipName = Loc.GetString("admin-smite-super-slip-name").ToLowerInvariant();
        Verb superslip = new()
        {
            Text = superslipName,
            Category = VerbCategory.Smite,
            Icon = new SpriteSpecifier.Rsi(new("Objects/Specific/Janitorial/soap.rsi"), "omega-4"),
            Act = () =>
            {
                var hadSlipComponent = EnsureComp(args.Target, out SlipperyComponent slipComponent);
                if (!hadSlipComponent)
                {
                    slipComponent.SuperSlippery = true;
                    slipComponent.ParalyzeTime = 5;
                    slipComponent.LaunchForwardsMultiplier = 20;
                }

                _slipperySystem.TrySlip(args.Target, slipComponent, args.Target, requiresContact: false);
                if (!hadSlipComponent)
                {
                    RemComp(args.Target, slipComponent);
                }
            },
            Impact = LogImpact.Extreme,
            Message = string.Join(": ", superslipName, Loc.GetString("admin-smite-super-slip-description"))
        };
        args.Verbs.Add(superslip);

<<<<<<< HEAD
        // Frontier
        var cavemanName = Loc.GetString("admin-smite-caveman-name").ToLowerInvariant();
        Verb caveman = new()
        {
            Text = cavemanName,
            Category = VerbCategory.Smite,
            Icon = new SpriteSpecifier.Rsi(new("_NF/Objects/Weapons/Melee/caveman_club.rsi"), "icon"),
            Act = () =>
            {
                // Remove whatever they're holding, summon & pickup the funny club, destroy on failure
                var hand = _handsSystem.GetActiveHand(args.Target);
                if (hand != null)
                {
                    _handsSystem.TryDrop(args.Target, hand);
                    var club = EntityManager.SpawnNextToOrDrop("CavemanClubCursed", args.Target);
                    if (club.Valid &&
                        !_handsSystem.TryPickupAnyHand(args.Target, club, false))
                    {
                        QueueDel(club);
                    }
                }

                if (_prototypeManager.TryIndex<DamageTypePrototype>("Blunt", out var bluntProto))
                {
                    var bluntDamage = new DamageSpecifier(bluntProto, 10);
                    _damageable.TryChangeDamage(args.Target, bluntDamage, true);
                }

                // Make them slip and fall.
                var hadSlipComponent = EnsureComp(args.Target, out SlipperyComponent slipComponent);
                if (!hadSlipComponent)
                {
                    slipComponent.SuperSlippery = true;
                    slipComponent.ParalyzeTime = 10;
                    slipComponent.LaunchForwardsMultiplier = 1;
                }

                _slipperySystem.TrySlip(args.Target, slipComponent, args.Target, requiresContact: false);
                if (!hadSlipComponent)
                {
                    RemComp(args.Target, slipComponent);
                }

                // Fall asleep
                _sleep.TrySleeping(args.Target);

                // Play a noise, they bonked their head
                _popup.PopupEntity(Loc.GetString("admin-smite-caveman-self"), args.Target, player, PopupType.LargeCaution);
                _audio.PlayPvs(new SoundPathSpecifier("/Audio/_NF/Effects/bonk.ogg"), args.Target, AudioParams.Default.WithMaxDistance(30.0f).WithVolume(3.0f));

                EnsureComp<CavemanAccentComponent>(args.Target);
            },
            Impact = LogImpact.Extreme,
            Message = string.Join(": ", cavemanName, Loc.GetString("admin-smite-caveman-description"))
        };
        args.Verbs.Add(caveman);
        // End Frontier
=======
        var omniaccentName = Loc.GetString("admin-smite-omni-accent-name").ToLowerInvariant();
        Verb omniaccent = new()
        {
            Text = omniaccentName,
            Category = VerbCategory.Smite,
            Icon = new SpriteSpecifier.Rsi(new("Interface/Actions/voice-mask.rsi"), "icon"),
            Act = () =>
            {
                EnsureComp<BarkAccentComponent>(args.Target);
                EnsureComp<BleatingAccentComponent>(args.Target);
                EnsureComp<FrenchAccentComponent>(args.Target);
                EnsureComp<GermanAccentComponent>(args.Target);
                EnsureComp<LizardAccentComponent>(args.Target);
                EnsureComp<MobsterAccentComponent>(args.Target);
                EnsureComp<MothAccentComponent>(args.Target);
                EnsureComp<OwOAccentComponent>(args.Target);
                EnsureComp<SkeletonAccentComponent>(args.Target);
                EnsureComp<SouthernAccentComponent>(args.Target);
                EnsureComp<SpanishAccentComponent>(args.Target);
                EnsureComp<StutteringAccentComponent>(args.Target);

                if (_random.Next(0, 8) == 0)
                {
                    EnsureComp<BackwardsAccentComponent>(args.Target); // was asked to make this at a low chance idk
                }
            },
            Impact = LogImpact.Extreme,
            Message = string.Join(": ", omniaccentName, Loc.GetString("admin-smite-omni-accent-description"))
        };
        args.Verbs.Add(omniaccent);
>>>>>>> 7f8f1bfb
    }
}<|MERGE_RESOLUTION|>--- conflicted
+++ resolved
@@ -904,65 +904,6 @@
         };
         args.Verbs.Add(superslip);
 
-<<<<<<< HEAD
-        // Frontier
-        var cavemanName = Loc.GetString("admin-smite-caveman-name").ToLowerInvariant();
-        Verb caveman = new()
-        {
-            Text = cavemanName,
-            Category = VerbCategory.Smite,
-            Icon = new SpriteSpecifier.Rsi(new("_NF/Objects/Weapons/Melee/caveman_club.rsi"), "icon"),
-            Act = () =>
-            {
-                // Remove whatever they're holding, summon & pickup the funny club, destroy on failure
-                var hand = _handsSystem.GetActiveHand(args.Target);
-                if (hand != null)
-                {
-                    _handsSystem.TryDrop(args.Target, hand);
-                    var club = EntityManager.SpawnNextToOrDrop("CavemanClubCursed", args.Target);
-                    if (club.Valid &&
-                        !_handsSystem.TryPickupAnyHand(args.Target, club, false))
-                    {
-                        QueueDel(club);
-                    }
-                }
-
-                if (_prototypeManager.TryIndex<DamageTypePrototype>("Blunt", out var bluntProto))
-                {
-                    var bluntDamage = new DamageSpecifier(bluntProto, 10);
-                    _damageable.TryChangeDamage(args.Target, bluntDamage, true);
-                }
-
-                // Make them slip and fall.
-                var hadSlipComponent = EnsureComp(args.Target, out SlipperyComponent slipComponent);
-                if (!hadSlipComponent)
-                {
-                    slipComponent.SuperSlippery = true;
-                    slipComponent.ParalyzeTime = 10;
-                    slipComponent.LaunchForwardsMultiplier = 1;
-                }
-
-                _slipperySystem.TrySlip(args.Target, slipComponent, args.Target, requiresContact: false);
-                if (!hadSlipComponent)
-                {
-                    RemComp(args.Target, slipComponent);
-                }
-
-                // Fall asleep
-                _sleep.TrySleeping(args.Target);
-
-                // Play a noise, they bonked their head
-                _popup.PopupEntity(Loc.GetString("admin-smite-caveman-self"), args.Target, player, PopupType.LargeCaution);
-                _audio.PlayPvs(new SoundPathSpecifier("/Audio/_NF/Effects/bonk.ogg"), args.Target, AudioParams.Default.WithMaxDistance(30.0f).WithVolume(3.0f));
-
-                EnsureComp<CavemanAccentComponent>(args.Target);
-            },
-            Impact = LogImpact.Extreme,
-            Message = string.Join(": ", cavemanName, Loc.GetString("admin-smite-caveman-description"))
-        };
-        args.Verbs.Add(caveman);
-        // End Frontier
-=======
         var omniaccentName = Loc.GetString("admin-smite-omni-accent-name").ToLowerInvariant();
         Verb omniaccent = new()
         {
@@ -993,6 +934,63 @@
             Message = string.Join(": ", omniaccentName, Loc.GetString("admin-smite-omni-accent-description"))
         };
         args.Verbs.Add(omniaccent);
->>>>>>> 7f8f1bfb
+
+        // Frontier
+        var cavemanName = Loc.GetString("admin-smite-caveman-name").ToLowerInvariant();
+        Verb caveman = new()
+        {
+            Text = cavemanName,
+            Category = VerbCategory.Smite,
+            Icon = new SpriteSpecifier.Rsi(new("_NF/Objects/Weapons/Melee/caveman_club.rsi"), "icon"),
+            Act = () =>
+            {
+                // Remove whatever they're holding, summon & pickup the funny club, destroy on failure
+                var hand = _handsSystem.GetActiveHand(args.Target);
+                if (hand != null)
+                {
+                    _handsSystem.TryDrop(args.Target, hand);
+                    var club = EntityManager.SpawnNextToOrDrop("CavemanClubCursed", args.Target);
+                    if (club.Valid &&
+                        !_handsSystem.TryPickupAnyHand(args.Target, club, false))
+                    {
+                        QueueDel(club);
+                    }
+                }
+
+                if (_prototypeManager.TryIndex<DamageTypePrototype>("Blunt", out var bluntProto))
+                {
+                    var bluntDamage = new DamageSpecifier(bluntProto, 10);
+                    _damageable.TryChangeDamage(args.Target, bluntDamage, true);
+                }
+
+                // Make them slip and fall.
+                var hadSlipComponent = EnsureComp(args.Target, out SlipperyComponent slipComponent);
+                if (!hadSlipComponent)
+                {
+                    slipComponent.SuperSlippery = true;
+                    slipComponent.ParalyzeTime = 10;
+                    slipComponent.LaunchForwardsMultiplier = 1;
+                }
+
+                _slipperySystem.TrySlip(args.Target, slipComponent, args.Target, requiresContact: false);
+                if (!hadSlipComponent)
+                {
+                    RemComp(args.Target, slipComponent);
+                }
+
+                // Fall asleep
+                _sleep.TrySleeping(args.Target);
+
+                // Play a noise, they bonked their head
+                _popup.PopupEntity(Loc.GetString("admin-smite-caveman-self"), args.Target, player, PopupType.LargeCaution);
+                _audio.PlayPvs(new SoundPathSpecifier("/Audio/_NF/Effects/bonk.ogg"), args.Target, AudioParams.Default.WithMaxDistance(30.0f).WithVolume(3.0f));
+
+                EnsureComp<CavemanAccentComponent>(args.Target);
+            },
+            Impact = LogImpact.Extreme,
+            Message = string.Join(": ", cavemanName, Loc.GetString("admin-smite-caveman-description"))
+        };
+        args.Verbs.Add(caveman);
+        // End Frontier
     }
 }