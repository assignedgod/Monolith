--- conflicted
+++ resolved
@@ -558,12 +558,9 @@
     access: [["HeadOfPersonnel"], ["HeadOfSecurity"]]
   - type: CommunicationsConsole
     title: comms-console-announcement-title-station
-<<<<<<< HEAD
     global: true #SR WILL NOT BE IGNORED
-=======
   - type: DeviceNetwork
     transmitFrequencyId: ShuttleTimer
->>>>>>> 76823cc5
   - type: ActivatableUI
     key: enum.CommunicationsConsoleUiKey.Key
   - type: UserInterface
@@ -640,6 +637,9 @@
     radius: 1.5
     energy: 1.6
     color: "#e6e227"
+  - type: Tag
+    tags:
+      - DroneUsable
 
 - type: entity
   parent: BaseComputer
