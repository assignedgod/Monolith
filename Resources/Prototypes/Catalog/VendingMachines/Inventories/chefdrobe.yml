- type: vendingMachineInventory
  id: ChefDrobeInventory
  startingInventory:
    ClothingHeadsetService: 2
    ClothingOuterApronChef: 3
    ClothingOuterWinterChef: 2
    ClothingOuterJacketChef: 1
    ClothingUniformJumpsuitChef: 1
    ClothingMaskItalianMoustache: 2
    ClothingUniformJumpskirtChef:  2
    ClothingHeadHatChef: 2
    ClothingShoesColorBlack: 2
<<<<<<< HEAD
    ClothingShoesChef: 2
=======
    ClothingBeltChef: 2
>>>>>>> dfbf47c3
<|MERGE_RESOLUTION|>--- conflicted
+++ resolved
@@ -10,8 +10,5 @@
     ClothingUniformJumpskirtChef:  2
     ClothingHeadHatChef: 2
     ClothingShoesColorBlack: 2
-<<<<<<< HEAD
     ClothingShoesChef: 2
-=======
-    ClothingBeltChef: 2
->>>>>>> dfbf47c3
+    ClothingBeltChef: 2