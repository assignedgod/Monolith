using System.Linq;
using System.Globalization;
using System.Text.RegularExpressions;
using Content.Shared.CCVar;
using Content.Shared.GameTicking;
using Content.Shared.Humanoid;
using Content.Shared.Humanoid.Prototypes;
using Content.Shared.Random.Helpers;
using Content.Shared.Roles;
using Content.Shared.Traits;
using Robust.Shared.Configuration;
using Robust.Shared.Enums;
using Robust.Shared.Prototypes;
using Robust.Shared.Random;
using Robust.Shared.Serialization;
using Robust.Shared.Utility;

namespace Content.Shared.Preferences
{
    /// <summary>
    /// Character profile. Looks immutable, but uses non-immutable semantics internally for serialization/code sanity purposes.
    /// </summary>
    [DataDefinition]
    [Serializable, NetSerializable]
    public sealed partial class HumanoidCharacterProfile : ICharacterProfile
    {
        public const int MaxNameLength = 32;
        public const int MaxDescLength = 512;

        private readonly Dictionary<string, JobPriority> _jobPriorities;
        private readonly List<string> _antagPreferences;
        private readonly List<string> _traitPreferences;

        private HumanoidCharacterProfile(
            string name,
            string flavortext,
            string species,
            int age,
            Sex sex,
            Gender gender,
            int bankBalance,
            HumanoidCharacterAppearance appearance,
            ClothingPreference clothing,
            BackpackPreference backpack,
            Dictionary<string, JobPriority> jobPriorities,
            PreferenceUnavailableMode preferenceUnavailable,
            List<string> antagPreferences,
            List<string> traitPreferences)
        {
            Name = name;
            FlavorText = flavortext;
            Species = species;
            Age = age;
            Sex = sex;
            Gender = gender;
            BankBalance = bankBalance;
            Appearance = appearance;
            Clothing = clothing;
            Backpack = backpack;
            _jobPriorities = jobPriorities;
            PreferenceUnavailable = preferenceUnavailable;
            _antagPreferences = antagPreferences;
            _traitPreferences = traitPreferences;
        }

        /// <summary>Copy constructor but with overridable references (to prevent useless copies)</summary>
        private HumanoidCharacterProfile(
            HumanoidCharacterProfile other,
            Dictionary<string, JobPriority> jobPriorities,
            List<string> antagPreferences,
            List<string> traitPreferences)
            : this(other.Name, other.FlavorText, other.Species, other.Age, other.Sex, other.Gender, other.BankBalance, other.Appearance, other.Clothing, other.Backpack,
                jobPriorities, other.PreferenceUnavailable, antagPreferences, traitPreferences)
        {
        }

        /// <summary>Copy constructor</summary>
        private HumanoidCharacterProfile(HumanoidCharacterProfile other)
            : this(other, new Dictionary<string, JobPriority>(other.JobPriorities), new List<string>(other.AntagPreferences), new List<string>(other.TraitPreferences))
        {
        }

        public HumanoidCharacterProfile(
            string name,
            string flavortext,
            string species,
            int age,
            Sex sex,
            Gender gender,
            int bankBalance,
            HumanoidCharacterAppearance appearance,
            ClothingPreference clothing,
            BackpackPreference backpack,
            IReadOnlyDictionary<string, JobPriority> jobPriorities,
            PreferenceUnavailableMode preferenceUnavailable,
            IReadOnlyList<string> antagPreferences,
            IReadOnlyList<string> traitPreferences)
            : this(name, flavortext, species, age, sex, gender, bankBalance, appearance, clothing, backpack, new Dictionary<string, JobPriority>(jobPriorities),
                preferenceUnavailable, new List<string>(antagPreferences), new List<string>(traitPreferences))
        {
        }

        /// <summary>
        ///     Get the default humanoid character profile, using internal constant values.
        ///     Defaults to <see cref="SharedHumanoidAppearanceSystem.DefaultSpecies"/> for the species.
        /// </summary>
        /// <returns></returns>
        public HumanoidCharacterProfile() : this(
                "John Doe",
                "",
                SharedHumanoidAppearanceSystem.DefaultSpecies,
                18,
                Sex.Male,
                Gender.Male,
                25000,
                new HumanoidCharacterAppearance(),
                ClothingPreference.Jumpsuit,
                BackpackPreference.Backpack,
                new Dictionary<string, JobPriority>
                {
                    {SharedGameTicker.FallbackOverflowJob, JobPriority.High}
                },
                PreferenceUnavailableMode.SpawnAsOverflow,
                new List<string>(),
                new List<string>())
        {
        }

        /// <summary>
        ///     Return a default character profile, based on species.
        /// </summary>
        /// <param name="species">The species to use in this default profile. The default species is <see cref="SharedHumanoidAppearanceSystem.DefaultSpecies"/>.</param>
        /// <returns>Humanoid character profile with default settings.</returns>
        public static HumanoidCharacterProfile DefaultWithSpecies(string species = SharedHumanoidAppearanceSystem.DefaultSpecies)
        {
            return new(
                "John Doe",
                "",
                species,
                18,
                Sex.Male,
                Gender.Male,
                25000,
                HumanoidCharacterAppearance.DefaultWithSpecies(species),
                ClothingPreference.Jumpsuit,
                BackpackPreference.Backpack,
                new Dictionary<string, JobPriority>
                {
                    {SharedGameTicker.FallbackOverflowJob, JobPriority.High}
                },
                PreferenceUnavailableMode.SpawnAsOverflow,
                new List<string>(),
                new List<string>());
        }

        // TODO: This should eventually not be a visual change only.
        public static HumanoidCharacterProfile Random(HashSet<string>? ignoredSpecies = null)
        {
            var prototypeManager = IoCManager.Resolve<IPrototypeManager>();
            var random = IoCManager.Resolve<IRobustRandom>();

            var species = random.Pick(prototypeManager
                .EnumeratePrototypes<SpeciesPrototype>()
                .Where(x => ignoredSpecies == null ? x.RoundStart : x.RoundStart && !ignoredSpecies.Contains(x.ID))
                .ToArray()
            ).ID;

            return RandomWithSpecies(species);
        }

        public static HumanoidCharacterProfile RandomWithSpecies(string species = SharedHumanoidAppearanceSystem.DefaultSpecies)
        {
            var prototypeManager = IoCManager.Resolve<IPrototypeManager>();
            var random = IoCManager.Resolve<IRobustRandom>();

            var sex = Sex.Unsexed;
            var age = 18;
            var balance = 25000;
            if (prototypeManager.TryIndex<SpeciesPrototype>(species, out var speciesPrototype))
            {
                sex = random.Pick(speciesPrototype.Sexes);
                age = random.Next(speciesPrototype.MinAge, speciesPrototype.OldAge); // people don't look and keep making 119 year old characters with zero rp, cap it at middle aged
            }

            var gender = sex == Sex.Male ? Gender.Male : Gender.Female;

            var name = GetName(species, gender);

            return new HumanoidCharacterProfile(name, "", species, age, sex, gender, balance, HumanoidCharacterAppearance.Random(species, sex), ClothingPreference.Jumpsuit, BackpackPreference.Backpack,
                new Dictionary<string, JobPriority>
                {
                    {SharedGameTicker.FallbackOverflowJob, JobPriority.High},
                }, PreferenceUnavailableMode.StayInLobby, new List<string>(), new List<string>());
        }

        public string Name { get; private set; }
        public string FlavorText { get; private set; }
        public string Species { get; private set; }

        [DataField("age")]
        public int Age { get; private set; }

        [DataField("sex")]
        public Sex Sex { get; private set; }

        [DataField("gender")]
        public Gender Gender { get; private set; }

        [DataField("bankBalance")]
        public int BankBalance { get; private set; }

        public ICharacterAppearance CharacterAppearance => Appearance;

        [DataField("appearance")]
        public HumanoidCharacterAppearance Appearance { get; private set; }
        public ClothingPreference Clothing { get; private set; }
        public BackpackPreference Backpack { get; private set; }
        public IReadOnlyDictionary<string, JobPriority> JobPriorities => _jobPriorities;
        public IReadOnlyList<string> AntagPreferences => _antagPreferences;
        public IReadOnlyList<string> TraitPreferences => _traitPreferences;
        public PreferenceUnavailableMode PreferenceUnavailable { get; private set; }

        public HumanoidCharacterProfile WithName(string name)
        {
            return new(this) { Name = name };
        }

        public HumanoidCharacterProfile WithFlavorText(string flavorText)
        {
            return new(this) { FlavorText = flavorText };
        }

        public HumanoidCharacterProfile WithAge(int age)
        {
            return new(this) { Age = age };
        }

        public HumanoidCharacterProfile WithSex(Sex sex)
        {
            return new(this) { Sex = sex };
        }

        public HumanoidCharacterProfile WithGender(Gender gender)
        {
            return new(this) { Gender = gender };
        }

        public HumanoidCharacterProfile WithSpecies(string species)
        {
            return new(this) { Species = species };
        }


        public HumanoidCharacterProfile WithCharacterAppearance(HumanoidCharacterAppearance appearance)
        {
            return new(this) { Appearance = appearance };
        }

        public HumanoidCharacterProfile WithClothingPreference(ClothingPreference clothing)
        {
            return new(this) { Clothing = clothing };
        }
        public HumanoidCharacterProfile WithBackpackPreference(BackpackPreference backpack)
        {
            return new(this) { Backpack = backpack };
        }
        public HumanoidCharacterProfile WithJobPriorities(IEnumerable<KeyValuePair<string, JobPriority>> jobPriorities)
        {
            return new(this, new Dictionary<string, JobPriority>(jobPriorities), _antagPreferences, _traitPreferences);
        }

        public HumanoidCharacterProfile WithJobPriority(string jobId, JobPriority priority)
        {
            var dictionary = new Dictionary<string, JobPriority>(_jobPriorities);
            if (priority == JobPriority.Never)
            {
                dictionary.Remove(jobId);
            }
            else
            {
                dictionary[jobId] = priority;
            }
            return new(this, dictionary, _antagPreferences, _traitPreferences);
        }

        public HumanoidCharacterProfile WithPreferenceUnavailable(PreferenceUnavailableMode mode)
        {
            return new(this) { PreferenceUnavailable = mode };
        }

        public HumanoidCharacterProfile WithAntagPreferences(IEnumerable<string> antagPreferences)
        {
            return new(this, _jobPriorities, new List<string>(antagPreferences), _traitPreferences);
        }

        public HumanoidCharacterProfile WithAntagPreference(string antagId, bool pref)
        {
            var list = new List<string>(_antagPreferences);
            if(pref)
            {
                if(!list.Contains(antagId))
                {
                    list.Add(antagId);
                }
            }
            else
            {
                if(list.Contains(antagId))
                {
                    list.Remove(antagId);
                }
            }
            return new(this, _jobPriorities, list, _traitPreferences);
        }

        public HumanoidCharacterProfile WithTraitPreference(string traitId, bool pref)
        {
            var list = new List<string>(_traitPreferences);

            // TODO: Maybe just refactor this to HashSet? Same with _antagPreferences
            if(pref)
            {
                if(!list.Contains(traitId))
                {
                    list.Add(traitId);
                }
            }
            else
            {
                if(list.Contains(traitId))
                {
                    list.Remove(traitId);
                }
            }
            return new(this, _jobPriorities, _antagPreferences, list);
        }

        public string Summary =>
            Loc.GetString(
                "humanoid-character-profile-summary",
                ("name", Name),
                ("gender", Gender.ToString().ToLowerInvariant()),
                ("age", Age)
            );

        public bool MemberwiseEquals(ICharacterProfile maybeOther)
        {
            if (maybeOther is not HumanoidCharacterProfile other) return false;
            if (Name != other.Name) return false;
            if (Age != other.Age) return false;
            if (Sex != other.Sex) return false;
            if (Gender != other.Gender) return false;
            if (BankBalance != other.BankBalance) return false;
            if (PreferenceUnavailable != other.PreferenceUnavailable) return false;
            if (Clothing != other.Clothing) return false;
            if (Backpack != other.Backpack) return false;
            if (!_jobPriorities.SequenceEqual(other._jobPriorities)) return false;
            if (!_antagPreferences.SequenceEqual(other._antagPreferences)) return false;
            if (!_traitPreferences.SequenceEqual(other._traitPreferences)) return false;
            return Appearance.MemberwiseEquals(other.Appearance);
        }

        public void EnsureValid()
        {
            var prototypeManager = IoCManager.Resolve<IPrototypeManager>();

            if (!prototypeManager.TryIndex<SpeciesPrototype>(Species, out var speciesPrototype))
            {
                Species = SharedHumanoidAppearanceSystem.DefaultSpecies;
                speciesPrototype = prototypeManager.Index<SpeciesPrototype>(Species);
            }

            var sex = Sex switch
            {
                Sex.Male => Sex.Male,
                Sex.Female => Sex.Female,
                Sex.Unsexed => Sex.Unsexed,
                _ => Sex.Male // Invalid enum values.
            };

            // ensure the species can be that sex and their age fits the founds
            var age = Age;
            if (speciesPrototype != null)
            {
                if (!speciesPrototype.Sexes.Contains(sex))
                {
                    sex = speciesPrototype.Sexes[0];
                }
                age = Math.Clamp(Age, speciesPrototype.MinAge, speciesPrototype.MaxAge);
            }

            var gender = Gender switch
            {
                Gender.Epicene => Gender.Epicene,
                Gender.Female => Gender.Female,
                Gender.Male => Gender.Male,
                Gender.Neuter => Gender.Neuter,
                _ => Gender.Epicene // Invalid enum values.
            };

            string name;
            if (string.IsNullOrEmpty(Name))
            {
                name = GetName(Species, gender);
            }
            else if (Name.Length > MaxNameLength)
            {
                name = Name[..MaxNameLength];
            }
            else
            {
                name = Name;
            }

            name = name.Trim();

            var configManager = IoCManager.Resolve<IConfigurationManager>();
            if (configManager.GetCVar(CCVars.RestrictedNames))
            {
                name = Regex.Replace(name, @"[^\u0041-\u005A,\u0061-\u007A,\u00C0-\u00D6,\u00D8-\u00F6,\u00F8-\u00FF,\u0100-\u017F, -]", string.Empty);
                /*
                 * 0041-005A  Basic Latin: Uppercase Latin Alphabet
                 * 0061-007A  Basic Latin: Lowercase Latin Alphabet
                 * 00C0-00D6  Latin-1 Supplement: Letters I
                 * 00D8-00F6  Latin-1 Supplement: Letters II
                 * 00F8-00FF  Latin-1 Supplement: Letters III
                 * 0100-017F  Latin Extended A: European Latin
                 */
            }

            if (configManager.GetCVar(CCVars.ICNameCase))
            {
                // This regex replaces the first character of the first and last words of the name with their uppercase version
                name = Regex.Replace(name,
                @"^(?<word>\w)|\b(?<word>\w)(?=\w*$)",
                m => m.Groups["word"].Value.ToUpper());
            }

            if (string.IsNullOrEmpty(name))
            {
                name = GetName(Species, gender);
            }

            string flavortext;
            if (FlavorText.Length > MaxDescLength)
            {
                flavortext = FormattedMessage.RemoveMarkup(FlavorText)[..MaxDescLength];
            }
            else
            {
                flavortext = FormattedMessage.RemoveMarkup(FlavorText);
            }

<<<<<<< HEAD
            //make sure theres no funny bank stuff going on
            var bankBalance = BankBalance;
            if (BankBalance <= 0)
            {
                bankBalance = 0;
            }

            var appearance = HumanoidCharacterAppearance.EnsureValid(Appearance, Species);
=======
            var appearance = HumanoidCharacterAppearance.EnsureValid(Appearance, Species, Sex);
>>>>>>> 535b013f

            var prefsUnavailableMode = PreferenceUnavailable switch
            {
                PreferenceUnavailableMode.StayInLobby => PreferenceUnavailableMode.StayInLobby,
                PreferenceUnavailableMode.SpawnAsOverflow => PreferenceUnavailableMode.SpawnAsOverflow,
                _ => PreferenceUnavailableMode.StayInLobby // Invalid enum values.
            };

            var clothing = Clothing switch
            {
                ClothingPreference.Jumpsuit => ClothingPreference.Jumpsuit,
                ClothingPreference.Jumpskirt => ClothingPreference.Jumpskirt,
                _ => ClothingPreference.Jumpsuit // Invalid enum values.
            };

            var backpack = Backpack switch
            {
                BackpackPreference.Backpack => BackpackPreference.Backpack,
                BackpackPreference.Satchel => BackpackPreference.Satchel,
                BackpackPreference.Duffelbag => BackpackPreference.Duffelbag,
                _ => BackpackPreference.Backpack // Invalid enum values.
            };

            var priorities = new Dictionary<string, JobPriority>(JobPriorities
                .Where(p => prototypeManager.HasIndex<JobPrototype>(p.Key) && p.Value switch
                {
                    JobPriority.Never => false, // Drop never since that's assumed default.
                    JobPriority.Low => true,
                    JobPriority.Medium => true,
                    JobPriority.High => true,
                    _ => false
                }));

            var antags = AntagPreferences
                .Where(prototypeManager.HasIndex<AntagPrototype>)
                .ToList();

            var traits = TraitPreferences
                         .Where(prototypeManager.HasIndex<TraitPrototype>)
                         .ToList();

            Name = name;
            FlavorText = flavortext;
            Age = age;
            Sex = sex;
            Gender = gender;
            BankBalance = bankBalance;
            Appearance = appearance;
            Clothing = clothing;
            Backpack = backpack;

            _jobPriorities.Clear();

            foreach (var (job, priority) in priorities)
            {
                _jobPriorities.Add(job, priority);
            }

            PreferenceUnavailable = prefsUnavailableMode;

            _antagPreferences.Clear();
            _antagPreferences.AddRange(antags);

            _traitPreferences.Clear();
            _traitPreferences.AddRange(traits);
        }

        // sorry this is kind of weird and duplicated,
        /// working inside these non entity systems is a bit wack
        public static string GetName(string species, Gender gender)
        {
            var namingSystem = IoCManager.Resolve<IEntitySystemManager>().GetEntitySystem<NamingSystem>();
            return namingSystem.GetName(species, gender);
        }

        public override bool Equals(object? obj)
        {
            return obj is HumanoidCharacterProfile other && MemberwiseEquals(other);
        }

        public override int GetHashCode()
        {
            return HashCode.Combine(
                HashCode.Combine(
                    Name,
                    Species,
                    Age,
                    Sex,
                    Gender,
                    Appearance,
                    Clothing,
                    Backpack
                ),
                BankBalance,
                PreferenceUnavailable,
                _jobPriorities,
                _antagPreferences,
                _traitPreferences
            );
        }
    }
}<|MERGE_RESOLUTION|>--- conflicted
+++ resolved
@@ -451,7 +451,6 @@
                 flavortext = FormattedMessage.RemoveMarkup(FlavorText);
             }
 
-<<<<<<< HEAD
             //make sure theres no funny bank stuff going on
             var bankBalance = BankBalance;
             if (BankBalance <= 0)
@@ -459,10 +458,7 @@
                 bankBalance = 0;
             }
 
-            var appearance = HumanoidCharacterAppearance.EnsureValid(Appearance, Species);
-=======
             var appearance = HumanoidCharacterAppearance.EnsureValid(Appearance, Species, Sex);
->>>>>>> 535b013f
 
             var prefsUnavailableMode = PreferenceUnavailable switch
             {
