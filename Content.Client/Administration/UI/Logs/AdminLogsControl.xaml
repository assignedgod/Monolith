--- conflicted
+++ resolved
@@ -1,16 +1,6 @@
-<<<<<<< HEAD
 <Control xmlns="https://spacestation14.io"
-         xmlns:aui="clr-namespace:Content.Client.Administration.UI.CustomControls"
-         xmlns:gfx="clr-namespace:Robust.Client.Graphics;assembly=Robust.Client">
-    <PanelContainer>
-        <PanelContainer.PanelOverride>
-            <gfx:StyleBoxFlat BackgroundColor="#252725"/>
-        </PanelContainer.PanelOverride>
-=======
-﻿<Control xmlns="https://spacestation14.io"
          xmlns:aui="clr-namespace:Content.Client.Administration.UI.CustomControls">
     <PanelContainer StyleClasses="BackgroundDark">
->>>>>>> 535b013f
         <BoxContainer Orientation="Horizontal">
             <BoxContainer Orientation="Vertical">
                 <BoxContainer Orientation="Horizontal" MinWidth="400">
