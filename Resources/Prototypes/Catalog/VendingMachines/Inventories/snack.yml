- type: vendingMachineInventory
  id: GetmoreChocolateCorpInventory
  startingInventory:
    FoodSnackRaisins: 3
    FoodSnackChocolate: 3
    FoodSnackCnDs: 3
    FoodSnackPistachios: 3
    FoodSnackSus: 3
    FoodSnackSemki: 3
<<<<<<< HEAD
  emaggedInventory:
=======
  contrabandInventory:
>>>>>>> 7f8f1bfb
    FoodSnackSyndi: 3<|MERGE_RESOLUTION|>--- conflicted
+++ resolved
@@ -7,9 +7,5 @@
     FoodSnackPistachios: 3
     FoodSnackSus: 3
     FoodSnackSemki: 3
-<<<<<<< HEAD
-  emaggedInventory:
-=======
   contrabandInventory:
->>>>>>> 7f8f1bfb
     FoodSnackSyndi: 3