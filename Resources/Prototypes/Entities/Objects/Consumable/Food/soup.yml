--- conflicted
+++ resolved
@@ -112,17 +112,13 @@
           Quantity: 6
         - ReagentId: Omnizine
           Quantity: 8
-<<<<<<< HEAD
-        - ReagentId: Flavorol
-          Quantity: 5
-          
-=======
+        - ReagentId: Flavorol
+          Quantity: 5
   - type: Tag
     tags:
     - Soup
     - Fruit # I don't know what this is but its' a salad so sure
 
->>>>>>> 535b013f
 - type: entity
   name: herb salad
   parent: FoodBowlBase
@@ -146,17 +142,13 @@
           Quantity: 8
         - ReagentId: Vitamin
           Quantity: 2
-<<<<<<< HEAD
-        - ReagentId: Flavorol
-          Quantity: 5
-          
-=======
+        - ReagentId: Flavorol
+          Quantity: 5
   - type: Tag
     tags:
     - Fruit
     - Soup
 
->>>>>>> 535b013f
 - type: entity
   name: valid salad
   parent: FoodBowlBase
@@ -184,18 +176,14 @@
           Quantity: 2
         - ReagentId: DoctorsDelight
           Quantity: 5
-<<<<<<< HEAD
-        - ReagentId: Flavorol
-          Quantity: 5
-          
-=======
+        - ReagentId: Flavorol
+          Quantity: 5
   - type: Tag
     tags:
     - Meat
     - Fruit
     - Soup
 
->>>>>>> 535b013f
 - type: entity
   name: coleslaw
   parent: FoodBowlBase
@@ -224,7 +212,7 @@
           Quantity: 3
         - ReagentId: Flavorol
           Quantity: 5
-          
+
 - type: entity
   name: caesar salad
   parent: FoodBowlBase
@@ -252,7 +240,7 @@
           Quantity: 6
         - ReagentId: Flavorol
           Quantity: 5
-          
+
 - type: entity
   name: kimchi salad
   parent: FoodBowlBase
@@ -281,7 +269,7 @@
           Quantity: 2
         - ReagentId: Flavorol
           Quantity: 5
-          
+
 - type: entity
   name: fruit salad
   parent: FoodBowlBase
@@ -304,17 +292,13 @@
           Quantity: 2
         - ReagentId: Vitamin
           Quantity: 4
-<<<<<<< HEAD
-        - ReagentId: Flavorol
-          Quantity: 5
-          
-=======
+        - ReagentId: Flavorol
+          Quantity: 5
   - type: Tag
     tags:
     - Fruit
     - Soup
 
->>>>>>> 535b013f
 - type: entity
   name: jungle salad
   parent: FoodBowlBase
@@ -338,17 +322,13 @@
           Quantity: 7
         - ReagentId: Vitamin
           Quantity: 4
-<<<<<<< HEAD
-        - ReagentId: Flavorol
-          Quantity: 5
-          
-=======
+        - ReagentId: Flavorol
+          Quantity: 5
   - type: Tag
     tags:
     - Fruit
     - Soup
 
->>>>>>> 535b013f
 - type: entity
   name: citrus salad
   parent: FoodBowlBase
@@ -372,17 +352,13 @@
           Quantity: 13
         - ReagentId: Vitamin
           Quantity: 15
-<<<<<<< HEAD
         - ReagentId: Flavorol
           Quantity: 12
-          
-=======
   - type: Tag
     tags:
     - Fruit
     - Soup
 
->>>>>>> 535b013f
 - type: entity
   name: salad of eden
   parent: FoodBowlBase
@@ -481,15 +457,12 @@
           Quantity: 6.5
         - ReagentId: Epinephrine
           Quantity: 2
-<<<<<<< HEAD
         - ReagentId: Flavorol
           Quantity: 10
-=======
   - type: Tag
     tags:
     - Meat
     - Soup
->>>>>>> 535b013f
 
 - type: entity
   name: rice pudding
@@ -548,16 +521,13 @@
           Quantity: 3
         - ReagentId: CapsaicinOil
           Quantity: 2
-<<<<<<< HEAD
-        - ReagentId: Flavorol
-          Quantity: 5
-=======
+        - ReagentId: Flavorol
+          Quantity: 5
   - type: Tag
     tags:
     - Meat
     - Soup
 
->>>>>>> 535b013f
 # Misc
 
 - type: entity
@@ -587,7 +557,7 @@
           Quantity: 10
         - ReagentId: Flavorol
           Quantity: 5
-          
+
 - type: entity
   name: space liberty duff
   parent: FoodBowlBase
@@ -652,17 +622,13 @@
         - ReagentId: Vitamin
           Quantity: 8
         - ReagentId: Water
-<<<<<<< HEAD
-          Quantity: 5
-        - ReagentId: Flavorol
-          Quantity: 5
-=======
-          Quantity: 10
+          Quantity: 5
+        - ReagentId: Flavorol
+          Quantity: 5
   - type: Tag
     tags:
     - Meat
     - Soup
->>>>>>> 535b013f
 
 - type: entity
   name: slime soup
@@ -690,7 +656,7 @@
           Quantity: 5
         - ReagentId: Flavorol
           Quantity: 5
-          
+
 - type: entity
   name: tomato soup
   parent: FoodBowlBase
@@ -716,15 +682,12 @@
           Quantity: 10
         - ReagentId: Blood
           Quantity: 5
-<<<<<<< HEAD
-        - ReagentId: Flavorol
-          Quantity: 5
-=======
+        - ReagentId: Flavorol
+          Quantity: 5
   - type: Tag
     tags:
     - Fruit
     - Soup
->>>>>>> 535b013f
 
 - type: entity
   name: wing fang chu
@@ -780,7 +743,7 @@
           Quantity: 10
         - ReagentId: Flavorol
           Quantity: 5
-          
+
 - type: entity
   name: vegetable soup
   parent: FoodBowlBase
@@ -810,7 +773,7 @@
           Quantity: 1
         - ReagentId: Flavorol
           Quantity: 5
-          
+
 - type: entity
   name: nettle soup
   parent: FoodBowlBase
@@ -884,7 +847,7 @@
             Quantity: 3
           - ReagentId: Flavorol
             Quantity: 5
-            
+
 - type: entity
   name: cold chili
   parent: FoodBowlBase
@@ -910,7 +873,7 @@
             Quantity: 4
           - ReagentId: Flavorol
             Quantity: 5
-            
+
 - type: entity
   name: chili con carnival
   parent: FoodBowlBase
@@ -942,7 +905,7 @@
             Quantity: 3
           - ReagentId: Flavorol
             Quantity: 5
-          
+
 - type: entity
   name: monkey's delight
   parent: FoodBowlBase
@@ -970,15 +933,12 @@
             Quantity: 1
           - ReagentId: Blackpepper
             Quantity: 1
-<<<<<<< HEAD
-          - ReagentId: Flavorol
-            Quantity: 5
-=======
+          - ReagentId: Flavorol
+            Quantity: 5
   - type: Tag
     tags:
     - Meat
     - Soup
->>>>>>> 535b013f
 
 - type: entity
   name: tomato soup
@@ -1003,19 +963,14 @@
           - ReagentId: Vitamin
             Quantity: 5
           - ReagentId: Water
-<<<<<<< HEAD
-            Quantity: 5
-          - ReagentId: Flavorol
-            Quantity: 5
-            
-=======
-            Quantity: 10
+            Quantity: 5
+          - ReagentId: Flavorol
+            Quantity: 5
   - type: Tag
     tags:
     - Fruit
     - Soup
 
->>>>>>> 535b013f
 - type: entity
   name: eyeball soup
   parent: FoodBowlBase
@@ -1039,17 +994,13 @@
             Quantity: 5
           - ReagentId: Vitamin
             Quantity: 3
-<<<<<<< HEAD
-          - ReagentId: Flavorol
-            Quantity: 5
-            
-=======
+          - ReagentId: Flavorol
+            Quantity: 5
   - type: Tag
     tags:
     - Meat
     - Soup
 
->>>>>>> 535b013f
 - type: entity
   name: miso soup
   parent: FoodBowlBase
@@ -1076,19 +1027,14 @@
           - ReagentId: Vitamin
             Quantity: 3
           - ReagentId: Water
-<<<<<<< HEAD
-            Quantity: 5
-          - ReagentId: Flavorol
-            Quantity: 5
-            
-=======
-            Quantity: 10
+            Quantity: 5
+          - ReagentId: Flavorol
+            Quantity: 5
   - type: Tag
     tags:
     - Meat
     - Soup
 
->>>>>>> 535b013f
 - type: entity
   name: mushroom soup
   parent: FoodBowlBase
@@ -1117,7 +1063,7 @@
             Quantity: 5
           - ReagentId: Flavorol
             Quantity: 5
-            
+
 - type: entity
   name: beet soup
   parent: FoodBowlBase
@@ -1192,18 +1138,14 @@
             Quantity: 5
           - ReagentId: Vitamin
             Quantity: 2
-<<<<<<< HEAD
           - ReagentId: Flavorol
             Quantity: 10
-            
-=======
   - type: Tag
     tags:
     - Meat
     - Fruit
     - Soup
 
->>>>>>> 535b013f
 - type: entity
   name: sweet potato soup
   parent: FoodBowlBase
@@ -1256,7 +1198,7 @@
             Quantity: 5
           - ReagentId: Flavorol
             Quantity: 5
-            
+
 - type: entity
   name: bisque
   parent: FoodBowlBase
@@ -1337,13 +1279,10 @@
             Quantity: 5
           - ReagentId: CapsaicinOil
             Quantity: 5
-<<<<<<< HEAD
           - ReagentId: Flavorol
             Quantity: 15
-=======
   - type: Tag
     tags:
     - Fruit
     - Soup
->>>>>>> 535b013f
 # Tastes like bungo, hot curry.