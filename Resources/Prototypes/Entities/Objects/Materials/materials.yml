--- conflicted
+++ resolved
@@ -378,15 +378,10 @@
         reagents:
         - ReagentId: Carbon
           Quantity: 20
-<<<<<<< HEAD
-  - type: StackPrice
-    price: 50
-=======
   - type: Material
   - type: PhysicalComposition
     materialComposition:
       Diamond: 100
->>>>>>> 9a68cf0b
 
 - type: entity
   parent: MaterialDiamond
