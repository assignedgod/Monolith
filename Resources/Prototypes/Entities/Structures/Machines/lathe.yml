--- conflicted
+++ resolved
@@ -241,6 +241,8 @@
       - AnomalyScanner
       - AnomalyLocator
       - AnomalyLocatorWide
+      - RCD
+      - RCDAmmo
       - HandheldCrewMonitor
       - Scalpel
       - Retractor
@@ -271,12 +273,13 @@
       - SignalTrigger
       - VoiceTrigger
       - Igniter
-      - PowerCellMicroreactor
+      - PowerCellMedium
       - PowerCellHigh
       - WeaponPistolCHIMP
       - WeaponGauntletGorilla
       - SynthesizerInstrument
       - RPED
+      - ClothingShoesBootsMag
       - ClothingShoesBootsMagSci
       - ClothingShoesBootsSpeed
       - NodeScanner
@@ -297,15 +300,12 @@
       - WelderExperimental
       - JawsOfLife
       - ClothingEyesGlassesChemical
-<<<<<<< HEAD
-      - UtilityBeltChiefEngineer
-      - JetpackVoid
-=======
       - FauxTileAstroGrass
       - FauxTileAstroIce
       - OreBagOfHolding
       - DeviceQuantumSpinInverter
->>>>>>> dfbf47c3
+      - UtilityBeltChiefEngineer
+      - JetpackVoid
   - type: EmagLatheRecipes
     emagDynamicRecipes:
       - ExplosivePayload
@@ -708,7 +708,7 @@
       - VoiceTrigger
       - WeaponDisablerPractice
       - WeaponAdvancedLaser
-      - WeaponDisablerSMG
+#      - WeaponDisablerSMG
       - WeaponLaserCannon
       - WeaponLaserCarbine
       - WeaponXrayCannon
@@ -908,12 +908,9 @@
       - ClothingUniformJumpsuitLawyerBlack
       - ClothingUniformJumpsuitLibrarian
       - ClothingUniformJumpskirtColorLightBrown
-<<<<<<< HEAD
       - ClothingUniformJumpsuitMailCarrier
       - ClothingUniformJumpskirtMailCarrier
-=======
       - ClothingHeadHatBeretSeniorPhysician
->>>>>>> dfbf47c3
       - ClothingUniformJumpsuitMedicalDoctor
       - ClothingUniformJumpskirtMedicalDoctor
       - ClothingUniformJumpsuitMime
@@ -943,12 +940,9 @@
       - ClothingHeadHatWarden
       - ClothingUniformJumpsuitWarden
       - ClothingUniformJumpskirtWarden
-<<<<<<< HEAD
       - ClothingUniformJumpsuitSecStationGuard #Frontier
       - ClothingUniformJumpskirtSecStationGuard #Frontier
-=======
       # Winter outfits
->>>>>>> dfbf47c3
       - ClothingOuterWinterCap
       - ClothingOuterWinterCE
       - ClothingOuterWinterCMO
@@ -983,9 +977,7 @@
       - ClothingOuterWinterSci
       - ClothingOuterWinterRobo
       - ClothingOuterWinterSec
-<<<<<<< HEAD
       - ClothingOuterWinterCoatMail
-=======
       # Ties
       - ClothingNeckTieRed
       - ClothingNeckTieDet
@@ -1014,7 +1006,6 @@
       - ClothingOuterWinterCentcom
       - ClothingOuterWinterSyndie
       - ClothingOuterWinterSyndieCap
->>>>>>> dfbf47c3
   - type: MaterialStorage
     whitelist:
       tags:
