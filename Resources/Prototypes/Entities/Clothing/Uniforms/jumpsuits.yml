- type: entity
  parent: ClothingUniformBase
  id: ClothingUniformJumpsuitDeathSquad
  name: death squad uniform
  description: Advanced armored jumpsuit used by special forces in special operations.
  components:
  - type: Sprite
    sprite: Clothing/Uniforms/Jumpsuit/deathsquad.rsi
  - type: Clothing
    sprite: Clothing/Uniforms/Jumpsuit/deathsquad.rsi

- type: entity
  parent: ClothingUniformBase
  id: ClothingUniformJumpsuitAncient
  name: ancient jumpsuit
  description: A terribly ragged and frayed grey jumpsuit. It looks like it hasn't been washed in over a decade.
  components:
  - type: Sprite
    sprite: Clothing/Uniforms/Jumpsuit/ancient.rsi
  - type: Clothing
    sprite: Clothing/Uniforms/Jumpsuit/ancient.rsi

- type: entity
  parent: ClothingUniformBase
  id: ClothingUniformJumpsuitBartender
  name: bartender's uniform
  description: A nice and tidy uniform. Shame about the bar though.
  components:
  - type: Sprite
    sprite: Clothing/Uniforms/Jumpsuit/bartender.rsi
  - type: Clothing
    sprite: Clothing/Uniforms/Jumpsuit/bartender.rsi

- type: entity
  parent: ClothingUniformBase
  id: ClothingUniformJumpsuitJacketMonkey
  name: bartender's jacket monkey
  description: A decent jacket, for a decent monkey.
  components:
  - type: Sprite
    sprite: Clothing/Uniforms/Jumpsuit/punpun.rsi
  - type: Clothing
    sprite: Clothing/Uniforms/Jumpsuit/punpun.rsi
  - type: SuitSensor
    controlsLocked: false
    randomMode: false
    mode: SensorCords

- type: entity
  parent: ClothingUniformBase
  id: ClothingUniformJumpsuitBartenderPurple
  name: purple bartender's uniform
  description: A special purple outfit to serve drinks.
  components:
  - type: Sprite
    sprite: Clothing/Uniforms/Jumpsuit/bartender_purple.rsi
  - type: Clothing
    sprite: Clothing/Uniforms/Jumpsuit/bartender_purple.rsi

- type: entity
  parent: [ClothingUniformBase, BaseCommandContraband]
  id: ClothingUniformJumpsuitCaptain
  name: captain's jumpsuit
  description: It's a blue jumpsuit with some gold markings denoting the rank of "Captain".
  components:
  - type: Sprite
    sprite: Clothing/Uniforms/Jumpsuit/captain.rsi
  - type: Clothing
    sprite: Clothing/Uniforms/Jumpsuit/captain.rsi

- type: entity
  parent: ClothingUniformBase
  id: ClothingUniformJumpsuitCargo
  name: cargo tech jumpsuit
  description: A sturdy jumpsuit, issued to members of the Cargo department.
  components:
  - type: Sprite
    sprite: Clothing/Uniforms/Jumpsuit/cargotech.rsi
  - type: Clothing
    sprite: Clothing/Uniforms/Jumpsuit/cargotech.rsi

- type: entity
  parent: ClothingUniformBase
  id: ClothingUniformJumpsuitSalvageSpecialist
  name: salvage specialist's jumpsuit
  description: It's a snappy jumpsuit with a sturdy set of overalls. It's very dirty.
  components:
  - type: Sprite
    sprite: Clothing/Uniforms/Jumpsuit/salvage.rsi
  - type: Clothing
    sprite: Clothing/Uniforms/Jumpsuit/salvage.rsi

- type: entity
  parent: [ClothingUniformBase, BaseCommandContraband]
  id: ClothingUniformJumpsuitChiefEngineer
  name: chief engineer's jumpsuit
  description: It's a high visibility jumpsuit given to those engineers insane enough to achieve the rank of Chief Engineer.
  components:
  - type: Sprite
    sprite: Clothing/Uniforms/Jumpsuit/ce.rsi
  - type: Clothing
    sprite: Clothing/Uniforms/Jumpsuit/ce.rsi

- type: entity
  parent: [ClothingUniformBase, BaseCommandContraband]
  id: ClothingUniformJumpsuitChiefEngineerTurtle
  name: chief engineer's turtleneck
  description: A yellow turtleneck designed specifically for work in conditions of the engineering department.
  components:
  - type: Sprite
    sprite: Clothing/Uniforms/Jumpsuit/ce_turtle.rsi
  - type: Clothing
    sprite: Clothing/Uniforms/Jumpsuit/ce_turtle.rsi

- type: entity
  parent: ClothingUniformBase
  id: ClothingUniformJumpsuitChaplain
  name: chaplain's jumpsuit
  description: It's a black jumpsuit, often worn by religious folk.
  components:
    - type: Sprite
      sprite: Clothing/Uniforms/Jumpsuit/chaplain.rsi
    - type: Clothing
      sprite: Clothing/Uniforms/Jumpsuit/chaplain.rsi

- type: entity
  parent: ClothingUniformBase
  id: ClothingUniformJumpsuitCentcomAgent
  name: CentComm agent's jumpsuit
  description: A suit worn by CentComm's legal team. Smells of burnt coffee.
  components:
  - type: Sprite
    sprite: Clothing/Uniforms/Jumpsuit/centcom_agent.rsi
  - type: Clothing
    sprite: Clothing/Uniforms/Jumpsuit/centcom_agent.rsi

- type: entity
  parent: ClothingUniformBase
  id: ClothingUniformJumpsuitCentcomOfficial
  name: CentComm official's jumpsuit
  description: It's a jumpsuit worn by CentComm's officials.
  components:
  - type: Sprite
    sprite: Clothing/Uniforms/Jumpsuit/centcom_official.rsi
  - type: Clothing
    sprite: Clothing/Uniforms/Jumpsuit/centcom_official.rsi

- type: entity
  parent: ClothingUniformBase
  id: ClothingUniformJumpsuitCentcomOfficer
  name: CentComm officer's jumpsuit
  description: It's a jumpsuit worn by CentComm Officers.
  components:
  - type: Sprite
    sprite: Clothing/Uniforms/Jumpsuit/centcom_officer.rsi
  - type: Clothing
    sprite: Clothing/Uniforms/Jumpsuit/centcom_officer.rsi

- type: entity
  parent: ClothingUniformBase
  id: ClothingUniformJumpsuitChef
  name: chef uniform
  description: Can't cook without this.
  components:
  - type: Sprite
    sprite: Clothing/Uniforms/Jumpsuit/chef.rsi
  - type: Clothing
    sprite: Clothing/Uniforms/Jumpsuit/chef.rsi

- type: entity
  parent: ClothingUniformBase
  id: ClothingUniformJumpsuitChemistry
  name: chemistry jumpsuit
  description: There's some odd stains on this jumpsuit. Hm.
  components:
  - type: Sprite
    sprite: Clothing/Uniforms/Jumpsuit/chemistry.rsi
  - type: Clothing
    sprite: Clothing/Uniforms/Jumpsuit/chemistry.rsi

- type: entity
  parent: ClothingUniformBase
  id: ClothingUniformJumpsuitVirology
  name: virology jumpsuit
  description: It's made of a special fiber that gives special protection against biohazards. It has a virologist rank stripe on it.
  components:
  - type: Sprite
    sprite: Clothing/Uniforms/Jumpsuit/virology.rsi
  - type: Clothing
    sprite: Clothing/Uniforms/Jumpsuit/virology.rsi

- type: entity
  parent: ClothingUniformBase
  id: ClothingUniformJumpsuitGenetics
  name: genetics jumpsuit
  description: It's made of a special fiber that gives special protection against biohazards. It has a geneticist rank stripe on it.
  components:
  - type: Sprite
    sprite: Clothing/Uniforms/Jumpsuit/genetics.rsi
  - type: Clothing
    sprite: Clothing/Uniforms/Jumpsuit/genetics.rsi

- type: entity
  parent: ClothingUniformBase
  id: ClothingUniformJumpsuitClown
  name: clown suit
  description: HONK!
  components:
  - type: Sprite
    sprite: Clothing/Uniforms/Jumpsuit/clown.rsi
  - type: Clothing
    sprite: Clothing/Uniforms/Jumpsuit/clown.rsi
  - type: Tag
    tags:
    - ClownSuit
    - WhitelistChameleon

- type: entity
  parent: ClothingUniformJumpsuitClown
  id: ClothingUniformJumpsuitClownBanana
  name: banana clown suit
  components:
  - type: Sprite
    sprite: Clothing/Uniforms/Jumpsuit/clown_banana.rsi
  - type: Clothing
    sprite: Clothing/Uniforms/Jumpsuit/clown_banana.rsi
  - type: Construction
    graph: BananaClownJumpsuit
    node: jumpsuit
  - type: Armor
    modifiers:
      coefficients:
        Radiation: 0.8

- type: entity
  parent: ClothingUniformBase
  id: ClothingUniformJumpsuitJester
  name: jester suit
  description: A jolly dress, well suited to entertain your master, nuncle.
  components:
  - type: Sprite
    sprite: Clothing/Uniforms/Jumpsuit/jester.rsi
  - type: Clothing
    sprite: Clothing/Uniforms/Jumpsuit/jester.rsi

- type: entity
  parent: ClothingUniformJumpsuitJester
  id: ClothingUniformJumpsuitJesterAlt
  components:
  - type: Sprite
    sprite: Clothing/Uniforms/Jumpsuit/jester2.rsi
  - type: Clothing
    sprite: Clothing/Uniforms/Jumpsuit/jester2.rsi

- type: entity
  parent: [ClothingUniformBase, BaseCommandContraband]
  id: ClothingUniformJumpsuitCMO
  name: chief medical officer's jumpsuit
  description: It's a jumpsuit worn by those with the experience to be Chief Medical Officer. It provides minor biological protection.
  components:
  - type: Sprite
    sprite: Clothing/Uniforms/Jumpsuit/cmo.rsi
  - type: Clothing
    sprite: Clothing/Uniforms/Jumpsuit/cmo.rsi

- type: entity
  parent: [ClothingUniformBase, BaseCommandContraband]
  id: ClothingUniformJumpsuitCMOTurtle
  name: chief medical officer's turtleneck jumpsuit
  description: It's a turtleneck worn by those with the experience to be Chief Medical Officer. It provides minor biological protection.
  components:
  - type: Sprite
    sprite: Clothing/Uniforms/Jumpsuit/cmo_turtle.rsi
  - type: Clothing
    sprite: Clothing/Uniforms/Jumpsuit/cmo_turtle.rsi

- type: entity
  parent: ClothingUniformBase
  id: ClothingUniformJumpsuitDetective
  name: detective hard-worn suit # Frontier - Added detective to name
  description: Someone who wears this means business.
  components:
    - type: Sprite
      sprite: Clothing/Uniforms/Jumpsuit/detective.rsi
    - type: Clothing
      sprite: Clothing/Uniforms/Jumpsuit/detective.rsi

- type: entity
  parent: ClothingUniformBase
  id: ClothingUniformJumpsuitDetectiveGrey
  name: detective noir suit # Frontier - Added detective to name
  description: A hard-boiled private investigator's grey suit, complete with tie clip.
  components:
    - type: Sprite
      sprite: Clothing/Uniforms/Jumpsuit/detective_grey.rsi
    - type: Clothing
      sprite: Clothing/Uniforms/Jumpsuit/detective_grey.rsi

- type: entity
  parent: ClothingUniformBase
  id: ClothingUniformJumpsuitEngineering
  name: engineering jumpsuit
  description: If this suit was non-conductive, maybe engineers would actually do their damn job.
  components:
  - type: Sprite
    sprite: Clothing/Uniforms/Jumpsuit/engineering.rsi
  - type: Clothing
    sprite: Clothing/Uniforms/Jumpsuit/engineering.rsi

- type: entity
  parent: ClothingUniformBase
  id: ClothingUniformJumpsuitEngineeringHazard
  name: hazard jumpsuit
  description: Woven in a grungy, warm orange. Lets others around you know that you really mean business when it comes to work.
  components:
  - type: Sprite
    sprite: Clothing/Uniforms/Jumpsuit/engineering_hazard.rsi
  - type: Clothing
    sprite: Clothing/Uniforms/Jumpsuit/engineering_hazard.rsi

- type: entity
  parent: [ClothingUniformBase, BaseCommandContraband]
  id: ClothingUniformJumpsuitHoP
  name: head of personnel's jumpsuit
  description: Rather bland and inoffensive. Perfect for vanishing off the face of the universe.
  components:
  - type: Sprite
    sprite: Clothing/Uniforms/Jumpsuit/hop.rsi
  - type: Clothing
    sprite: Clothing/Uniforms/Jumpsuit/hop.rsi

- type: entity
  parent: [ClothingUniformBase, BaseCommandContraband]
  id: ClothingUniformJumpsuitHoS
  name: head of security's jumpsuit
  description: It's bright red and rather crisp, much like security's victims tend to be.
  components:
  - type: Sprite
    sprite: Clothing/Uniforms/Jumpsuit/hos.rsi
  - type: Clothing
    sprite: Clothing/Uniforms/Jumpsuit/hos.rsi
  - type: Item
    inhandVisuals:
      left:
      - state: inhand-left
        color: "#C12D30"
        sprite: Clothing/Uniforms/Jumpsuit/color.rsi
      - state: overlay-inhand-left
      right:
      - state: inhand-right
        color: "#C12D30"
        sprite: Clothing/Uniforms/Jumpsuit/color.rsi
      - state: overlay-inhand-right

- type: entity
  parent: [ClothingUniformBase, BaseCommandContraband]
  id: ClothingUniformJumpsuitHoSAlt
  name: head of security's turtleneck
  description: It's a turtleneck worn by those strong and disciplined enough to achieve the position of Head of Security.
  components:
  - type: Sprite
    sprite: Clothing/Uniforms/Jumpsuit/hos_alt.rsi
  - type: Clothing
    sprite: Clothing/Uniforms/Jumpsuit/hos_alt.rsi

- type: entity
  parent: [ClothingUniformBase, BaseCommandContraband]
  id: ClothingUniformJumpsuitHoSBlue
  name: head of security's blue jumpsuit
  description: A blue jumpsuit of Head of Security.
  components:
  - type: Sprite
    sprite: Clothing/Uniforms/Jumpsuit/hos_blue.rsi
  - type: Clothing
    sprite: Clothing/Uniforms/Jumpsuit/hos_blue.rsi

- type: entity
  parent: [ClothingUniformBase, BaseCommandContraband]
  id: ClothingUniformJumpsuitHoSGrey
  name: head of security's grey jumpsuit
  description: A grey jumpsuit of Head of Security, which make him look somewhat like a passenger.
  components:
  - type: Sprite
    sprite: Clothing/Uniforms/Jumpsuit/hos_grey.rsi
  - type: Clothing
    sprite: Clothing/Uniforms/Jumpsuit/hos_grey.rsi

- type: entity
  parent: [ClothingUniformBase, BaseCommandContraband]
  id: ClothingUniformJumpsuitHoSParadeMale
  name: head of security's parade uniform
  description: A male head of security's luxury-wear, for special occasions.
  components:
  - type: Sprite
    sprite: Clothing/Uniforms/Jumpsuit/hos_parade.rsi
  - type: Clothing
    sprite: Clothing/Uniforms/Jumpsuit/hos_parade.rsi

- type: entity
  parent: ClothingUniformBase
  id: ClothingUniformJumpsuitHydroponics
  name: hydroponics jumpsuit
  description: Has a strong earthy smell to it. Hopefully it's merely dirty as opposed to soiled.
  components:
  - type: Sprite
    sprite: Clothing/Uniforms/Jumpsuit/hydro.rsi
  - type: Clothing
    sprite: Clothing/Uniforms/Jumpsuit/hydro.rsi

- type: entity
  parent: ClothingUniformBase
  id: ClothingUniformJumpsuitJanitor
  name: janitor jumpsuit
  description: The jumpsuit for the poor sop with a mop.
  components:
  - type: Sprite
    sprite: Clothing/Uniforms/Jumpsuit/janitor.rsi
  - type: Clothing
    sprite: Clothing/Uniforms/Jumpsuit/janitor.rsi

- type: entity
  parent: ClothingUniformBase
  id: ClothingUniformJumpsuitKimono
  name: kimono
  description: Traditional chinese clothing.
  components:
  - type: Sprite
    sprite: Clothing/Uniforms/Jumpsuit/kimono.rsi
  - type: Clothing
    sprite: Clothing/Uniforms/Jumpsuit/kimono.rsi

- type: entity
  parent: ClothingUniformBase
  id: ClothingUniformJumpsuitMedicalDoctor
  name: medical doctor jumpsuit
  description: It's made of a special fiber that provides minor protection against biohazards. It has a cross on the chest denoting that the wearer is trained medical personnel.
  components:
  - type: Sprite
    sprite: Clothing/Uniforms/Jumpsuit/medical.rsi
  - type: Clothing
    sprite: Clothing/Uniforms/Jumpsuit/medical.rsi

- type: entity
  parent: ClothingUniformBase
  id: ClothingUniformJumpsuitMime
  name: mime suit
  description: ...
  components:
  - type: Sprite
    sprite: Clothing/Uniforms/Jumpsuit/mime.rsi
  - type: Clothing
    sprite: Clothing/Uniforms/Jumpsuit/mime.rsi

- type: entity
  parent: ClothingUniformBase
  id: ClothingUniformJumpsuitParamedic
  name: paramedic jumpsuit
  description: It's got a plus on it, that's a good thing right?
  components:
  - type: Sprite
    sprite: Clothing/Uniforms/Jumpsuit/paramedic.rsi
  - type: Clothing
    sprite: Clothing/Uniforms/Jumpsuit/paramedic.rsi

- type: entity
  parent: ClothingUniformBase
  id: ClothingUniformJumpsuitBrigmedic
  name: brigmedic jumpsuit
  description: This uniform is issued to qualified personnel who have been trained. No one cares that the training took half a day.
  components:
  - type: Sprite
    sprite: Clothing/Uniforms/Jumpsuit/brigmedic.rsi
  - type: Clothing
    sprite: Clothing/Uniforms/Jumpsuit/brigmedic.rsi

- type: entity
  parent: ClothingUniformBase
  id: ClothingUniformJumpsuitPrisoner
  name: prisoner jumpsuit
  description: Busted.
  components:
  - type: Sprite
    sprite: Clothing/Uniforms/Jumpsuit/color.rsi
    layers:
    - state: icon
      color: "#ff8300"
    - state: prisoner-icon
  - type: Item
    inhandVisuals:
      left:
      - state: inhand-left
        color: "#ff8300"
      - state: prisoner-inhand-left
      right:
      - state: inhand-right
        color: "#ff8300"
      - state: prisoner-inhand-right
  - type: Clothing
    sprite: Clothing/Uniforms/Jumpsuit/color.rsi
    clothingVisuals:
      jumpsuit:
      - state: equipped-INNERCLOTHING
        color: "#ff8300"
      - state: prisoner-equipped-INNERCLOTHING
  - type: SuitSensor
    controlsLocked: true
    randomMode: false
    mode: SensorCords
  - type: Tag
    tags:
    - ClothMade
    - PrisonUniform
    - WhitelistChameleon

- type: entity
  parent: [ClothingUniformBase, BaseCommandContraband]
  id: ClothingUniformJumpsuitQM
  name: quartermaster's jumpsuit
  description: 'What can brown do for you?'
  components:
  - type: Sprite
    sprite: Clothing/Uniforms/Jumpsuit/qm.rsi
  - type: Clothing
    sprite: Clothing/Uniforms/Jumpsuit/qm.rsi

- type: entity
  parent: [ClothingUniformBase, BaseCommandContraband]
  id: ClothingUniformJumpsuitQMTurtleneck
  name: quartermasters's turtleneck
  description: A sharp turtleneck made for the hardy work environment of supply.
  components:
    - type: Sprite
      sprite: Clothing/Uniforms/Jumpsuit/qmturtle.rsi
    - type: Clothing
      sprite: Clothing/Uniforms/Jumpsuit/qmturtle.rsi

- type: entity
  parent: [ClothingUniformBase, BaseCommandContraband]
  id: ClothingUniformJumpsuitQMFormal
  name: quartermasters's formal suit
  description: Inspired by the quartermasters of military's past, the perfect outfit for supplying a formal occasion.
  components:
    - type: Sprite
      sprite: Clothing/Uniforms/Jumpsuit/qmformal.rsi
    - type: Clothing
      sprite: Clothing/Uniforms/Jumpsuit/qmformal.rsi

- type: entity
  parent: [ClothingUniformBase, BaseCommandContraband]
  id: ClothingUniformJumpsuitResearchDirector
  name: research director's turtleneck
  description: It's a turtleneck worn by those with the know-how to achieve the position of Research Director. Its fabric provides minor protection from biological contaminants.
  components:
  - type: Sprite
    sprite: Clothing/Uniforms/Jumpsuit/rnd.rsi
  - type: Clothing
    sprite: Clothing/Uniforms/Jumpsuit/rnd.rsi

- type: entity
  parent: ClothingUniformBase
  id: ClothingUniformJumpsuitScientist
  name: scientist jumpsuit
  description: It's made of a special fiber that increases perceived intelligence and decreases personal ethics. It has markings that denote the wearer as a scientist.
  components:
  - type: Sprite
    sprite: Clothing/Uniforms/Jumpsuit/scientist.rsi
  - type: Clothing
    sprite: Clothing/Uniforms/Jumpsuit/scientist.rsi

- type: entity
  parent: ClothingUniformBase
  id: ClothingUniformJumpsuitScientistFormal
  name: scientist's formal jumpsuit
  description: A uniform for sophisticated scientists, best worn with its matching tie.
  components:
  - type: Sprite
    sprite: Clothing/Uniforms/Jumpsuit/scientist_formal.rsi
  - type: Clothing
    sprite: Clothing/Uniforms/Jumpsuit/scientist_formal.rsi

- type: entity
  parent: ClothingUniformBase
  id: ClothingUniformJumpsuitRoboticist
  name: roboticist jumpsuit
  description: It's a slimming black with reinforced seams; great for industrial work.
  components:
  - type: Sprite
    sprite: Clothing/Uniforms/Jumpsuit/roboticist.rsi
  - type: Clothing
    sprite: Clothing/Uniforms/Jumpsuit/roboticist.rsi

- type: entity
  parent: [ClothingUniformBase, BaseRestrictedContraband]
  id: ClothingUniformJumpsuitSec
  name: security jumpsuit
  description: A jumpsuit made of strong material, providing robust protection.
  components:
  - type: Sprite
    sprite: Clothing/Uniforms/Jumpsuit/security.rsi
  - type: Clothing
    sprite: Clothing/Uniforms/Jumpsuit/security.rsi
  - type: Item
    inhandVisuals:
      left:
      - state: inhand-left
        color: "#C12D30"
        sprite: Clothing/Uniforms/Jumpsuit/color.rsi
      - state: overlay-inhand-left
      right:
      - state: inhand-right
        color: "#C12D30"
        sprite: Clothing/Uniforms/Jumpsuit/color.rsi
      - state: overlay-inhand-right

- type: entity
  parent: ClothingUniformBase
  id: ClothingUniformJumpsuitSecBlue
  name: blue shirt and tie
  description: I'm a little busy right now, Calhoun.
  components:
  - type: Sprite
    sprite: Clothing/Uniforms/Jumpsuit/security_blue.rsi
  - type: Clothing
    sprite: Clothing/Uniforms/Jumpsuit/security_blue.rsi

- type: entity
  parent: [ClothingUniformBase, BaseRestrictedContraband]
  id: ClothingUniformJumpsuitSecGrey
  name: grey security jumpsuit
  description: A tactical relic of years past before Nanotrasen decided it was cheaper to dye the suits red instead of washing out the blood.
  components:
  - type: Sprite
    sprite: Clothing/Uniforms/Jumpsuit/security_grey.rsi
  - type: Clothing
    sprite: Clothing/Uniforms/Jumpsuit/security_grey.rsi

- type: entity
  parent: [ClothingUniformBase, BaseRestrictedContraband]
  id: ClothingUniformJumpsuitWarden
  name: warden's uniform
  description: A formal security suit for officers complete with Nanotrasen belt buckle.
  components:
  - type: Sprite
    sprite: Clothing/Uniforms/Jumpsuit/warden.rsi
  - type: Clothing
    sprite: Clothing/Uniforms/Jumpsuit/warden.rsi
  - type: Item
    inhandVisuals:
      left:
      - state: inhand-left
        color: "#C12D30"
        sprite: Clothing/Uniforms/Jumpsuit/color.rsi
      - state: overlay-inhand-left
      right:
      - state: inhand-right
        color: "#C12D30"
        sprite: Clothing/Uniforms/Jumpsuit/color.rsi
      - state: overlay-inhand-right

- type: entity
  parent: ClothingUniformBase
  id: ClothingUniformOveralls
  name: overalls
  description: Great for working outdoors.
  components:
  - type: Sprite
    sprite: Clothing/Uniforms/Jumpsuit/overalls.rsi
  - type: Clothing
    sprite: Clothing/Uniforms/Jumpsuit/overalls.rsi

- type: entity
  parent: ClothingUniformBase
  id: ClothingUniformJumpsuitLibrarian
  name: librarian jumpsuit
  description: A cosy green jumper fit for a curator of books.
  components:
  - type: Sprite
    sprite: Clothing/Uniforms/Jumpsuit/librarian.rsi
  - type: Clothing
    sprite: Clothing/Uniforms/Jumpsuit/librarian.rsi

- type: entity
  parent: ClothingUniformBase
  id: ClothingUniformJumpsuitCurator
  name: sensible suit
  description: It's sensible. Too sensible...
  components:
  - type: Sprite
    sprite: Clothing/Uniforms/Jumpsuit/curator.rsi
  - type: Clothing
    sprite: Clothing/Uniforms/Jumpsuit/curator.rsi

- type: entity
  parent: ClothingUniformBase
  id: ClothingUniformJumpsuitLawyerRed
  name: red lawyer suit
  description: A flashy red suit worn by lawyers and show-offs.
  components:
  - type: Sprite
    sprite: Clothing/Uniforms/Jumpsuit/lawyerred.rsi
  - type: Clothing
    sprite: Clothing/Uniforms/Jumpsuit/lawyerred.rsi

- type: entity
  parent: ClothingUniformBase
  id: ClothingUniformJumpsuitLawyerBlue
  name: blue lawyer suit
  description: A flashy blue suit worn by lawyers and show-offs.
  components:
  - type: Sprite
    sprite: Clothing/Uniforms/Jumpsuit/lawyerblue.rsi
  - type: Clothing
    sprite: Clothing/Uniforms/Jumpsuit/lawyerblue.rsi

- type: entity
  parent: ClothingUniformBase
  id: ClothingUniformJumpsuitLawyerBlack
  name: black lawyer suit
  description: A subtle black suit worn by lawyers and gangsters.
  components:
  - type: Sprite
    sprite: Clothing/Uniforms/Jumpsuit/lawyerblack.rsi
  - type: Clothing
    sprite: Clothing/Uniforms/Jumpsuit/lawyerblack.rsi

- type: entity
  parent: ClothingUniformBase
  id: ClothingUniformJumpsuitLawyerPurple
  name: purple lawyer suit
  description: A stylish purple piece worn by lawyers and show people.
  components:
  - type: Sprite
    sprite: Clothing/Uniforms/Jumpsuit/lawyerpurple.rsi
  - type: Clothing
    sprite: Clothing/Uniforms/Jumpsuit/lawyerpurple.rsi

- type: entity
  parent: ClothingUniformBase
  id: ClothingUniformJumpsuitLawyerGood
  name: good lawyer's suit
  description: A tacky suit perfect for a CRIMINAL lawyer!
  components:
    - type: Sprite
      sprite: Clothing/Uniforms/Jumpsuit/lawyergood.rsi
    - type: Clothing
      sprite: Clothing/Uniforms/Jumpsuit/lawyergood.rsi

- type: entity
<<<<<<< HEAD
  parent: [UnsensoredClothingUniformBase, ContrabandClothing] # Frontier: added ContrabandClothing as parent
=======
  parent: [UnsensoredClothingUniformBase, BaseSyndicateContraband]
>>>>>>> 9a68cf0b
  id: ClothingUniformJumpsuitPyjamaSyndicateBlack
  name: black syndicate pyjamas
  description: For those long nights in perma.
  components:
  - type: Sprite
    sprite: Clothing/Uniforms/Jumpsuit/pyjamasyndicateblack.rsi
  - type: Clothing
    sprite: Clothing/Uniforms/Jumpsuit/pyjamasyndicateblack.rsi

- type: entity
<<<<<<< HEAD
  parent: [UnsensoredClothingUniformBase, ContrabandClothing] # Frontier: added ContrabandClothing as parent
=======
  parent: [UnsensoredClothingUniformBase, BaseSyndicateContraband]
>>>>>>> 9a68cf0b
  id: ClothingUniformJumpsuitPyjamaSyndicatePink
  name: pink syndicate pyjamas
  description: For those long nights in perma.
  components:
  - type: Sprite
    sprite: Clothing/Uniforms/Jumpsuit/pyjamasyndicatepink.rsi
  - type: Clothing
    sprite: Clothing/Uniforms/Jumpsuit/pyjamasyndicatepink.rsi

- type: entity
<<<<<<< HEAD
  parent: [UnsensoredClothingUniformBase, ContrabandClothing] # Frontier: added ContrabandClothing as parent
=======
  parent: [UnsensoredClothingUniformBase, BaseSyndicateContraband]
>>>>>>> 9a68cf0b
  id: ClothingUniformJumpsuitPyjamaSyndicateRed
  name: red syndicate pyjamas
  description: For those long nights in perma.
  components:
  - type: Sprite
    sprite: Clothing/Uniforms/Jumpsuit/pyjamasyndicatered.rsi
  - type: Clothing
    sprite: Clothing/Uniforms/Jumpsuit/pyjamasyndicatered.rsi

- type: entity
  parent: ClothingUniformBase
  id: ClothingUniformJumpsuitNanotrasen
  name: nanotrasen jumpsuit
  description: A stately blue jumpsuit to represent NanoTrasen.
  components:
  - type: Sprite
    sprite: Clothing/Uniforms/Jumpsuit/nanotrasen.rsi
  - type: Clothing
    sprite: Clothing/Uniforms/Jumpsuit/nanotrasen.rsi

- type: entity
  parent: [ClothingUniformBase, BaseCommandContraband]
  id: ClothingUniformJumpsuitCapFormal
  name: captain's formal suit
  description: A suit for special occasions.
  components:
  - type: Sprite
    sprite: Clothing/Uniforms/Jumpsuit/capformal.rsi
  - type: Clothing
    sprite: Clothing/Uniforms/Jumpsuit/capformal.rsi

- type: entity
  parent: ClothingUniformBase
  id: ClothingUniformJumpsuitCentcomFormal
  name: central command formal suit
  description: A suit for special occasions.
  components:
  - type: Sprite
    sprite: Clothing/Uniforms/Jumpsuit/centcomformal.rsi
  - type: Clothing
    sprite: Clothing/Uniforms/Jumpsuit/centcomformal.rsi

- type: entity
  parent: [ClothingUniformBase, BaseCommandContraband]
  id: ClothingUniformJumpsuitHosFormal
  name: hos's formal suit
  description: A suit for special occasions.
  components:
  - type: Sprite
    sprite: Clothing/Uniforms/Jumpsuit/hosformal.rsi
  - type: Clothing
    sprite: Clothing/Uniforms/Jumpsuit/hosformal.rsi

- type: entity
<<<<<<< HEAD
  parent: [UnsensoredClothingUniformBase, ContrabandClothing] # Frontier: added ContrabandClothing as parent
=======
  parent: [UnsensoredClothingUniformBase, BaseSyndicateContraband]
>>>>>>> 9a68cf0b
  id: ClothingUniformJumpsuitOperative
  name: operative jumpsuit
  description: Uniform for elite syndicate operatives performing tactical operations in deep space.
  components:
  - type: Sprite
    sprite: Clothing/Uniforms/Jumpsuit/operative.rsi
  - type: Clothing
    sprite: Clothing/Uniforms/Jumpsuit/operative.rsi

- type: entity
  parent: ClothingUniformBase
  id: ClothingUniformJumpsuitTacticool
  name: tacticool jumpsuit
  description: Uniform for subpar operative LARPers performing tactical insulated glove theft in deep space.
  components:
    - type: Sprite
      sprite: Clothing/Uniforms/Jumpsuit/tacticool.rsi
    - type: Clothing
      sprite: Clothing/Uniforms/Jumpsuit/tacticool.rsi
    # Too cool for sensors to be on
    - type: SuitSensor
      randomMode: false
      mode: SensorOff

- type: entity
  parent: ClothingUniformBase
  id: ClothingUniformJumpsuitMercenary
  name: mercenary jumpsuit
  description: Clothing for real mercenaries who have gone through fire, water and the jungle of planets flooded with dangerous monsters or targets for which a reward has been assigned.
  components:
  - type: Sprite
    sprite: Clothing/Uniforms/Jumpsuit/mercenary.rsi
  - type: Clothing
    sprite: Clothing/Uniforms/Jumpsuit/mercenary.rsi

- type: entity
  parent: UnsensoredClothingUniformBase
  id: ClothingUniformJumpsuitNinja
  name: ninja jumpsuit
  description: Comfortable ninja suit, for convenience when relaxing and when you need to practice.
  components:
  - type: Sprite
    sprite: Clothing/Uniforms/Jumpsuit/ninja.rsi
  - type: Clothing
    sprite: Clothing/Uniforms/Jumpsuit/ninja.rsi

- type: entity
  parent: ClothingUniformBase
  id: ClothingUniformJumpsuitAtmos
  name: atmospheric technician jumpsuit
  description: I am at work. I can't leave work. Work is breathing. I am testing air quality.
  components:
  - type: Sprite
    sprite: Clothing/Uniforms/Jumpsuit/atmos.rsi
  - type: Clothing
    sprite: Clothing/Uniforms/Jumpsuit/atmos.rsi

- type: entity
  parent: ClothingUniformBase
  id: ClothingUniformJumpsuitAtmosCasual
  name: atmospheric technician's casual jumpsuit
  description: Might as well relax with a job as easy as yours.
  components:
  - type: Sprite
    sprite: Clothing/Uniforms/Jumpsuit/atmos_casual.rsi
  - type: Clothing
    sprite: Clothing/Uniforms/Jumpsuit/atmos_casual.rsi

- type: entity
  parent: ClothingUniformBase
  id: ClothingUniformJumpsuitPsychologist
  name: psychologist suit
  description: I don't lose things. I place things in locations which later elude me.
  components:
  - type: Sprite
    sprite: Clothing/Uniforms/Jumpsuit/psychologist.rsi
  - type: Clothing
    sprite: Clothing/Uniforms/Jumpsuit/psychologist.rsi

- type: entity
  parent: ClothingUniformBase
  id: ClothingUniformJumpsuitReporter
  name: reporter suit
  description: A good reporter remains a skeptic all their life.
  components:
  - type: Sprite
    sprite: Clothing/Uniforms/Jumpsuit/reporter.rsi
  - type: Clothing
    sprite: Clothing/Uniforms/Jumpsuit/reporter.rsi

- type: entity
  parent: ClothingUniformBase
  id: ClothingUniformJumpsuitSafari
  name: safari suit
  description: Perfect for a jungle excursion.
  components:
  - type: Sprite
    sprite: Clothing/Uniforms/Jumpsuit/safari.rsi
  - type: Clothing
    sprite: Clothing/Uniforms/Jumpsuit/safari.rsi

- type: entity
  parent: ClothingUniformBase
  id: ClothingUniformJumpsuitJournalist
  name: journalist suit
  description: If journalism is good, it is controversial, by nature.
  components:
  - type: Sprite
    sprite: Clothing/Uniforms/Jumpsuit/journalist.rsi
  - type: Clothing
    sprite: Clothing/Uniforms/Jumpsuit/journalist.rsi

- type: entity
  parent: ClothingUniformBase
  id: ClothingUniformJumpsuitMonasticRobeDark
  name: dark monastic robe
  description: It's a dark robe, often worn by religious folk.
  components:
    - type: Sprite
      sprite: Clothing/Uniforms/Jumpsuit/monastic_robe_dark.rsi
    - type: Clothing
      sprite: Clothing/Uniforms/Jumpsuit/monastic_robe_dark.rsi

- type: entity
  parent: ClothingUniformBase
  id: ClothingUniformJumpsuitMonasticRobeLight
  name: light monastic robe
  description: It's a light robe, often worn by religious folk.
  components:
    - type: Sprite
      sprite: Clothing/Uniforms/Jumpsuit/monastic_robe_light.rsi
    - type: Clothing
      sprite: Clothing/Uniforms/Jumpsuit/monastic_robe_light.rsi

- type: entity
  parent: ClothingUniformBase
  id: ClothingUniformJumpsuitMusician
  name: musician's tuxedo
  description: A fancy tuxedo for the musically inclined.  Perfect for any lounge act!
  components:
  - type: Sprite
    sprite: Clothing/Uniforms/Jumpsuit/musician.rsi
  - type: Clothing
    sprite: Clothing/Uniforms/Jumpsuit/musician.rsi

- type: entity
  parent: ClothingUniformBase
  id: ClothingUniformJumpsuitERTChaplain
  name: ERT chaplain uniform
  description: A special suit made for Central Command's elite chaplain corps.
  components:
  - type: Sprite
    sprite: Clothing/Uniforms/Jumpsuit/ert_chaplain.rsi
  - type: Clothing
    sprite: Clothing/Uniforms/Jumpsuit/ert_chaplain.rsi

- type: entity
  parent: ClothingUniformBase
  id: ClothingUniformJumpsuitERTEngineer
  name: ERT engineering uniform
  description: A special suit made for the elite engineers under CentComm.
  components:
  - type: Sprite
    sprite: Clothing/Uniforms/Jumpsuit/ert_engineer.rsi
  - type: Clothing
    sprite: Clothing/Uniforms/Jumpsuit/ert_engineer.rsi

- type: entity
  parent: ClothingUniformBase
  id: ClothingUniformJumpsuitERTJanitor
  name: ERT janitorial uniform
  description: A special suit made for the elite janitors under CentComm.
  components:
  - type: Sprite
    sprite: Clothing/Uniforms/Jumpsuit/ert_janitor.rsi
  - type: Clothing
    sprite: Clothing/Uniforms/Jumpsuit/ert_janitor.rsi

- type: entity
  parent: ClothingUniformBase
  id: ClothingUniformJumpsuitERTLeader
  name: ERT leader uniform
  description: A special suit made for the best of the elites under CentComm.
  components:
  - type: Sprite
    sprite: Clothing/Uniforms/Jumpsuit/ert_leader.rsi
  - type: Clothing
    sprite: Clothing/Uniforms/Jumpsuit/ert_leader.rsi

- type: entity
  parent: ClothingUniformBase
  id: ClothingUniformJumpsuitERTMedic
  name: ERT medical uniform
  description: A special suit made for the elite medics under CentComm.
  components:
  - type: Sprite
    sprite: Clothing/Uniforms/Jumpsuit/ert_medic.rsi
  - type: Clothing
    sprite: Clothing/Uniforms/Jumpsuit/ert_medic.rsi

- type: entity
  parent: ClothingUniformBase
  id: ClothingUniformJumpsuitERTSecurity
  name: ERT security uniform
  description: A special suit made for the elite security under CentComm.
  components:
  - type: Sprite
    sprite: Clothing/Uniforms/Jumpsuit/ert_security.rsi
  - type: Clothing
    sprite: Clothing/Uniforms/Jumpsuit/ert_security.rsi

- type: entity
  parent: ClothingUniformJumpsuitClown
  id: ClothingUniformJumpsuitCluwne
  name: cluwne suit
  suffix: Unremoveable
  description: Cursed cluwne suit.
  components:
  - type: Sprite
    sprite: Clothing/Uniforms/Jumpsuit/cluwne.rsi
  - type: Clothing
    sprite: Clothing/Uniforms/Jumpsuit/cluwne.rsi
  - type: Unremoveable

- type: entity
  parent: ClothingUniformBase
  id: ClothingUniformJumpsuitDameDane
  name: yakuza outfit
  description: Baka mitai...
  components:
  - type: Sprite
    sprite: Clothing/Uniforms/Jumpsuit/damedaneoutfit.rsi
  - type: Clothing
    sprite: Clothing/Uniforms/Jumpsuit/damedaneoutfit.rsi

- type: entity
  parent: ClothingUniformBase
  id: ClothingUniformJumpsuitPirate
  name: pirate slops
  description: A pirate variation of a space sailor's jumpsuit.
  components:
  - type: Sprite
    sprite: Clothing/Uniforms/Jumpsuit/pirate.rsi
  - type: Clothing
    sprite: Clothing/Uniforms/Jumpsuit/pirate.rsi
  - type: AddAccentClothing
    accent: PirateAccent
  - type: SuitSensor # Frontier
    randomMode: false # Frontier
    mode: SensorOff # Frontier

- type: entity
  parent: ClothingUniformBase
  id: ClothingUniformJumpsuitCossack
  name: cossack suit
  description: The good old pants and brigantine.
  components:
  - type: Sprite
    sprite: Clothing/Uniforms/Jumpsuit/cossack.rsi
  - type: Clothing
    sprite: Clothing/Uniforms/Jumpsuit/cossack.rsi

- type: entity
  parent: ClothingUniformBase
  id: ClothingUniformJumpsuitHawaiBlack
  name: black hawaiian shirt
  description: Black as a starry night.
  components:
  - type: Sprite
    sprite: Clothing/Uniforms/Jumpsuit/hawaiblack.rsi
  - type: Clothing
    sprite: Clothing/Uniforms/Jumpsuit/hawaiblack.rsi

- type: entity
  parent: ClothingUniformBase
  id: ClothingUniformJumpsuitHawaiBlue
  name: blue hawaiian shirt
  description: Blue as a huge ocean.
  components:
  - type: Sprite
    sprite: Clothing/Uniforms/Jumpsuit/hawaiblue.rsi
  - type: Clothing
    sprite: Clothing/Uniforms/Jumpsuit/hawaiblue.rsi

- type: entity
  parent: ClothingUniformBase
  id: ClothingUniformJumpsuitHawaiRed
  name: red hawaiian shirt
  description: Red as a juicy watermelons.
  components:
  - type: Sprite
    sprite: Clothing/Uniforms/Jumpsuit/hawaired.rsi
  - type: Clothing
    sprite: Clothing/Uniforms/Jumpsuit/hawaired.rsi

- type: entity
  parent: ClothingUniformBase
  id: ClothingUniformJumpsuitHawaiYellow
  name: yellow hawaiian shirt
  description: Yellow as a bright sun.
  components:
  - type: Sprite
    sprite: Clothing/Uniforms/Jumpsuit/hawaiyellow.rsi
  - type: Clothing
    sprite: Clothing/Uniforms/Jumpsuit/hawaiyellow.rsi

- type: entity
  parent: [ClothingUniformBase, BaseSyndicateContraband]
  id: ClothingUniformJumpsuitSyndieFormal
  name: syndicate formal suit
  description: "The syndicate's uniform is made in an elegant style, it's even a pity to do dirty tricks in this."
  components:
  - type: Sprite
    sprite: Clothing/Uniforms/Jumpsuit/syndieformal.rsi
  - type: Clothing
    sprite: Clothing/Uniforms/Jumpsuit/syndieformal.rsi

- type: entity
  parent: ClothingUniformBase
  id: ClothingUniformJumpsuitFlannel
  name: flannel jumpsuit
  description: Smells like someones been grillin'.
  components:
    - type: Sprite
      sprite: Clothing/Uniforms/Jumpsuit/flannel.rsi
    - type: Clothing
      sprite: Clothing/Uniforms/Jumpsuit/flannel.rsi

- type: entity
  parent: ClothingUniformBase
  id: ClothingUniformJumpsuitSeniorEngineer
  name: senior engineer jumpsuit
  description: A sign of skill and prestige within the engineering department.
  components:
  - type: Sprite
    sprite: Clothing/Uniforms/Jumpsuit/senior_engineer.rsi
  - type: Clothing
    sprite: Clothing/Uniforms/Jumpsuit/senior_engineer.rsi

- type: entity
  parent: ClothingUniformBase
  id: ClothingUniformJumpsuitSeniorResearcher
  name: senior researcher jumpsuit
  description: A sign of skill and prestige within the science department.
  components:
  - type: Sprite
    sprite: Clothing/Uniforms/Jumpsuit/senior_researcher.rsi
  - type: Clothing
    sprite: Clothing/Uniforms/Jumpsuit/senior_researcher.rsi

- type: entity
  parent: ClothingUniformBase
  id: ClothingUniformJumpsuitSeniorPhysician
  name: senior physician jumpsuit
  description: A sign of skill and prestige within the medical department.
  components:
  - type: Sprite
    sprite: Clothing/Uniforms/Jumpsuit/senior_physician.rsi
  - type: Clothing
    sprite: Clothing/Uniforms/Jumpsuit/senior_physician.rsi

- type: entity
  parent: [ClothingUniformBase, BaseRestrictedContraband]
  id: ClothingUniformJumpsuitSeniorOfficer
  name: senior officer jumpsuit
  description: A sign of skill and prestige within the security department.
  components:
  - type: Sprite
    sprite: Clothing/Uniforms/Jumpsuit/senior_officer.rsi
  - type: Clothing
    sprite: Clothing/Uniforms/Jumpsuit/senior_officer.rsi

- type: entity
  parent: ClothingUniformBase
  id: ClothingUniformJumpsuitWeb
  name: web jumpsuit
  description: Makes it clear that you are one with the webs.
  components:
  - type: Sprite
    sprite: Clothing/Uniforms/Jumpsuit/web.rsi
  - type: Clothing
    sprite: Clothing/Uniforms/Jumpsuit/web.rsi
  - type: Butcherable
    butcheringType: Knife
    spawned:
    - id: MaterialWebSilk1
      amount: 8
  - type: FlavorProfile
    flavors:
      - cobwebs
    ignoreReagents:
      - Fiber
  - type: SolutionContainerManager
    solutions: # 24 (3 (fiber count of web) * 8 (to craft)) + 6 (magical crafting bonus)
      food:
        maxVol: 30
        reagents:
        - ReagentId: Fiber
          Quantity: 30
  - type: Construction
    graph: WebObjects
    node: jumpsuit

- type: entity
  parent: ClothingUniformBase
  id: ClothingUniformJumpsuitLoungewear
  name: loungewear
  description: A long stretch of fabric that wraps around your body for comfort.
  components:
  - type: Sprite
    sprite: Clothing/Uniforms/Jumpsuit/loungewear.rsi
  - type: Clothing
    sprite: Clothing/Uniforms/Jumpsuit/loungewear.rsi

- type: entity
  parent: ClothingUniformBase
  id: ClothingUniformJumpsuitGladiator
  name: gladiator uniform
  description: Made for true gladiators (or Ash Walkers).
  components:
  - type: Sprite
    sprite: Clothing/Uniforms/Jumpsuit/gladiator.rsi
  - type: Clothing
    sprite: Clothing/Uniforms/Jumpsuit/gladiator.rsi

- type: entity
  parent: ClothingUniformBase
  id: ClothingUniformJumpsuitCasualBlue
  name: casual blue jumpsuit
  description: A loose worn blue shirt with a grey pants, perfect for someone looking to relax.
  components:
  - type: Sprite
    sprite: Clothing/Uniforms/Jumpsuit/casual.rsi
    layers:
    - state: icon-jumpsuit
    - state: icon-shirt
      color: "#134fc1"
  - type: Item
    inhandVisuals:
      left:
      - state: inhand-left-jumpsuit
      - state: inhand-left-shirt
        color: "#134fc1"
      right:
      - state: inhand-right-jumpsuit
      - state: inhand-right-shirt
        color: "#134fc1"
  - type: Clothing
    sprite: Clothing/Uniforms/Jumpsuit/casual.rsi
    clothingVisuals:
      jumpsuit:
      - state: equipped-INNERCLOTHING-jumpsuit
      - state: equipped-INNERCLOTHING-shirt
        color: "#134fc1"

- type: entity
  parent: ClothingUniformBase
  id: ClothingUniformJumpsuitCasualPurple
  name: casual purple jumpsuit
  description: A loose worn purple shirt with a grey pants, perfect for someone looking to relax.
  components:
  - type: Sprite
    sprite: Clothing/Uniforms/Jumpsuit/casual.rsi
    layers:
    - state: icon-jumpsuit
    - state: icon-shirt
      color: "#9c0dff"
  - type: Item
    inhandVisuals:
      left:
      - state: inhand-left-jumpsuit
      - state: inhand-left-shirt
        color: "#9c0dff"
      right:
      - state: inhand-right-jumpsuit
      - state: inhand-right-shirt
        color: "#9c0dff"
  - type: Clothing
    sprite: Clothing/Uniforms/Jumpsuit/casual.rsi
    clothingVisuals:
      jumpsuit:
      - state: equipped-INNERCLOTHING-jumpsuit
      - state: equipped-INNERCLOTHING-shirt
        color: "#9c0dff"

- type: entity
  parent: ClothingUniformBase
  id: ClothingUniformJumpsuitCasualRed
  name: casual red jumpsuit
  description: A loose worn red shirt with a grey pants, perfect for someone looking to relax.
  components:
  - type: Sprite
    sprite: Clothing/Uniforms/Jumpsuit/casual.rsi
    layers:
    - state: icon-jumpsuit
    - state: icon-shirt
      color: "#b30000"
  - type: Item
    inhandVisuals:
      left:
      - state: inhand-left-jumpsuit
      - state: inhand-left-shirt
        color: "#b30000"
      right:
      - state: inhand-right-jumpsuit
      - state: inhand-right-shirt
        color: "#b30000"
  - type: Clothing
    sprite: Clothing/Uniforms/Jumpsuit/casual.rsi
    clothingVisuals:
      jumpsuit:
      - state: equipped-INNERCLOTHING-jumpsuit
      - state: equipped-INNERCLOTHING-shirt
        color: "#b30000"

- type: entity
  parent: ClothingUniformBase
  id: ClothingUniformJumpsuitFamilyGuy
  name: familiar garbs
  description: Makes you remember the time you did something funny.
  components:
  - type: Sprite
    sprite: Clothing/Uniforms/Jumpsuit/familiar_garbs.rsi
  - type: Clothing
    sprite: Clothing/Uniforms/Jumpsuit/familiar_garbs.rsi<|MERGE_RESOLUTION|>--- conflicted
+++ resolved
@@ -746,11 +746,7 @@
       sprite: Clothing/Uniforms/Jumpsuit/lawyergood.rsi
 
 - type: entity
-<<<<<<< HEAD
-  parent: [UnsensoredClothingUniformBase, ContrabandClothing] # Frontier: added ContrabandClothing as parent
-=======
-  parent: [UnsensoredClothingUniformBase, BaseSyndicateContraband]
->>>>>>> 9a68cf0b
+  parent: [UnsensoredClothingUniformBase, BaseSyndicateContraband, ContrabandClothing] # Frontier: added ContrabandClothing as parent
   id: ClothingUniformJumpsuitPyjamaSyndicateBlack
   name: black syndicate pyjamas
   description: For those long nights in perma.
@@ -761,11 +757,7 @@
     sprite: Clothing/Uniforms/Jumpsuit/pyjamasyndicateblack.rsi
 
 - type: entity
-<<<<<<< HEAD
-  parent: [UnsensoredClothingUniformBase, ContrabandClothing] # Frontier: added ContrabandClothing as parent
-=======
-  parent: [UnsensoredClothingUniformBase, BaseSyndicateContraband]
->>>>>>> 9a68cf0b
+  parent: [UnsensoredClothingUniformBase, BaseSyndicateContraband, ContrabandClothing] # Frontier: added ContrabandClothing as parent
   id: ClothingUniformJumpsuitPyjamaSyndicatePink
   name: pink syndicate pyjamas
   description: For those long nights in perma.
@@ -776,11 +768,7 @@
     sprite: Clothing/Uniforms/Jumpsuit/pyjamasyndicatepink.rsi
 
 - type: entity
-<<<<<<< HEAD
-  parent: [UnsensoredClothingUniformBase, ContrabandClothing] # Frontier: added ContrabandClothing as parent
-=======
-  parent: [UnsensoredClothingUniformBase, BaseSyndicateContraband]
->>>>>>> 9a68cf0b
+  parent: [UnsensoredClothingUniformBase, BaseSyndicateContraband, ContrabandClothing] # Frontier: added ContrabandClothing as parent
   id: ClothingUniformJumpsuitPyjamaSyndicateRed
   name: red syndicate pyjamas
   description: For those long nights in perma.
@@ -835,11 +823,7 @@
     sprite: Clothing/Uniforms/Jumpsuit/hosformal.rsi
 
 - type: entity
-<<<<<<< HEAD
-  parent: [UnsensoredClothingUniformBase, ContrabandClothing] # Frontier: added ContrabandClothing as parent
-=======
-  parent: [UnsensoredClothingUniformBase, BaseSyndicateContraband]
->>>>>>> 9a68cf0b
+  parent: [UnsensoredClothingUniformBase, BaseSyndicateContraband, ContrabandClothing] # Frontier: added ContrabandClothing as parent
   id: ClothingUniformJumpsuitOperative
   name: operative jumpsuit
   description: Uniform for elite syndicate operatives performing tactical operations in deep space.
@@ -1147,7 +1131,7 @@
     sprite: Clothing/Uniforms/Jumpsuit/hawaiyellow.rsi
 
 - type: entity
-  parent: [ClothingUniformBase, BaseSyndicateContraband]
+  parent: [ClothingUniformBase, BaseSyndicateContraband, ContrabandClothing] # Frontier: added ContrabandClothing as a parent
   id: ClothingUniformJumpsuitSyndieFormal
   name: syndicate formal suit
   description: "The syndicate's uniform is made in an elegant style, it's even a pity to do dirty tricks in this."
