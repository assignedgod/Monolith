--- conflicted
+++ resolved
@@ -48,11 +48,7 @@
   # Don't parent to BaseWeaponShotgun because it differs significantly
   parent: [BaseItem, BaseGunWieldable, BaseC3SyndicateContraband] # Frontier: BaseSyndicateContraband<BaseC3SyndicateContraband
   id: WeaponShotgunBulldog
-<<<<<<< HEAD
-  description: It's a magazine-fed shotgun designed for close quarters combat. Uses .50 shotgun shells. An illegal firearm often used by Syndicate agents.
-=======
   description: An automatic magazine-fed shotgun for close-quarters combat. Kicks like a mule on steroids. Uses .50 shotgun shells.
->>>>>>> 11e5d591
   components:
   - type: Sprite
     sprite: Objects/Weapons/Guns/Shotguns/bulldog.rsi
@@ -107,11 +103,7 @@
 
 - type: entity
   name: double-barreled shotgun
-<<<<<<< HEAD
-  parent: [BaseWeaponShotgun, BaseGunWieldable, BaseC1Contraband] # Frontier: BaseMinorContraband<BaseC1Contraband
-=======
-  parent: [BaseWeaponShotgun, BaseGunWieldable, BaseSecurityBartenderContraband]
->>>>>>> 11e5d591
+  parent: [BaseWeaponShotgun, BaseGunWieldable, BaseC1Contraband] # Frontier: BaseSecurityBartenderContraband<BaseC1Contraband
   id: WeaponShotgunDoubleBarreled
   description: An immortal classic. A civilian grade shotgun. Uses .50 shotgun shells.
   components:
@@ -148,13 +140,8 @@
   name: Enforcer
   parent: [BaseWeaponShotgun, BaseGunWieldable, BaseC2ContrabandUnredeemable] # Frontier: BaseRestrictedContraband<BaseC2ContrabandUnredeemable
   id: WeaponShotgunEnforcer
-<<<<<<< HEAD
-  description: A premium combat shotgun based on the Kammerer design, featuring an upgraded clip capacity. .50 shotgun shells. On the receiver is a label that says 'for authorized use only.'
-  components:
-=======
-  description: A premium semi-automatic shotgun, and the pride of all security forces. Uses .50 shotgun shells.
+  description: A premium semi-automatic shotgun, featuring an upgraded clip capacity. Uses .50 shotgun shells. # Frontier: no sec reference
   components: # intend for Enforcer to have wider choke for semi-auto function
->>>>>>> 11e5d591
   - type: Sprite
     sprite: Objects/Weapons/Guns/Shotguns/enforcer.rsi
   - type: Clothing
@@ -178,13 +165,8 @@
   name: Kammerer
   parent: [BaseWeaponShotgun, BaseGunWieldable, BaseC2ContrabandUnredeemable] # Frontier: BaseRestrictedContraband<BaseC2ContrabandUnredeemable
   id: WeaponShotgunKammerer
-<<<<<<< HEAD
-  description: When an old Remington design meets modern materials, this is the result. A civilian grade shotgun, favored by militia forces throughout many worlds. Uses .50 shotgun shells.
-  components:
-=======
   description: An old yet faithful design, and a favorite among irregular forces of many worlds. Uses .50 shotgun shells.
   components: # intend for Kammerer to have tighter choke for slower fire rate and/or manual cycling
->>>>>>> 11e5d591
   - type: Item
     size: Normal
     shape:
@@ -203,15 +185,10 @@
 
 - type: entity
   name: sawn-off shotgun
-  parent: [ BaseWeaponShotgun, BaseSecurityBartenderContraband ]
+  parent: [ BaseWeaponShotgun, BaseC1Contraband ] # Frontier: BaseSecurityBartenderContraband<BaseC1Contraband
   id: WeaponShotgunSawn
-<<<<<<< HEAD
-  description: Groovy! Uses .50 shotgun shells. A modified civilian grade shotgun.
-  components:
-=======
   description: Groovy! Uses .50 shotgun shells.
   components: # needs to be super inaccurate because you don't need to wield it
->>>>>>> 11e5d591
   - type: Sprite
     sprite: Objects/Weapons/Guns/Shotguns/sawn.rsi
   - type: Clothing
@@ -243,7 +220,7 @@
 
 - type: entity
   name: handmade pistol
-  parent: [BaseWeaponShotgun, BaseC2Contraband] # Frontier: BaseMinorContraband<BaseC2Contraband
+  parent: [BaseWeaponShotgun, BaseC1Contraband] # Frontier: BaseMinorContraband<BaseC1Contraband
   id: WeaponShotgunHandmade
   description: Looks unreliable, but legal. Uses .50 shotgun shells.
   components:
@@ -288,7 +265,7 @@
 
 - type: entity
   name: improvised shotgun
-  parent: [BaseWeaponShotgun, BaseGunWieldable, BaseC2Contraband] # Frontier: BaseMinorContraband<BaseC2Contraband
+  parent: [BaseWeaponShotgun, BaseGunWieldable, BaseC1Contraband] # Frontier: BaseMinorContraband<BaseC1Contraband
   id: WeaponShotgunImprovised
   description: A shitty, but legal, hand-made shotgun that uses .50 shotgun shells. It can only hold one round in the chamber.
   components:
