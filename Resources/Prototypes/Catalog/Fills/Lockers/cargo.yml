--- conflicted
+++ resolved
@@ -11,20 +11,16 @@
       - id: AirTankFilled
       - id: ClothingShoesBootsMag
       - id: ClothingMaskGasExplorer
-<<<<<<< HEAD
 # Currently do not function as 'true' mesons, so they're useless for salvagers.
       - id: ClothingEyesGlassesMeson # Frontier
 #      - id: ClothingBeltUtilityFilled # Frontier
       - id: ClothingBeltUtilityEngineering # Frontier
-=======
-      - id: ClothingBeltUtilityFilled
->>>>>>> dfbf47c3
       - id: SurvivalKnife
       - id: JetpackMiniFilled # Frontier
       - id: HandheldGPSBasic # Frontier
       - id: RadioHandheld
-      - id: SeismicCharge
-        amount: 2
+#      - id: SeismicCharge # Frontier - why are you giving randos round start bombs
+#        amount: 2
       - id: OreBag
 #      - id: Flare # Frontier
 #        amount: 3 # Frontier
@@ -46,8 +42,8 @@
       - id: SurvivalKnife
 #      - id: HandheldGPSBasic # Frontier
       - id: RadioHandheld
-      - id: SeismicCharge
-        amount: 2
+#      - id: SeismicCharge # Frontier - why are they giving them roudn start bombs
+#        amount: 2
       - id: OreBag
 #      - id: Flare # Frontier
 #        amount: 3 # Frontier
