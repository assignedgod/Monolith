- type: entity
  id: CrateEmergencyExplosive
<<<<<<< HEAD
  parent: CrateScienceSecure
=======
  parent: CrateSecgear
  name: bomb suit crate
  description: Science gone bonkers? Beeping behind the airlock? Buy now and be the hero the station des... I mean needs! (time not included)
>>>>>>> 76823cc5
  components:
  - type: StorageFill
    contents:
      - id: ClothingHeadHelmetBombSuit
      - id: ClothingMaskGas
      - id: Screwdriver
      - id: Wirecutter
      - id: Multitool
      - id: ClothingOuterSuitBomb

- type: entity
  id: CrateEmergencyFire
  parent: CrateGenericSteel
  name: firefighting crate
  description: Only you can prevent station fires. Partner up with two firefighter suits, gas masks, flashlights, large oxygen tanks, extinguishers, and hardhats!
  components:
  - type: StorageFill
    contents:
      - id: FlashlightLantern
        amount: 2
      - id: FireExtinguisher
        amount: 2
      - id: ClothingHeadHatHardhatRed
        amount: 2
      - id: ClothingMaskGas
        amount: 2
      - id: ClothingOuterSuitFire
        amount: 2
      - id: OxygenTankFilled
        amount: 2

- type: entity
  id: CrateEmergencyInternals
  parent: CrateInternals
  name: internals crate
  description: Master your life energy and control your breathing with three breath masks, three emergency oxygen tanks and three large air tanks.
  components:
  - type: StorageFill
    contents:
      - id: ClothingMaskGas
        amount: 3
      - id: ClothingMaskBreath
        amount: 3
      - id: OxygenTankFilled
        amount: 3
      - id: NitrogenTankFilled
        amount: 3
      - id: ClothingOuterSuitEmergency
        amount: 3

- type: entity
  id: CrateEmergencyInternalsLarge
  parent: CrateInternals
  name: internals crate (large)
  description: Master your life energy and control your breathing with six breath masks, six emergency oxygen tanks and six large air tanks.
  components:
    - type: StorageFill
      contents:
        - id: ClothingMaskGas
          amount: 6
        - id: ClothingMaskBreath
          amount: 6
        - id: OxygenTankFilled
          amount: 6
        - id: NitrogenTankFilled
          amount: 6
        - id: ClothingOuterSuitEmergency
          amount: 6

- type: entity
  id: CrateSlimepersonLifeSupport
  parent: CrateInternals
  name: slimeperson life support crate
  description: Contains four breath masks and four large nitrogen tanks.
  components:
  - type: StorageFill
    contents:
      - id: ClothingMaskGas
        amount: 2
      - id: ClothingMaskBreath
        amount: 2
      - id: NitrogenTankFilled
        amount: 4

- type: entity
  id: CrateEmergencyRadiation
  parent: CrateRadiation
  name: radiation protection crate
  description: Survive the Nuclear Apocalypse and Supermatter Engine alike with two sets of Radiation suits. Each set contains a helmet, suit, and Geiger counter. We'll even throw in a bottle of vodka and some glasses too, considering the life-expectancy of people who order this.
  components:
  - type: StorageFill
    contents:
      - id: ClothingOuterSuitRad
        amount: 2
      - id: GeigerCounter
        amount: 2
      - id: DrinkVodkaBottleFull
      - id: DrinkShotGlass
        amount: 2

- type: entity
  id: CrateEmergencyInflatablewall
  parent: CratePlastic
  name: inflatable wall crate
  description: Three stacks of inflatable walls for when the stations metal walls don't want to hold atmosphere anymore.
  components:
  - type: StorageFill
    contents:
      - id: BoxInflatable

- type: entity
  id: CrateGenericBiosuit
  parent: CratePlastic
  name: emergency bio suit crate
  description: Contains 2 biohazard suits to ensure that no disease will distract you from what you're doing there.
  components:
  - type: StorageFill
    contents:
      - id: ClothingOuterBioGeneral
        amount: 2
      - id: ClothingHeadHatHoodBioGeneral
        amount: 2
      - id: ClothingMaskGas
        amount: 2<|MERGE_RESOLUTION|>--- conflicted
+++ resolved
@@ -1,12 +1,8 @@
 - type: entity
   id: CrateEmergencyExplosive
-<<<<<<< HEAD
   parent: CrateScienceSecure
-=======
-  parent: CrateSecgear
   name: bomb suit crate
   description: Science gone bonkers? Beeping behind the airlock? Buy now and be the hero the station des... I mean needs! (time not included)
->>>>>>> 76823cc5
   components:
   - type: StorageFill
     contents:
