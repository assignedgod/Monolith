- type: entity
  name: paper
  parent: BaseItem
  id: Paper
  description: 'A piece of white paper.'
  components:
  - type: Sprite
    sprite: Objects/Misc/bureaucracy.rsi
    layers:
    - state: paper
    - state: paper_words
      map: ["enum.PaperVisualLayers.Writing"]
      visible: false
    - state: paper_stamp-generic
      map: ["enum.PaperVisualLayers.Stamp"]
      visible: false
  - type: Paper
  - type: PaperLabelType
  - type: ActivatableUI
    key: enum.PaperUiKey.Key
    requireHands: false
  - type: UserInterface
    interfaces:
      enum.PaperUiKey.Key:
        type: PaperBoundUserInterface
  - type: Item
    size: Tiny
  - type: Tag
    tags:
    - Document
    - Trash
    - Paper
  - type: Appearance
  - type: FaxableObject
  - type: PaperVisuals
  - type: Flammable
    fireSpread: true
    canResistFire: false
    alwaysCombustible: true
    canExtinguish: false # Mwahaha! Let the world burn because of one piece of paper!
    damage:
      types:
        Heat: 1
  - type: FireVisuals
    sprite: Effects/fire.rsi
    normalState: fire
  - type: Damageable
    damageModifierSet: Wood
  - type: Destructible
    thresholds:
    - trigger:
        !type:DamageTrigger
        damage: 15
      behaviors:
      - !type:SpawnEntitiesBehavior
        spawn:
            Ash:
              min: 1
              max: 1
      - !type:DoActsBehavior
        acts: [ "Destruction" ]
  - type: Food
    solution: food
    delay: 7
    forceFeedDelay: 7
  - type: BadFood
  - type: SolutionContainerManager
    solutions:
      food:
        maxVol: 1
        reagents:
        - ReagentId: Fiber
          Quantity: 1
  - type: StaticPrice
    price: 0 # Stop fax copy abuse.

- type: entity
  name: paper scrap
  parent: Paper
  id: PaperScrap
  description: 'A crumpled up piece of white paper.'
  components:
  - type: Sprite
    layers:
    - state: scrap
    - state: paper_words
      map: ["enum.PaperVisualLayers.Writing"]
      visible: false
    - state: paper_stamp-generic
      map: ["enum.PaperVisualLayers.Stamp"]
      visible: false

- type: entity
  name: office paper
  parent: Paper
  id: PaperOffice
  description: 'A plain sheet of office paper.'
  components:
  - type: PaperVisuals
    backgroundImagePath: "/Textures/Interface/Paper/paper_background_default.svg.96dpi.png"
    contentImagePath: "/Textures/Interface/Paper/paper_content_lined.svg.96dpi.png"
    backgroundPatchMargin: 16.0, 16.0, 16.0, 16.0
    contentMargin: 16.0, 16.0, 16.0, 16.0

- type: entity
  name: artifact analyzer printout
  parent: Paper
  id: PaperArtifactAnalyzer
  description: 'The readout of a device forgotten to time'
  components:
  - type: Sprite
    layers:
    - state: paper_dotmatrix
    - state: paper_dotmatrix_words
      map: ["enum.PaperVisualLayers.Writing"]
      visible: false
    - state: paper_stamp-generic
      map: ["enum.PaperVisualLayers.Stamp"]
      visible: false
  - type: GuideHelp
    guides:
    - ArtifactReports
  - type: PaperVisuals
    headerImagePath: "/Textures/Interface/Paper/paper_heading_artifact_analyzer.svg.96dpi.png"
    headerMargin: 0.0, 0.0, 0.0, 16.0
    backgroundImagePath: "/Textures/Interface/Paper/paper_background_dotmatrix.svg.96dpi.png"
    backgroundImageTile: true
    backgroundPatchMargin: 37.0, 0.0, 37.0, 0.0
    contentImagePath: "/Textures/Interface/Paper/paper_content_dotmatrix.svg.96dpi.png"
    contentImageNumLines: 2
    contentMargin: 16.0, 16.0, 16.0, 0.0
    # Make this a wide dot-matrix printer
    maxWritableArea: 400.0, 0.0

- type: entity
  name: captain's thoughts
  #name: station representative thoughts
  parent: Paper
  id: PaperCaptainsThoughts
  description: "A page of the captain's journal. In luxurious lavender."
  #description: "A page of the station representative journal. In luxurious lavender."
  components:
  - type: Sprite
    layers:
    - state: paper
      color: "#e6e6fa"
    - state: paper_words
      map: ["enum.PaperVisualLayers.Writing"]
      color: "#e6e6fa"
      visible: false
    - state: paper_stamp-generic
      map: ["enum.PaperVisualLayers.Stamp"]
      visible: false
  - type: PaperLabelType
    paperType: CaptainsPaper
  - type: PaperVisuals
    headerImagePath: "/Textures/Interface/Paper/paper_heading_captains_thoughts.svg.96dpi.png"
    backgroundImagePath: "/Textures/Interface/Paper/paper_background_default.svg.96dpi.png"
    backgroundModulate: "#e6e6fa"
    backgroundPatchMargin: 16.0, 16.0, 16.0, 16.0
    contentMargin: 32.0, 16.0, 32.0, 0.0

- type: entity
  name: cargo invoice
  parent: Paper
  id: PaperCargoInvoice
  description: 'A single unit of bureaucracy.'
  components:
  - type: Sprite
    layers:
    - state: paper
      color: "#9ef5ff"
    - state: paper_words
      map: ["enum.PaperVisualLayers.Writing"]
      color: "#9ef5ff"
      visible: false
    - state: paper_stamp-generic
      map: ["enum.PaperVisualLayers.Stamp"]
      visible: false
  - type: PaperLabelType
    paperType: Invoice
  - type: PaperVisuals
    backgroundImagePath: "/Textures/Interface/Paper/paper_background_default.svg.96dpi.png"
    contentImagePath: "/Textures/Interface/Paper/paper_content_lined.svg.96dpi.png"
    backgroundModulate: "#9ef5ff"
    contentImageModulate: "#9ef5ff"
    backgroundPatchMargin: 16.0, 16.0, 16.0, 16.0
    contentMargin: 16.0, 16.0, 16.0, 16.0
    headerImagePath: "/Textures/Interface/Paper/paper_heading_cargo_invoice.svg.96dpi.png"
    headerMargin: 0.0, 12.0, 0.0, 0.0

- type: entity
  id: PaperCargoBountyManifest
  parent: PaperCargoInvoice
  name: bounty manifest
  description: A paper label designating a crate as containing a bounty. Selling a crate with this label will fulfill the bounty.
  components:
  - type: Sprite
    layers:
    - state: paper
      color: "#f7e574"
    - state: paper_words
      map: ["enum.PaperVisualLayers.Writing"]
      color: "#f7e574"
      visible: false
    - state: paper_stamp-generic
      map: ["enum.PaperVisualLayers.Stamp"]
      visible: false
  - type: PaperLabelType
    paperType: Bounty
  - type: PaperVisuals
    backgroundImagePath: "/Textures/Interface/Paper/paper_background_default.svg.96dpi.png"
    contentImagePath: "/Textures/Interface/Paper/paper_content_lined.svg.96dpi.png"
    backgroundModulate: "#f7e574"
    contentImageModulate: "#f7e574"
    backgroundPatchMargin: 16.0, 16.0, 16.0, 16.0
    contentMargin: 16.0, 16.0, 16.0, 16.0
    headerImagePath: "/Textures/Interface/Paper/paper_heading_cargo_invoice.svg.96dpi.png"
    headerMargin: 0.0, 12.0, 0.0, 0.0
  - type: CargoBountyLabel
  - type: StaticPrice
    price: 0
  - type: GuideHelp
    guides:
    - CargoBounties

- type: entity
  name: character sheet
  parent: Paper
  id: PaperCNCSheet # legally gray zone of using "D&D" and "DND"
  description: 'A sheet for your Carps and Crypts characters.'
  components:
  - type: Paper
    contentSize: 10000
    escapeFormatting: false
    content: book-cnc-sheet
  - type: Sprite
    layers:
      - state: paper
        color: "#cccccc"
      - state: paper_words
        map: ["enum.PaperVisualLayers.Writing"]
        color: "#cccccc" #aaaaaaaaaaaaaaaaaaaaaaa
        visible: false
      - state: paper_stamp-generic
        map: ["enum.PaperVisualLayers.Stamp"]
        visible: false
  - type: PaperVisuals
    backgroundImagePath: "/Textures/Interface/Paper/paper_background_default.svg.96dpi.png"
    contentImagePath: "/Textures/Interface/Paper/paper_content_lined.svg.96dpi.png"
    backgroundModulate: "#cccccc"
    contentImageModulate: "#cccccc"
    backgroundPatchMargin: 16.0, 16.0, 16.0, 16.0
    contentMargin: 16.0, 16.0, 16.0, 16.0

- type: entity
  parent: Paper
  id: PaperWritten
  noSpawn: true
  components:
  - type: Sprite
    layers:
    # Changing it here is fine - if the PaperStatus key is actually added,
    #  something happened, so that ought to override this either way.
    - state: paper_words

- type: entity
  parent: Paper
  id: NukeCodePaper
  name: nuclear authentication codes
  components:
  - type: NukeCodePaper
    allNukesAvailable: true

- type: entity
  parent: NukeCodePaper
  id: NukeCodePaperStation
  suffix: Station Only
  components:
  - type: NukeCodePaper

- type: entity
<<<<<<< HEAD
  name: pen
  parent: BaseItem
  id: Pen
  description: 'A dark ink pen.'
  components:
  - type: Tag
    tags:
    - Write
    - Pen
  - type: Sprite
    sprite: Objects/Misc/bureaucracy.rsi
    state: pen
  - type: Item
    sprite: Objects/Misc/bureaucracy.rsi
    heldPrefix: pen
    size: Tiny
  - type: PhysicalComposition
    materialComposition:
      Steel: 25
  - type: Stamp
    stampedColor: "#000001"
    stampState: "paper_stamp-generic"
    stampedPersonal: true
    stampedBorderless: true
    sound:
      path: /Audio/_NF/Items/Pen/pen_sign.ogg
      params:
        volume: -2
        maxDistance: 5

- type: entity
  parent: Pen
  id: PenEmbeddable
  abstract: true
  components:
  - type: EmbeddableProjectile
    offset: 0.3,0.0
    removalTime: 0.0
  - type: ThrowingAngle
    angle: 315
  - type: DamageOtherOnHit
    damage:
      types:
        Piercing: 3
  - type: StaticPrice
    price: 1

#TODO: I want the luxury pen to write a cool font like Merriweather in the future.

- type: entity
  name: luxury pen
  parent: Pen
  id: LuxuryPen
  description: A fancy and expensive pen that you only deserve to own if you're qualified to handle vast amounts of paperwork.
  components:
  - type: Sprite
    state: luxury_pen
  - type: Item
    heldPrefix: luxury_pen

- type: entity
  name: Cybersun pen
  parent: PenEmbeddable
  id: CyberPen
  description: A high-tech pen straight from Cybersun's legal department, capable of refracting hard-light at impossible angles through its diamond tip in order to write. So powerful, it's even able to rewrite officially stamped documents should the need arise.
  components:
  - type: Tag
    tags:
    - Write
    - WriteIgnoreStamps
    - Pickaxe
  - type: Sprite
    sprite: Objects/Misc/bureaucracy.rsi
    state: overpriced_pen
  - type: MeleeWeapon
    wideAnimationRotation: -45
    damage:
      types:
        Piercing: 15
    soundHit:
      path: /Audio/Weapons/bladeslice.ogg
  - type: Tool
    qualities:
      - Screwing
    useSound:
      collection: Screwdriver
  - type: Item
    sprite: Objects/Misc/bureaucracy.rsi
    heldPrefix: overpriced_pen
    size: Tiny
  - type: Contraband #frontier

- type: entity
  name: captain's fountain pen
  parent: PenEmbeddable
  id: PenCap
  description: 'A luxurious fountain pen for the captain of the station.'
  components:
  - type: Sprite
    sprite: Objects/Misc/bureaucracy.rsi
    state: pen_cap
  - type: StaticPrice
    price: 10

- type: entity
  name: CentCom pen
  parent: CyberPen
  id: PenCentcom
  description: In an attempt to keep up with the "power" of the cybersun bureaucracy, NT made a replica of cyber pen, in their corporate style.
  components:
  - type: Sprite
    sprite: Objects/Misc/bureaucracy.rsi
    state: pen_centcom
  - type: Item
    sprite: Objects/Misc/bureaucracy.rsi
    heldPrefix: pen_centcom

- type: entity
  name: hop's fountain pen
  parent: PenEmbeddable
  id: PenHop
  description: 'A luxurious fountain pen for the hop of the station.'
  components:
  - type: Sprite
    sprite: Objects/Misc/bureaucracy.rsi
    state: pen_hop
  - type: StaticPrice
    price: 10

- type: entity
=======
>>>>>>> 6829630d
  id: BoxFolderBase
  parent: BoxBase
  name: folder
  description: A folder filled with top secret paperwork.
  components:
  - type: Sprite
    sprite: Objects/Misc/bureaucracy.rsi
    layers:
    - state: folder-colormap
    - state: folder-base
# RandomSpriteColor requires netsync which is currently incompatible with ItemMapper
#  - type: RandomSpriteColor
#    sprite: Objects/Misc/bureaucracy.rsi
#    state: folder-colormap
#    colors:
#      red: "#cc2323"
#      blue: "#355d99"
#      yellow: "#b38e3c"
#      white: "#e6e6e6"
#      grey: "#999999"
#      black: "#3f3f3f"
#      green: "#43bc38"
  - type: Item
    sprite: Objects/Misc/bureaucracy.rsi
    size: Small
    shape: null
  - type: Storage
    maxItemSize: Small
    grid:
    - 0,0,4,3
    whitelist:
      tags:
        - Document
  - type: ItemMapper
    mapLayers:
      folder-overlay-paper:
        whitelist:
          tags:
          - Document
  - type: Appearance
  - type: Tag
    tags:
    - Folder
  - type: StorageFill
    contents:
      - id: Paper
        prob: 0.5
      - id: PaperOffice
        prob: 0.4
      - id: Paper
        prob: 0.3
      - id: PaperOffice
        prob: 0.2
      - id: Paper
        prob: 0.2

- type: entity
  id: BoxFolderRed
  parent: BoxFolderBase
  suffix: Red
  components:
  - type: Sprite
    layers:
    - state: folder-colormap
      color: "#cc2323"
    - state: folder-base

- type: entity
  id: BoxFolderBlue
  parent: BoxFolderBase
  suffix: Blue
  components:
  - type: Sprite
    layers:
    - state: folder-colormap
      color: "#355d99"
    - state: folder-base

- type: entity
  id: BoxFolderYellow
  parent: BoxFolderBase
  suffix: Yellow
  components:
  - type: Sprite
    layers:
    - state: folder-colormap
      color: "#b38e3c"
    - state: folder-base

- type: entity
  id: BoxFolderWhite
  parent: BoxFolderBase
  suffix: White
  components:
  - type: Sprite
    layers:
    - state: folder-white
    - state: folder-base

- type: entity
  id: BoxFolderGrey
  parent: BoxFolderBase
  suffix: Grey
  components:
  - type: Sprite
    layers:
    - state: folder-colormap
      color: "#999999"
    - state: folder-base

- type: entity
  id: BoxFolderBlack
  parent: BoxFolderBase
  suffix: Black
  components:
  - type: Sprite
    layers:
    - state: folder-colormap
      color: "#3f3f3f"
    - state: folder-base

- type: entity
  id: BoxFolderGreen
  parent: BoxFolderBase
  suffix: Green
  components:
  - type: Sprite
    layers:
    - state: folder-colormap
      color: "#43bc38"
    - state: folder-base

- type: entity
  id: BoxFolderCentCom
  name: CentCom folder
  parent: BoxFolderBase
  suffix: DO NOT MAP
  description: CentCom's miserable little pile of secrets!
  components:
  - type: Sprite
    layers:
    - state: folder-centcom
    - state: folder-base

- type: entity
  id: BoxFolderClipboard
  parent: BoxFolderBase
  name: clipboard
  description: The weapon of choice for those on the front lines of bureaucracy.
  components:
  - type: Sprite
    sprite: Objects/Misc/clipboard.rsi
    layers:
    - state: clipboard
    - state: clipboard_paper
      map: ["clipboard_paper"]
      visible: false
    - state: clipboard_pen
      map: ["clipboard_pen"]
      visible: false
    - state: clipboard_over
  - type: ContainerContainer
    containers:
      storagebase: !type:Container
        ents: []
      pen_slot: !type:ContainerSlot {}
  - type: ItemSlots
    slots:
      pen_slot:
        name: clipboard-slot-component-slot-name-pen
        whitelist:
          tags:
            - Write
        insertOnInteract: false
  - type: Item
    sprite: Objects/Misc/clipboard.rsi
    size: Small
  - type: Clothing
    slots: [belt]
    quickEquip: false
    sprite: Objects/Misc/clipboard.rsi
  - type: Storage
    grid:
    - 0,0,5,3
    whitelist:
      tags:
        - Document
  - type: ItemMapper
    mapLayers:
      clipboard_paper:
        whitelist:
          tags:
          - Document
      clipboard_pen:
        whitelist:
          tags:
          - Write
  - type: MeleeWeapon
    wideAnimationRotation: 180
    damage:
      types:
        Blunt: 6

- type: entity
  id: BoxFolderCentComClipboard
  parent: BoxFolderClipboard
  name: CentCom clipboard
  description: A luxurious clipboard upholstered with green velvet. Often seen carried by CentCom officials, seldom seen actually used.
  components:
  - type: Sprite
    sprite: Objects/Misc/cc-clipboard.rsi
    layers:
    - state: clipboard
    - state: clipboard_paper
      map: ["clipboard_paper"]
      visible: false
    - state: clipboard_pen
      map: ["clipboard_pen"]
      visible: false
    - state: clipboard_over
  - type: Item
    sprite: Objects/Misc/cc-clipboard.rsi
  - type: Clothing
    sprite: Objects/Misc/cc-clipboard.rsi

- type: entity
  id: BoxFolderQmClipboard
  parent: BoxFolderClipboard
  name: requisition digi-board
  description: A bulky electric clipboard, filled with shipping orders and financing details. With so many compromising documents, you ought to keep this safe.
  components:
  - type: Sprite
    sprite: Objects/Misc/qm_clipboard.rsi
    layers:
    - state: qm_clipboard
    - state: qm_clipboard_paper
      map: ["qm_clipboard_paper"]
      visible: false
    - state: qm_clipboard_pen
      map: ["qm_clipboard_pen"]
      visible: false
    - state: qm_clipboard_over
  - type: ItemSlots
    slots:
      pen_slot:
        name: clipboard-slot-component-slot-name-pen
        whitelist:
          tags:
            - Write
        insertOnInteract: true
  - type: Item
    sprite: Objects/Misc/qm_clipboard.rsi
    size: Normal
  - type: Clothing
    sprite: Objects/Misc/qm_clipboard.rsi
  - type: Storage
    grid:
    - 0,0,4,3
    quickInsert: true
  - type: StorageFill
    contents: [] #to override base clipboard fill
  - type: ItemMapper
    mapLayers:
      qm_clipboard_paper:
        whitelist:
          tags:
          - Document
      qm_clipboard_pen:
        whitelist:
          tags:
          - Write
  - type: CargoOrderConsole
  - type: ActivatableUI
    verbText: qm-clipboard-computer-verb-text
    key: enum.CargoConsoleUiKey.Orders
  - type: UserInterface
    interfaces:
      enum.CargoConsoleUiKey.Orders:
        type: CargoOrderConsoleBoundUserInterface
      enum.StorageUiKey.Key:
        type: StorageBoundUserInterface
  - type: MeleeWeapon
    damage:
      types:
        Blunt: 10
  - type: StealTarget
    stealGroup: BoxFolderQmClipboard<|MERGE_RESOLUTION|>--- conflicted
+++ resolved
@@ -279,8 +279,8 @@
   components:
   - type: NukeCodePaper
 
-- type: entity
-<<<<<<< HEAD
+  # FRONTIER: WHERE ARE THE PENS?  WHERE ARE THEY?
+- type: entity
   name: pen
   parent: BaseItem
   id: Pen
@@ -409,10 +409,9 @@
     state: pen_hop
   - type: StaticPrice
     price: 10
-
-- type: entity
-=======
->>>>>>> 6829630d
+  # END FRONTIER: WHERE ARE THE PENS
+
+- type: entity
   id: BoxFolderBase
   parent: BoxBase
   name: folder
