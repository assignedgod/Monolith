--- conflicted
+++ resolved
@@ -152,19 +152,7 @@
   rules:
   - Zombie
   - BasicStationEventScheduler
-<<<<<<< HEAD
   - BasicRoundstartVariation
-
-- type: gamePreset
-  id: Pirates
-  alias:
-    - pirates
-  name: pirates-title
-  description: pirates-description
-  showInVote: false
-  rules:
-    - Pirates
-    - BasicStationEventScheduler
 
 - type: gamePreset
   id: Adventure
@@ -176,7 +164,4 @@
   rules:
     - Adventure
     - BasicStationEventScheduler
-    - BasicRoundstartVariation
-=======
-  - BasicRoundstartVariation
->>>>>>> 13dbb95d
+    - BasicRoundstartVariation