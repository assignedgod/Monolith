--- conflicted
+++ resolved
@@ -91,38 +91,6 @@
 
         // TODO using targeted actions while combat mode is enabled should NOT trigger attacks.
 
-<<<<<<< HEAD
-        // TODO: Need to make alt-fire melee its own component I guess?
-        // Melee and guns share a lot in the middle but share virtually nothing at the start and end so
-        // it's kinda tricky.
-        // I think as long as we make secondaries their own component it's probably fine
-        // as long as guncomp has an alt-use key then it shouldn't be too much of a PITA to deal with.
-
-        //Frontier: better support melee vs. ranged checks
-        /*if (TryComp<GunComponent>(weaponUid, out var gun) && gun.UseKey)
-        {
-            return;
-        }*/
-
-        // Ranged component has priority over melee if both are supported.
-        bool gunBoundToUse = false;
-        bool gunBoundToAlt = false;
-        if (TryComp<GunComponent>(weaponUid, out var gun)) {
-            gunBoundToUse = gun.UseKey;
-            gunBoundToAlt = !gun.UseKey; //Bound to alt-use when false
-
-            // If ranged mode only works when wielded, do not block melee attacks when unwielded
-            // (e.g. crusher & crusher glaive)
-            if (TryComp<GunRequiresWieldComponent>(weaponUid, out var _) &&
-                    TryComp<WieldableComponent>(weaponUid, out var wield)) {
-                gunBoundToUse &= wield.Wielded;
-                gunBoundToAlt &= wield.Wielded;
-            }
-        }
-        //End Frontier
-
-=======
->>>>>>> 4dfd3e57
         var mousePos = _eyeManager.PixelToMap(_inputManager.MouseScreenPosition);
 
         if (mousePos.MapId == MapId.Nullspace)
@@ -166,7 +134,7 @@
         }
 
         // Heavy attack.
-        if (altDown == BoundKeyState.Down && !gunBoundToAlt) //Frontier: add !gunBoundToAlt condition
+        if (altDown == BoundKeyState.Down)
         {
             // If it's an unarmed attack then do a disarm
             if (weapon.AltDisarm && weaponUid == entity)
@@ -180,8 +148,7 @@
         }
 
         // Light attack
-<<<<<<< HEAD
-        if (useDown == BoundKeyState.Down && !gunBoundToUse) //Frontier: add !gunBoundToUse condition
+        if (useDown == BoundKeyState.Down)
         {
             var attackerPos = TransformSystem.GetMapCoordinates(entity);
 
@@ -204,10 +171,9 @@
 
             RaisePredictiveEvent(new LightAttackEvent(GetNetEntity(target), GetNetEntity(weaponUid), GetNetCoordinates(coordinates)));
         }
-=======
+
         if (useDown == BoundKeyState.Down)
             ClientLightAttack(entity, mousePos, coordinates, weaponUid, weapon);
->>>>>>> 4dfd3e57
     }
 
     protected override bool InRange(EntityUid user, EntityUid target, float range, ICommonSession? session)
