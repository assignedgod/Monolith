- type: entity
  abstract: true
  parent: BaseItem
  id: BaseWeaponCrusher # Crusher? But I...
  name: crusher
  description: An early design of the proto-kinetic accelerator.
  components:
  - type: Sharp
  - type: UnpoweredFlashlight
  - type: PointLight
    color: "#ffeead"
    enabled: false
    radius: 4
  - type: StaticPrice
    price: 255

- type: entity
  parent: BaseWeaponCrusher
  id: WeaponCrusher
  components:
  - type: Tag
    tags:
      - Pickaxe
  - type: Sprite
    sprite: Objects/Weapons/Melee/crusher.rsi
    state: icon
  - type: AmmoCounter
  - type: UseDelayOnShoot
  - type: UseDelay
    delay: 0.9
  - type: LeechOnMarker
    leech:
      groups:
        Brute: -10
  - type: Gun
    soundGunshot: /Audio/Weapons/plasma_cutter.ogg
    fireRate: 1
    useKey: false
  - type: RechargeBasicEntityAmmo
    rechargeCooldown: 0.5
    rechargeSound:
      path: /Audio/Weapons/Guns/MagIn/kinetic_reload.ogg
  - type: BasicEntityAmmoProvider
    proto: BulletCharge
    capacity: 1
    count: 1
  - type: MeleeWeapon
    attackRate: 1.5
    wideAnimationRotation: -135
    damage:
      types:
        Blunt: 5
        Slash: 5
  - type: Wieldable
  - type: IncreaseDamageOnWield
    damage:
      types:
        Blunt: 2.5
        Slash: 2.5
        Structural: 30
  - type: GunRequiresWield
  - type: Item
    size: Ginormous
  - type: DisarmMalus
  - type: Tool
    qualities:
      - Prying
  - type: Clothing
    quickEquip: false
    slots:
    - back
    - suitStorage
  - type: Prying

- type: entity
  parent: BaseWeaponCrusher
  id: WeaponCrusherDagger
  name: crusher dagger
  description: A scaled down version of a proto-kinetic crusher. Uses kinetic energy to vibrate the blade at high speeds.
  components:
  - type: Sprite
    sprite: Objects/Weapons/Melee/crusher_dagger.rsi
    state: icon
  - type: MeleeWeapon
    autoAttack: true
    wideAnimationRotation: -135
    attackRate: 2
    damage:
      types:
        Slash: 7
  - type: Tag
    tags:
    - Knife
  - type: StaticPrice
    price: 95.5

# Like a crusher... but better
- type: entity
  parent: WeaponCrusher
  id: WeaponCrusherGlaive
  name: crusher glaive
  description: An early design of the proto-kinetic accelerator, in glaive form.
  components:
  - type: Sprite
    sprite: Objects/Weapons/Melee/crusher_glaive.rsi
  - type: UseDelay
    delay: 1.9
  - type: LeechOnMarker
    leech:
      groups:
<<<<<<< HEAD
        Brute: -15
=======
        Brute: -21
>>>>>>> 76823cc5
  - type: MeleeWeapon
  - type: Tag
    tags:
      - Pickaxe
  - type: StaticPrice
    price: 285
  - type: Clothing
    quickEquip: false
    slots:
    - back
    - suitStorage<|MERGE_RESOLUTION|>--- conflicted
+++ resolved
@@ -50,7 +50,7 @@
     damage:
       types:
         Blunt: 5
-        Slash: 5
+        Slash: 3
   - type: Wieldable
   - type: IncreaseDamageOnWield
     damage:
@@ -108,11 +108,7 @@
   - type: LeechOnMarker
     leech:
       groups:
-<<<<<<< HEAD
-        Brute: -15
-=======
-        Brute: -21
->>>>>>> 76823cc5
+        Brute: -12
   - type: MeleeWeapon
   - type: Tag
     tags:
