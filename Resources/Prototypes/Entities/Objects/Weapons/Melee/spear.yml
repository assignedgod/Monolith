--- conflicted
+++ resolved
@@ -112,16 +112,6 @@
     damage:
       types:
         Piercing: 18
-<<<<<<< HEAD
-  - type: Item
-    size: 95
-  - type: Clothing
-    quickEquip: false
-    slots:
-    - back
-    - suitStorage
-=======
->>>>>>> 947832c6
   - type: Construction
     graph: SpearReinforced
 
@@ -141,16 +131,6 @@
     damage:
       types:
         Piercing: 21
-<<<<<<< HEAD
-  - type: Item
-    size: 95
-  - type: Clothing
-    quickEquip: false
-    slots:
-    - back
-    - suitStorage
-=======
->>>>>>> 947832c6
   - type: Construction
     graph: SpearPlasma
 
@@ -172,15 +152,5 @@
       types:
         Piercing: 12
         Radiation: 9
-<<<<<<< HEAD
-  - type: Item
-    size: 95
-  - type: Clothing
-    quickEquip: false
-    slots:
-    - back
-    - suitStorage
-=======
->>>>>>> 947832c6
   - type: Construction
     graph: SpearUranium