{
  "version": 1,
  "license": "CC-BY-SA-3.0",
  "copyright": "Taken from tgstation at commit https://github.com/tgstation/tgstation/commit/4f6190e2895e09116663ef282d3ce1d8b35c032e. Reptilian edit by Nairod(Github). equipped-MASK-vox & up-equipped-MASK-vox states taken from Paradise at https://github.com/ParadiseSS13/Paradise/blob/bc095ad398790a2b718b2bab4f2157cdd80a51da/icons/mob/clothing/species/vox/mask.dmi",
  "size": {
    "x": 32,
    "y": 32
  },
  "states": [
    {
      "name": "icon"
    },
    {
      "name": "equipped-MASK",
      "directions": 4
    },
    {
<<<<<<< HEAD
       "name": "equipped-MASK-vulpkanin",
       "directions": 4
=======
      "name": "equipped-MASK-reptilian",
      "directions": 4
    },
    {
      "name": "equipped-MASK-vox",
      "directions": 4
>>>>>>> 13dbb95d
    },
    {
      "name": "up-equipped-MASK",
      "directions": 4
    },
    {
      "name": "up-equipped-MASK-vox",
      "directions": 4
    },
    {
      "name": "inhand-left",
      "directions": 4
    },
    {
      "name": "inhand-right",
      "directions": 4
    }
  ]
}<|MERGE_RESOLUTION|>--- conflicted
+++ resolved
@@ -14,18 +14,17 @@
       "name": "equipped-MASK",
       "directions": 4
     },
-    {
-<<<<<<< HEAD
-       "name": "equipped-MASK-vulpkanin",
-       "directions": 4
-=======
+      {
+          "name": "equipped-MASK-vulpkanin",
+          "directions": 4
+      },
+      {
       "name": "equipped-MASK-reptilian",
       "directions": 4
     },
     {
       "name": "equipped-MASK-vox",
       "directions": 4
->>>>>>> 13dbb95d
     },
     {
       "name": "up-equipped-MASK",
