--- conflicted
+++ resolved
@@ -147,23 +147,10 @@
   - Truncheon
   - TelescopicShield
   - HoloprojectorSecurity
-  - WeaponDisablerSMG
+  #- WeaponDisablerSMG ## why does upstream keep giving admin only items to science
 
 # Tier 3
 
-<<<<<<< HEAD
-# - type: technology
-#   id: HandheldElectricalPropulsion
-#   name: research-technology-handheld-electrical-propulsion
-#   icon:
-#     sprite: Objects/Weapons/Guns/Battery/taser.rsi
-#     state: icon
-#   discipline: Arsenal
-#   tier: 3
-#   cost: 15000
-#   recipeUnlocks:
-#   - WeaponTaser
-=======
 - type: technology
   id: PortableMicrofusionWeaponry
   name: research-technology-portable-microfusion-weaponry
@@ -175,7 +162,6 @@
   cost: 15000
   recipeUnlocks:
   - WeaponAdvancedLaser
->>>>>>> dfbf47c3
 
 - type: technology
   id: ExperimentalBatteryAmmo
