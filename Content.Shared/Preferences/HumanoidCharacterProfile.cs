--- conflicted
+++ resolved
@@ -73,11 +73,7 @@
             Dictionary<string, JobPriority> jobPriorities,
             List<string> antagPreferences,
             List<string> traitPreferences)
-<<<<<<< HEAD
-            : this(other.Name, other.FlavorText, other.Species, other.Age, other.Sex, other.Gender, other.BankBalance, other.Appearance, other.Clothing, other.Backpack,
-=======
-            : this(other.Name, other.FlavorText, other.Species, other.Age, other.Sex, other.Gender, other.Appearance, other.Clothing, other.Backpack, other.SpawnPriority,
->>>>>>> 76823cc5
+            : this(other.Name, other.FlavorText, other.Species, other.Age, other.Sex, other.Gender, other.BankBalance, other.Appearance, other.Clothing, other.Backpack, other.SpawnPriority,
                 jobPriorities, other.PreferenceUnavailable, antagPreferences, traitPreferences)
         {
         }
@@ -104,11 +100,7 @@
             PreferenceUnavailableMode preferenceUnavailable,
             IReadOnlyList<string> antagPreferences,
             IReadOnlyList<string> traitPreferences)
-<<<<<<< HEAD
-            : this(name, flavortext, species, age, sex, gender, bankBalance, appearance, clothing, backpack, new Dictionary<string, JobPriority>(jobPriorities),
-=======
-            : this(name, flavortext, species, age, sex, gender, appearance, clothing, backpack, spawnPriority, new Dictionary<string, JobPriority>(jobPriorities),
->>>>>>> 76823cc5
+            : this(name, flavortext, species, age, sex, gender, bankBalance, appearance, clothing, backpack, spawnPriority, new Dictionary<string, JobPriority>(jobPriorities),
                 preferenceUnavailable, new List<string>(antagPreferences), new List<string>(traitPreferences))
         {
         }
@@ -119,7 +111,6 @@
         /// </summary>
         /// <returns></returns>
         public HumanoidCharacterProfile() : this(
-<<<<<<< HEAD
                 "John Doe",
                 "",
                 SharedHumanoidAppearanceSystem.DefaultSpecies,
@@ -130,32 +121,13 @@
                 new HumanoidCharacterAppearance(),
                 ClothingPreference.Jumpsuit,
                 BackpackPreference.Backpack,
-                new Dictionary<string, JobPriority>
+                SpawnPriorityPreference.None,new Dictionary<string, JobPriority>
                 {
                     {SharedGameTicker.FallbackOverflowJob, JobPriority.High}
                 },
                 PreferenceUnavailableMode.SpawnAsOverflow,
                 new List<string>(),
                 new List<string>())
-=======
-            "John Doe",
-            "",
-            SharedHumanoidAppearanceSystem.DefaultSpecies,
-            18,
-            Sex.Male,
-            Gender.Male,
-            new HumanoidCharacterAppearance(),
-            ClothingPreference.Jumpsuit,
-            BackpackPreference.Backpack,
-            SpawnPriorityPreference.None,
-            new Dictionary<string, JobPriority>
-            {
-                {SharedGameTicker.FallbackOverflowJob, JobPriority.High}
-            },
-            PreferenceUnavailableMode.SpawnAsOverflow,
-            new List<string>(),
-            new List<string>())
->>>>>>> 76823cc5
         {
         }
 
@@ -229,11 +201,7 @@
 
             var name = GetName(species, gender);
 
-<<<<<<< HEAD
-            return new HumanoidCharacterProfile(name, "", species, age, sex, gender, balance, HumanoidCharacterAppearance.Random(species, sex), ClothingPreference.Jumpsuit, BackpackPreference.Backpack,
-=======
-            return new HumanoidCharacterProfile(name, "", species, age, sex, gender, HumanoidCharacterAppearance.Random(species, sex), ClothingPreference.Jumpsuit, BackpackPreference.Backpack, SpawnPriorityPreference.None,
->>>>>>> 76823cc5
+            return new HumanoidCharacterProfile(name, "", species, age, sex, gender, balance, HumanoidCharacterAppearance.Random(species, sex), ClothingPreference.Jumpsuit, BackpackPreference.Backpack, SpawnPriorityPreference.None,
                 new Dictionary<string, JobPriority>
                 {
                     {SharedGameTicker.FallbackOverflowJob, JobPriority.High},
@@ -614,11 +582,8 @@
                     Clothing,
                     Backpack
                 ),
-<<<<<<< HEAD
                 BankBalance,
-=======
                 SpawnPriority,
->>>>>>> 76823cc5
                 PreferenceUnavailable,
                 _jobPriorities,
                 _antagPreferences,
