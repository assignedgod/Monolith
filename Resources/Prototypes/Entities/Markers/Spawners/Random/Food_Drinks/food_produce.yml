#Spawners
- type: entity
  id: RandomProduce
  name: random produce spawner
  parent: MarkerBase
  placement:
    mode: AlignTileAny
  components:
  - type: Sprite
    layers:
      - state: green
      - sprite: Objects/Specific/Hydroponics/onion_red.rsi
        state: produce
  - type: EntityTableSpawner
    table: !type:NestedSelector
      tableId: ProduceTable
      prob: 0.8

#Tables
- type: entityTable
  id: ProduceTable
  table: !type:GroupSelector
    children:
    #Common
    - !type:GroupSelector
      weight: 100
      children:
      - id: WheatBushel
        amount: !type:RangeNumberSelector
          range: 1, 5
      - id: OatBushel
        amount: !type:RangeNumberSelector
          range: 1, 5
      - id: Sugarcane
        amount: !type:RangeNumberSelector
          range: 1, 5
      - id: Nettle
        amount: !type:RangeNumberSelector
          range: 1, 5
      - id: FoodBanana
        amount: !type:RangeNumberSelector
          range: 1, 5
      - id: FoodCarrot
        amount: !type:RangeNumberSelector
          range: 1, 5
      - id: FoodCabbage
        amount: !type:RangeNumberSelector
          range: 1, 5
      - id: FoodGarlic
        amount: !type:RangeNumberSelector
          range: 1, 5
      - id: FoodLemon
        amount: !type:RangeNumberSelector
          range: 1, 5
      - id: FoodLime
        amount: !type:RangeNumberSelector
          range: 1, 5
      - id: FoodOrange
        amount: !type:RangeNumberSelector
          range: 1, 5
      - id: FoodPineapple
        amount: !type:RangeNumberSelector
          range: 1, 5
      - id: FoodPotato
        amount: !type:RangeNumberSelector
          range: 1, 5
      - id: FoodTomato
        amount: !type:RangeNumberSelector
          range: 1, 5
      - id: FoodEggplant
        amount: !type:RangeNumberSelector
          range: 1, 5
      - id: FoodApple
        amount: !type:RangeNumberSelector
          range: 1, 5
      - id: FoodCocoaPod
        amount: !type:RangeNumberSelector
          range: 1, 5
      - id: FoodCorn
        amount: !type:RangeNumberSelector
          range: 1, 5
      - id: FoodOnion
        amount: !type:RangeNumberSelector
          range: 1, 5
      - id: FoodOnionRed
        amount: !type:RangeNumberSelector
          range: 1, 5
      - id: FoodMushroom
        amount: !type:RangeNumberSelector
          range: 1, 5
      - id: FoodChiliPepper
        amount: !type:RangeNumberSelector
          range: 1, 5
      - id: FoodChillyPepper
        amount: !type:RangeNumberSelector
          range: 1, 5
      - id: FoodAloe
        amount: !type:RangeNumberSelector
          range: 1, 5
      - id: FoodPoppy
        amount: !type:RangeNumberSelector
          range: 1, 5
      - id: FoodLingzhi
        amount: !type:RangeNumberSelector
          range: 1, 5
      - id: FoodAmbrosiaVulgaris
        amount: !type:RangeNumberSelector
          range: 1, 5
      - id: RiceBushel
        amount: !type:RangeNumberSelector
          range: 1, 5
      - id: FoodSoybeans
        amount: !type:RangeNumberSelector
          range: 1, 5
      - id: FoodKoibean
        amount: !type:RangeNumberSelector
          range: 1, 5
      - id: FoodWatermelon
        amount: !type:RangeNumberSelector
          range: 1, 5
      - id: FoodGrape
        amount: !type:RangeNumberSelector
          range: 1, 5
      - id: FoodBerries
        amount: !type:RangeNumberSelector
          range: 1, 5
      - id: FoodBungo
        amount: !type:RangeNumberSelector
          range: 1, 5
      - id: FoodPeaPod
        amount: !type:RangeNumberSelector
          range: 1, 5
      - id: FoodPumpkin
        amount: !type:RangeNumberSelector
          range: 1, 5
      - id: CottonBol
        amount: !type:RangeNumberSelector
          range: 1, 5
      - id: FoodCocoaBeans
        amount: !type:RangeNumberSelector
          range: 1, 5
<<<<<<< HEAD
      - id: FoodCoffee # Frontier
        amount: !type:RangeNumberSelector # Frontier
          range: 1, 5 # Frontier
      - id: FoodAvocado # Frontier
        amount: !type:RangeNumberSelector # Frontier
          range: 1, 5 # Frontier
      - id: FoodCucumber # Frontier
        amount: !type:RangeNumberSelector # Frontier
          range: 1, 5 # Frontier
=======
      - id: FoodCherry
        amount: !type:RangeNumberSelector
          range: 1, 5
>>>>>>> a7e29f28
    #rare
    - !type:GroupSelector
      children:
      - id: FoodBlueTomato
        amount: !type:RangeNumberSelector
          range: 1, 5
      - id: FoodBloodTomato
        amount: !type:RangeNumberSelector
          range: 1, 5
      - id: FoodAmbrosiaDeus
        amount: !type:RangeNumberSelector
          range: 1, 5
      - id: FoodGalaxythistle
        amount: !type:RangeNumberSelector
          range: 1, 5
      - id: FoodFlyAmanita
        amount: !type:RangeNumberSelector
          range: 1, 5
      - id: DeathNettle
        amount: !type:RangeNumberSelector
          range: 1, 5<|MERGE_RESOLUTION|>--- conflicted
+++ resolved
@@ -139,7 +139,9 @@
       - id: FoodCocoaBeans
         amount: !type:RangeNumberSelector
           range: 1, 5
-<<<<<<< HEAD
+      - id: FoodCherry
+        amount: !type:RangeNumberSelector
+          range: 1, 5
       - id: FoodCoffee # Frontier
         amount: !type:RangeNumberSelector # Frontier
           range: 1, 5 # Frontier
@@ -149,11 +151,6 @@
       - id: FoodCucumber # Frontier
         amount: !type:RangeNumberSelector # Frontier
           range: 1, 5 # Frontier
-=======
-      - id: FoodCherry
-        amount: !type:RangeNumberSelector
-          range: 1, 5
->>>>>>> a7e29f28
     #rare
     - !type:GroupSelector
       children:
