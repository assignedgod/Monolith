--- conflicted
+++ resolved
@@ -72,12 +72,8 @@
             var smoke = args.EntityManager.System<SmokeSystem>();
             smoke.StartSmoke(ent, splitSolution, _duration, spreadAmount);
 
-<<<<<<< HEAD
-            args.EntityManager.System<SharedAudioSystem>().PlayPvs(_sound, args.SolutionEntity, AudioHelpers.WithVariation(0.125f));
-=======
             var audio = args.EntityManager.System<SharedAudioSystem>();
             audio.PlayPvs(_sound, args.SolutionEntity, AudioHelpers.WithVariation(0.125f));
->>>>>>> dfbf47c3
         }
     }
 }