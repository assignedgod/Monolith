- type: entity
  name: proto-kinetic accelerator
  id: WeaponProtoKineticAccelerator
  parent: WeaponProtoKineticAcceleratorBase
  description: Fires low-damage kinetic bolts at a short range.
  components:
  - type: Sprite
    sprite: Objects/Weapons/Guns/Basic/kinetic_accelerator.rsi
    layers:
    - state: icon
    - state: animation-icon
      visible: false
<<<<<<< HEAD
      map: [ "overlay" ]
  - type: StaticPrice
    price: 270
=======
      map: [ "empty-icon" ]
  # todo: add itemcomponent with inhandVisuals states using unused texture and animation assets in kinetic_accelerator.rsi
  # todo: add clothingcomponent with clothingVisuals states using unused texture and animations assets in kinetic_accelerator.rsi
>>>>>>> 947832c6
<|MERGE_RESOLUTION|>--- conflicted
+++ resolved
@@ -10,12 +10,8 @@
     - state: icon
     - state: animation-icon
       visible: false
-<<<<<<< HEAD
-      map: [ "overlay" ]
-  - type: StaticPrice
-    price: 270
-=======
       map: [ "empty-icon" ]
   # todo: add itemcomponent with inhandVisuals states using unused texture and animation assets in kinetic_accelerator.rsi
   # todo: add clothingcomponent with clothingVisuals states using unused texture and animations assets in kinetic_accelerator.rsi
->>>>>>> 947832c6
+  - type: StaticPrice
+    price: 270