namespace Content.Shared.Database;

// DO NOT CHANGE THE NUMERIC VALUES OF THESE
public enum LogType
{
    Unknown = 0, // do not use
    // DamageChange = 1
    Damaged = 2,
    Healed = 3,
    Slip = 4,
    EventAnnounced = 5,
    EventStarted = 6,
    EventRan = 16,
    EventStopped = 7,
    Verb = 19,
    ShuttleCalled = 8,
    ShuttleRecalled = 9,
    ExplosiveDepressurization = 10,
    Respawn = 13,
    RoundStartJoin = 14,
    LateJoin = 15,
    ChemicalReaction = 17,
    ReagentEffect = 18,
    CanisterValve = 20,
    CanisterPressure = 21,
    CanisterPurged = 22,
    CanisterTankEjected = 23,
    CanisterTankInserted = 24,
    DisarmedAction = 25,
    DisarmedKnockdown = 26,
    AttackArmedClick = 27,
    AttackArmedWide = 28,
    AttackUnarmedClick = 29,
    AttackUnarmedWide = 30,
    InteractHand = 31,
    InteractActivate = 32,
    Throw = 33,
    Landed = 34,
    ThrowHit = 35,
    Pickup = 36,
    Drop = 37,
    BulletHit = 38,
    ForceFeed = 40, // involuntary
    Ingestion = 53, // voluntary
    MeleeHit = 41,
    HitScanHit = 42,
    Mind = 43, // Suicides, ghosting, repossession, objectives, etc.
    Explosion = 44,
    Radiation = 45, // Unused
    Barotrauma = 46,
    Flammable = 47,
    Asphyxiation = 48,
    Temperature = 49,
    Hunger = 50,
    Thirst = 51,
    Electrocution = 52,
    CrayonDraw = 39,
    AtmosPressureChanged = 54,
    AtmosPowerChanged = 55,
    AtmosVolumeChanged = 56,
    AtmosFilterChanged = 57,
    AtmosRatioChanged = 58,
    FieldGeneration = 59,
    GhostRoleTaken = 60,
    Chat = 61,
    Action = 62,
    RCD = 63,
    Construction = 64,
    Trigger = 65,
    Anchor = 66,
    Unanchor = 67,
    EmergencyShuttle = 68,
    // haha so funny
    Emag = 69,
    Gib = 70,
    Identity = 71,
    CableCut = 72,
    StorePurchase = 73,
    LatticeCut = 74,
    Stripping = 75,
    Stamina = 76,
    EntitySpawn = 77,
    AdminMessage = 78,
    Anomaly = 79,
    WireHacking = 80,
    Teleport = 81,
    EntityDelete = 82,
    Vote = 83,
    ItemConfigure = 84,
    DeviceLinking = 85,
    Tile = 86,

    /// <summary>
    /// A client has sent too many chat messages recently and is temporarily blocked from sending more.
    /// </summary>
    ChatRateLimited = 87,
    AtmosTemperatureChanged = 88,
<<<<<<< HEAD

    // Frontier Station Spesific
    ATMUsage = 200,
    ShipYardUsage = 201,
=======
    DeviceNetwork = 89,
    StoreRefund = 90
>>>>>>> 694ae001
}<|MERGE_RESOLUTION|>--- conflicted
+++ resolved
@@ -95,13 +95,10 @@
     /// </summary>
     ChatRateLimited = 87,
     AtmosTemperatureChanged = 88,
-<<<<<<< HEAD
+    DeviceNetwork = 89,
+    StoreRefund = 90
 
     // Frontier Station Spesific
     ATMUsage = 200,
     ShipYardUsage = 201,
-=======
-    DeviceNetwork = 89,
-    StoreRefund = 90
->>>>>>> 694ae001
 }