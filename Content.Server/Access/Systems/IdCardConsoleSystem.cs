--- conflicted
+++ resolved
@@ -14,11 +14,8 @@
 using Content.Server.Shipyard.Systems;
 using Content.Shared.Shipyard.Components;
 using static Content.Shared.Access.Components.IdCardConsoleComponent;
-<<<<<<< HEAD
 using static Content.Shared.Shipyard.Components.ShuttleDeedComponent;
-=======
 using Content.Shared.Access;
->>>>>>> 694ae001
 
 namespace Content.Server.Access.Systems;
 
@@ -126,13 +123,9 @@
                 true,
                 targetIdComponent.FullName,
                 targetIdComponent.JobTitle,
-<<<<<<< HEAD
                 hasShuttle,
                 shuttleNameParts,
-                targetAccessComponent.Tags.ToArray(),
-=======
                 targetAccessComponent.Tags.ToList(),
->>>>>>> 694ae001
                 possibleAccess,
                 jobProto,
                 privilegedIdName,
