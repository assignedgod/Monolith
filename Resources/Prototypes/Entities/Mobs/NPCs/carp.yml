--- conflicted
+++ resolved
@@ -149,30 +149,6 @@
   parent: MobCarp
   suffix: "Salvage Ruleset"
   components:
-<<<<<<< HEAD
-    - type: GhostRole
-      prob: 0
-      name: ghost-role-information-salvage-carp-name
-      allowMovement: true
-      allowSpeech: true
-      description: ghost-role-information-salvage-carp-description
-    - type: GhostTakeoverAvailable
-    - type: SalvageMobRestrictions
-
-- type: entity
-  id: MobCarpSalvageGhost
-  parent: MobCarp
-  suffix: "Salvage Ruleset Ghost"
-  components:
-    - type: GhostRole
-      prob: 0.33
-      name: ghost-role-information-salvage-carp-name
-      allowMovement: true
-      allowSpeech: true
-      description: ghost-role-information-salvage-carp-description
-    - type: GhostTakeoverAvailable
-=======
->>>>>>> dfbf47c3
     - type: SalvageMobRestrictions
 
 - type: entity
@@ -200,10 +176,7 @@
   - type: MeleeWeapon
     damage:
       types:
-<<<<<<< HEAD
         Slash: 5
-=======
-        Slash: 6
 
 - type: entity
   name: sharkminnow
@@ -262,5 +235,4 @@
   parent: MobShark
   suffix: "Salvage Ruleset"
   components:
-    - type: SalvageMobRestrictions
->>>>>>> dfbf47c3
+    - type: SalvageMobRestrictions