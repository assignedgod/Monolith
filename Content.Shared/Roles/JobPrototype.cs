using Content.Shared.Access;
using Content.Shared.Guidebook;
using Content.Shared.Players.PlayTimeTracking;
using Content.Shared.StatusIcon;
using Robust.Shared.Prototypes;
using Robust.Shared.Serialization.TypeSerializers.Implementations.Custom.Prototype;

namespace Content.Shared.Roles
{
    /// <summary>
    ///     Describes information for a single job on the station.
    /// </summary>
    [Prototype("job")]
    public sealed partial class JobPrototype : IPrototype
    {
        [ViewVariables]
        [IdDataField]
        public string ID { get; private set; } = default!;

        [DataField("playTimeTracker", required: true, customTypeSerializer: typeof(PrototypeIdSerializer<PlayTimeTrackerPrototype>))]
        public string PlayTimeTracker { get; private set; } = string.Empty;

        [DataField("supervisors")]
        public string Supervisors { get; private set; } = "nobody";

        /// <summary>
        ///     The name of this job as displayed to players.
        /// </summary>
        [DataField("name")]
        public string Name { get; private set; } = string.Empty;

        [ViewVariables(VVAccess.ReadOnly)]
        public string LocalizedName => Loc.GetString(Name);

        /// <summary>
        ///     The name of this job as displayed to players.
        /// </summary>
        [DataField("description")]
        public string? Description { get; private set; }

        [ViewVariables(VVAccess.ReadOnly)]
        public string? LocalizedDescription => Description is null ? null : Loc.GetString(Description);

        [DataField, Access(typeof(SharedRoleSystem), Other = AccessPermissions.None)]
        public HashSet<JobRequirement>? Requirements;

        [DataField("whitelistRequired")]
        public bool WhitelistRequired = false;

        [DataField("joinNotifyCrew")]
        public bool JoinNotifyCrew { get; private set; } = false;

        [DataField("requireAdminNotify")]
        public bool RequireAdminNotify { get; private set; } = false;

        [DataField("setPreference")]
        public bool SetPreference { get; private set; } = true;

        /// <summary>
        ///     Frontier - Whether this job should show in the ID Card Console.
        ///     If set to null, it will default to false.
        /// </summary>
        [DataField]
        public bool HideConsoleVisibility { get; private set; } = false;

        /// <summary>
        ///     Whether this job should show in the ID Card Console.
        ///     If set to null, it will default to SetPreference's value.
        /// </summary>
        [DataField]
        public bool? OverrideConsoleVisibility { get; private set; } = null;

        [DataField("canBeAntag")]
        public bool CanBeAntag { get; private set; } = true;

        /// <summary>
<<<<<<< HEAD
        /// Nyano/DV: For e.g. prisoners, they'll never use their latejoin spawner.
        /// </summary>
        [DataField("alwaysUseSpawner")]
        public bool AlwaysUseSpawner { get; } = false;

        /// <summary>
        ///     Whether this job is a head.
        ///     The job system will try to pick heads before other jobs on the same priority level.
=======
        ///     The "weight" or importance of this job. If this number is large, the job system will assign this job
        ///     before assigning other jobs.
>>>>>>> 6829630d
        /// </summary>
        [DataField("weight")]
        public int Weight { get; private set; }

        /// <summary>
        /// How to sort this job relative to other jobs in the UI.
        /// Jobs with a higher value with sort before jobs with a lower value.
        /// If not set, <see cref="Weight"/> is used as a fallback.
        /// </summary>
        [DataField]
        public int? DisplayWeight { get; private set; }

        public int RealDisplayWeight => DisplayWeight ?? Weight;

        /// <summary>
        ///     A numerical score for how much easier this job is for antagonists.
        ///     For traitors, reduces starting TC by this amount. Other gamemodes can use it for whatever they find fitting.
        /// </summary>
        [DataField("antagAdvantage")]
        public int AntagAdvantage = 0;

        [DataField("startingGear", customTypeSerializer: typeof(PrototypeIdSerializer<StartingGearPrototype>))]
        public string? StartingGear { get; private set; }

        /// <summary>
        /// Use this to spawn in as a non-humanoid (borg, test subject, etc.)
        /// Starting gear will be ignored.
        /// If you want to just add special attributes to a humanoid, use AddComponentSpecial instead.
        /// </summary>
        [DataField("jobEntity", customTypeSerializer: typeof(PrototypeIdSerializer<EntityPrototype>))]
        public string? JobEntity = null;

        [DataField]
        public ProtoId<StatusIconPrototype> Icon { get; private set; } = "JobIconUnknown";

        [DataField("special", serverOnly: true)]
        public JobSpecial[] Special { get; private set; } = Array.Empty<JobSpecial>();

        [DataField("access")]
        public IReadOnlyCollection<ProtoId<AccessLevelPrototype>> Access { get; private set; } = Array.Empty<ProtoId<AccessLevelPrototype>>();

        [DataField("accessGroups")]
        public IReadOnlyCollection<ProtoId<AccessGroupPrototype>> AccessGroups { get; private set; } = Array.Empty<ProtoId<AccessGroupPrototype>>();

        [DataField("extendedAccess")]
        public IReadOnlyCollection<ProtoId<AccessLevelPrototype>> ExtendedAccess { get; private set; } = Array.Empty<ProtoId<AccessLevelPrototype>>();

        [DataField("extendedAccessGroups")]
        public IReadOnlyCollection<ProtoId<AccessGroupPrototype>> ExtendedAccessGroups { get; private set; } = Array.Empty<ProtoId<AccessGroupPrototype>>();

        [DataField]
        public bool Whitelisted;

        /// <summary>
        /// Optional list of guides associated with this role. If the guides are opened, the first entry in this list
        /// will be used to select the currently selected guidebook.
        /// </summary>
        [DataField]
        public List<ProtoId<GuideEntryPrototype>>? Guides;
    }

    /// <summary>
    /// Sorts <see cref="JobPrototype"/>s appropriately for display in the UI,
    /// respecting their <see cref="JobPrototype.Weight"/>.
    /// </summary>
    public sealed class JobUIComparer : IComparer<JobPrototype>
    {
        public static readonly JobUIComparer Instance = new();

        public int Compare(JobPrototype? x, JobPrototype? y)
        {
            if (ReferenceEquals(x, y))
                return 0;
            if (ReferenceEquals(null, y))
                return 1;
            if (ReferenceEquals(null, x))
                return -1;

            var cmp = -x.RealDisplayWeight.CompareTo(y.RealDisplayWeight);
            if (cmp != 0)
                return cmp;
            return string.Compare(x.ID, y.ID, StringComparison.Ordinal);
        }
    }
}<|MERGE_RESOLUTION|>--- conflicted
+++ resolved
@@ -74,19 +74,14 @@
         public bool CanBeAntag { get; private set; } = true;
 
         /// <summary>
-<<<<<<< HEAD
         /// Nyano/DV: For e.g. prisoners, they'll never use their latejoin spawner.
         /// </summary>
         [DataField("alwaysUseSpawner")]
         public bool AlwaysUseSpawner { get; } = false;
 
         /// <summary>
-        ///     Whether this job is a head.
-        ///     The job system will try to pick heads before other jobs on the same priority level.
-=======
         ///     The "weight" or importance of this job. If this number is large, the job system will assign this job
         ///     before assigning other jobs.
->>>>>>> 6829630d
         /// </summary>
         [DataField("weight")]
         public int Weight { get; private set; }
