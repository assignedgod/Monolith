using Content.Shared.Access.Components;
using Content.Shared.Administration.Logs;
using Content.Shared.Charges.Components;
using Content.Shared.Charges.Systems;
using Content.Shared.Construction;
using Content.Shared.Database;
using Content.Shared.DoAfter;
using Content.Shared.Examine;
using Content.Shared.Hands.Components;
using Content.Shared.Interaction;
using Content.Shared.Maps;
using Content.Shared.Physics;
using Content.Shared.Popups;
using Content.Shared.RCD.Components;
using Content.Shared.Shipyard.Components;
using Content.Shared.Tag;
using Content.Shared.Tiles;
using Robust.Shared.Audio.Systems;
using Robust.Shared.Map;
using Robust.Shared.Map.Components;
using Robust.Shared.Network;
using Robust.Shared.Physics;
using Robust.Shared.Physics.Collision.Shapes;
using Robust.Shared.Physics.Dynamics;
using Robust.Shared.Prototypes;
using Robust.Shared.Serialization;
using Robust.Shared.Timing;
using System.Diagnostics.CodeAnalysis;
using System.Linq;

namespace Content.Shared.RCD.Systems;

[Virtual]
public class RCDSystem : EntitySystem
{
    [Dependency] private readonly IGameTiming _timing = default!;
    [Dependency] private readonly INetManager _net = default!;
    [Dependency] private readonly ISharedAdminLogManager _adminLogger = default!;
    [Dependency] private readonly ITileDefinitionManager _tileDefMan = default!;
    [Dependency] private readonly FloorTileSystem _floors = default!;
    [Dependency] private readonly SharedAudioSystem _audio = default!;
    [Dependency] private readonly SharedChargesSystem _charges = default!;
    [Dependency] private readonly SharedDoAfterSystem _doAfter = default!;
    [Dependency] private readonly SharedInteractionSystem _interaction = default!;
    [Dependency] private readonly SharedPopupSystem _popup = default!;
    [Dependency] private readonly TurfSystem _turf = default!;
    [Dependency] private readonly EntityLookupSystem _lookup = default!;
    [Dependency] private readonly IPrototypeManager _protoManager = default!;
    [Dependency] private readonly SharedMapSystem _mapSystem = default!;
    [Dependency] private readonly TagSystem _tags = default!;

    private readonly int _instantConstructionDelay = 0;
    private readonly EntProtoId _instantConstructionFx = "EffectRCDConstruct0";
    private readonly ProtoId<RCDPrototype> _deconstructTileProto = "DeconstructTile";
    private readonly ProtoId<RCDPrototype> _deconstructLatticeProto = "DeconstructLattice";

    private HashSet<EntityUid> _intersectingEntities = new();

    public override void Initialize()
    {
        base.Initialize();

        SubscribeLocalEvent<RCDComponent, MapInitEvent>(OnMapInit);
        SubscribeLocalEvent<RCDComponent, ExaminedEvent>(OnExamine);
        SubscribeLocalEvent<RCDComponent, AfterInteractEvent>(OnAfterInteract);
        SubscribeLocalEvent<RCDComponent, RCDDoAfterEvent>(OnDoAfter);
        SubscribeLocalEvent<RCDComponent, DoAfterAttemptEvent<RCDDoAfterEvent>>(OnDoAfterAttempt);
<<<<<<< HEAD
        SubscribeLocalEvent<IdCardComponent, AfterInteractEvent>(OnIdCardSwipeHappened); // Frontier
=======
        SubscribeLocalEvent<RCDComponent, RCDSystemMessage>(OnRCDSystemMessage);
        SubscribeNetworkEvent<RCDConstructionGhostRotationEvent>(OnRCDconstructionGhostRotationEvent);
>>>>>>> 694ae001
    }

    #region Event handling

    private void OnMapInit(EntityUid uid, RCDComponent component, MapInitEvent args)
    {
        // On init, set the RCD to its first available recipe
        if (component.AvailablePrototypes.Any())
        {
            component.ProtoId = component.AvailablePrototypes.First();
            UpdateCachedPrototype(uid, component);
            Dirty(uid, component);

            return;
        }

        // The RCD has no valid recipes somehow? Get rid of it
        QueueDel(uid);
    }

    private void OnRCDSystemMessage(EntityUid uid, RCDComponent component, RCDSystemMessage args)
    {
        // Exit if the RCD doesn't actually know the supplied prototype
        if (!component.AvailablePrototypes.Contains(args.ProtoId))
            return;

        if (!_protoManager.HasIndex(args.ProtoId))
            return;

        // Set the current RCD prototype to the one supplied
        component.ProtoId = args.ProtoId;
        UpdateCachedPrototype(uid, component);
        Dirty(uid, component);
    }

    private void OnExamine(EntityUid uid, RCDComponent component, ExaminedEvent args)
    {
        if (!args.IsInDetailsRange)
            return;

        // Update cached prototype if required
        UpdateCachedPrototype(uid, component);

        var msg = Loc.GetString("rcd-component-examine-mode-details", ("mode", Loc.GetString(component.CachedPrototype.SetName)));

        if (component.CachedPrototype.Mode == RcdMode.ConstructTile || component.CachedPrototype.Mode == RcdMode.ConstructObject)
        {
            var name = Loc.GetString(component.CachedPrototype.SetName);

            if (component.CachedPrototype.Prototype != null &&
                _protoManager.TryIndex(component.CachedPrototype.Prototype, out var proto))
                name = proto.Name;

            msg = Loc.GetString("rcd-component-examine-build-details", ("name", name));
        }

        args.PushMarkup(msg);
    }

<<<<<<< HEAD
    /**
     * Frontier - ability to swipe rcd for authorizations to build on specific grids
     */
    private void OnIdCardSwipeHappened(EntityUid uid, IdCardComponent comp, ref AfterInteractEvent args)
    {
        if (args.Handled)
            return;

        if (args.Target is not { Valid: true } target || !args.CanReach)
            return;

        var rcdEntityUid = target;

        // Is this id card interacting with a shipyard RCD ? if not, ignore it.
        if (!TryComp<RCDComponent>(rcdEntityUid, out var rcdComponent) || !rcdComponent.IsShipyardRCD)
        {
            args.Handled = true;
            return;
        }

        // If the id card has no registered ship we cant continue.
        if (!TryComp<ShuttleDeedComponent>(comp.Owner, out var shuttleDeedComponent))
        {
            _popup.PopupClient(Loc.GetString("rcd-component-missing-id-deed"),
                uid, args.User, PopupType.Medium);
            _audio.PlayPredicted(comp.ErrorSound, rcdEntityUid, args.User, AudioParams.Default.WithMaxDistance(0.01f));
            args.Handled = true;
            return;
        }

        // Swiping it again removes the authorization on it.
        if (rcdComponent.LinkedShuttleUid != null)
        {
            _popup.PopupClient(Loc.GetString("rcd-component-id-card-removed"),
                uid, args.User, PopupType.Medium);
            _audio.PlayPredicted(comp.SwipeSound, rcdEntityUid, args.User, AudioParams.Default.WithMaxDistance(0.01f));
            rcdComponent.LinkedShuttleUid = null;
        }
        else
        {
            _popup.PopupClient(Loc.GetString("rcd-component-id-card-accepted"),
                uid, args.User, PopupType.Medium);
            _audio.PlayPredicted(comp.InsertSound, rcdEntityUid, args.User, AudioParams.Default.WithMaxDistance(0.01f));
            rcdComponent.LinkedShuttleUid = shuttleDeedComponent.ShuttleUid;
        }

        Dirty(rcdComponent.Owner, rcdComponent);
        args.Handled = true;
    }

    private void OnAfterInteract(EntityUid uid, RCDComponent comp, AfterInteractEvent args)
=======
    private void OnAfterInteract(EntityUid uid, RCDComponent component, AfterInteractEvent args)
>>>>>>> 694ae001
    {
        if (args.Handled || !args.CanReach)
            return;

        var user = args.User;
        var location = args.ClickLocation;

        // Initial validity checks
        if (!location.IsValid(EntityManager))
            return;

        if (!TryGetMapGridData(location, out var mapGridData))
        {
            _popup.PopupClient(Loc.GetString("rcd-component-no-valid-grid"), uid, user);
            return;
        }

        if (!IsRCDOperationStillValid(uid, component, mapGridData.Value, args.Target, args.User))
            return;

        if (!_net.IsServer)
            return;

        // Get the starting cost, delay, and effect from the prototype
        var cost = component.CachedPrototype.Cost;
        var delay = component.CachedPrototype.Delay;
        var effectPrototype = component.CachedPrototype.Effect;

        #region: Operation modifiers

        // Deconstruction modifiers
        switch (component.CachedPrototype.Mode)
        {
            case RcdMode.Deconstruct:

                // Deconstructing an object
                if (args.Target != null)
                {
                    if (TryComp<RCDDeconstructableComponent>(args.Target, out var destructible))
                    {
                        cost = destructible.Cost;
                        delay = destructible.Delay;
                        effectPrototype = destructible.Effect;
                    }
                }

                // Deconstructing a tile
                else
                {
                    var deconstructedTile = _mapSystem.GetTileRef(mapGridData.Value.GridUid, mapGridData.Value.Component, mapGridData.Value.Location);
                    var protoName = deconstructedTile.IsSpace() ? _deconstructTileProto : _deconstructLatticeProto;

                    if (_protoManager.TryIndex(protoName, out var deconProto))
                    {
                        cost = deconProto.Cost;
                        delay = deconProto.Delay;
                        effectPrototype = deconProto.Effect;
                    }
                }

                break;

            case RcdMode.ConstructTile:

                // If replacing a tile, make the construction instant
                var contructedTile = _mapSystem.GetTileRef(mapGridData.Value.GridUid, mapGridData.Value.Component, mapGridData.Value.Location);

                if (!contructedTile.Tile.IsEmpty)
                {
                    delay = _instantConstructionDelay;
                    effectPrototype = _instantConstructionFx;
                }

                break;
        }

        #endregion

        // Try to start the do after
        var effect = Spawn(effectPrototype, mapGridData.Value.Location);
        var ev = new RCDDoAfterEvent(GetNetCoordinates(mapGridData.Value.Location), component.ConstructionDirection, component.ProtoId, cost, EntityManager.GetNetEntity(effect));

        var doAfterArgs = new DoAfterArgs(EntityManager, user, delay, ev, uid, target: args.Target, used: uid)
        {
            BreakOnDamage = true,
            BreakOnHandChange = true,
            BreakOnMove = true,
            AttemptFrequency = AttemptFrequency.EveryTick,
            CancelDuplicate = false,
            BlockDuplicate = false
        };

        args.Handled = true;

<<<<<<< HEAD
        // IsAuthorized is part of frontier
        if (IsAuthorized(gridId, uid, comp, args) && _doAfter.TryStartDoAfter(doAfterArgs) && _gameTiming.IsFirstTimePredicted)
            Spawn("EffectRCDConstruction", location);
    }

    /**
     * Frontier - Stops RCD functions if there is a protected grid component on it, and adds shipyard rcd limitations.
     */
    private bool IsAuthorized(EntityUid? gridId, EntityUid uid, RCDComponent comp, AfterInteractEvent args)
    {
        if (gridId == null)
        {
            return true;
        }
        var mapGrid = _mapMan.GetGrid(gridId.Value);
        var gridUid = mapGrid.Owner;

        // Frontier - Remove all RCD use on outpost.
        if (HasComp<ProtectedGridComponent>(gridUid))
        {
            _popup.PopupClient(Loc.GetString("rcd-component-use-blocked"), uid, args.User);
            return false;
        }

        // Frontier - LinkedShuttleUid requirements to use Shipyard RCD.
        if (comp.IsShipyardRCD)
        {
            if (comp.LinkedShuttleUid == null)
            {
                _popup.PopupClient(Loc.GetString("rcd-component-no-id-swiped"), uid, args.User);
                return false;
            }
            if (comp.LinkedShuttleUid != gridUid)
            {
                _popup.PopupClient(Loc.GetString("rcd-component-can-only-build-authorized-ship"), uid, args.User);
                return false;
            }
        }

        return true;
    }

    private void OnDoAfterAttempt(EntityUid uid, RCDComponent comp, DoAfterAttemptEvent<RCDDoAfterEvent> args)
=======
        if (!_doAfter.TryStartDoAfter(doAfterArgs))
            QueueDel(effect);
    }

    private void OnDoAfterAttempt(EntityUid uid, RCDComponent component, DoAfterAttemptEvent<RCDDoAfterEvent> args)
>>>>>>> 694ae001
    {
        if (args.Event?.DoAfter?.Args == null)
            return;

        // Exit if the RCD prototype has changed
        if (component.ProtoId != args.Event.StartingProtoId)
            return;

        // Ensure the RCD operation is still valid
        var location = GetCoordinates(args.Event.Location);

        if (!TryGetMapGridData(location, out var mapGridData))
            return;

        if (!IsRCDOperationStillValid(uid, component, mapGridData.Value, args.Event.Target, args.Event.User))
            args.Cancel();
    }

    private void OnDoAfter(EntityUid uid, RCDComponent component, RCDDoAfterEvent args)
    {
        if (args.Cancelled && _net.IsServer)
            QueueDel(EntityManager.GetEntity(args.Effect));

        if (args.Handled || args.Cancelled || !_timing.IsFirstTimePredicted)
            return;

        args.Handled = true;

        var location = GetCoordinates(args.Location);

        if (!TryGetMapGridData(location, out var mapGridData))
            return;

        // Ensure the RCD operation is still valid
        if (!IsRCDOperationStillValid(uid, component, mapGridData.Value, args.Target, args.User))
            return;

        // Finalize the operation
        FinalizeRCDOperation(uid, component, mapGridData.Value, args.Direction, args.Target, args.User);

        // Play audio and consume charges
        _audio.PlayPredicted(component.SuccessSound, uid, args.User);
        _charges.UseCharges(uid, args.Cost);
    }

    private void OnRCDconstructionGhostRotationEvent(RCDConstructionGhostRotationEvent ev, EntitySessionEventArgs session)
    {
        var uid = GetEntity(ev.NetEntity);

        // Determine if player that send the message is carrying the specified RCD in their active hand
        if (session.SenderSession.AttachedEntity == null)
            return;

        if (!TryComp<HandsComponent>(session.SenderSession.AttachedEntity, out var hands) ||
            uid != hands.ActiveHand?.HeldEntity)
            return;

        if (!TryComp<RCDComponent>(uid, out var rcd))
            return;

        // Update the construction direction
        rcd.ConstructionDirection = ev.Direction;
        Dirty(uid, rcd);
    }

    #endregion

    #region Entity construction/deconstruction rule checks

    public bool IsRCDOperationStillValid(EntityUid uid, RCDComponent component, MapGridData mapGridData, EntityUid? target, EntityUid user, bool popMsgs = true)
    {
        // Update cached prototype if required
        UpdateCachedPrototype(uid, component);

        // Check that the RCD has enough ammo to get the job done
        TryComp<LimitedChargesComponent>(uid, out var charges);

        // Both of these were messages were suppose to be predicted, but HasInsufficientCharges wasn't being checked on the client for some reason?
        if (_charges.IsEmpty(uid, charges))
        {
            if (popMsgs)
                _popup.PopupClient(Loc.GetString("rcd-component-no-ammo-message"), uid, user);

            return false;
        }

        if (_charges.HasInsufficientCharges(uid, component.CachedPrototype.Cost, charges))
        {
            if (popMsgs)
                _popup.PopupClient(Loc.GetString("rcd-component-insufficient-ammo-message"), uid, user);

<<<<<<< HEAD
        switch (comp.Mode)
        {
            //Floor mode just needs the tile to be a space tile (subFloor)
            case RcdMode.Floors:
                if (!_floors.CanPlaceTile(gridId.Value, mapGrid, null, out var reason))
                {
                    _popup.PopupClient(reason, user, user);
                    return;
                }
=======
            return false;
        }

        // Exit if the target / target location is obstructed
        var unobstructed = (target == null)
            ? _interaction.InRangeUnobstructed(user, _mapSystem.GridTileToWorld(mapGridData.GridUid, mapGridData.Component, mapGridData.Position), popup: popMsgs)
            : _interaction.InRangeUnobstructed(user, target.Value, popup: popMsgs);
>>>>>>> 694ae001

        if (!unobstructed)
            return false;

        // Return whether the operation location is valid
        switch (component.CachedPrototype.Mode)
        {
            case RcdMode.ConstructTile: return IsConstructionLocationValid(uid, component, mapGridData, user, popMsgs);
            case RcdMode.ConstructObject: return IsConstructionLocationValid(uid, component, mapGridData, user, popMsgs);
            case RcdMode.Deconstruct: return IsDeconstructionStillValid(uid, component, mapGridData, target, user, popMsgs);
        }

<<<<<<< HEAD
        _audio.PlayPredicted(comp.SuccessSound, uid, user);
        _charges.UseCharge(uid);

        args.Handled = true;
=======
        return false;
>>>>>>> 694ae001
    }

    private bool IsConstructionLocationValid(EntityUid uid, RCDComponent component, MapGridData mapGridData, EntityUid user, bool popMsgs = true)
    {
        // Check rule: Must build on empty tile
        if (component.CachedPrototype.ConstructionRules.Contains(RcdConstructionRule.MustBuildOnEmptyTile) && !mapGridData.Tile.Tile.IsEmpty)
        {
            if (popMsgs)
                _popup.PopupClient(Loc.GetString("rcd-component-must-build-on-empty-tile-message"), uid, user);

            return false;
        }

        // Check rule: Must build on non-empty tile
        if (!component.CachedPrototype.ConstructionRules.Contains(RcdConstructionRule.CanBuildOnEmptyTile) && mapGridData.Tile.Tile.IsEmpty)
        {
            if (popMsgs)
                _popup.PopupClient(Loc.GetString("rcd-component-cannot-build-on-empty-tile-message"), uid, user);

            return false;
        }

        // Check rule: Must place on subfloor
        if (component.CachedPrototype.ConstructionRules.Contains(RcdConstructionRule.MustBuildOnSubfloor) && !mapGridData.Tile.Tile.GetContentTileDefinition().IsSubFloor)
        {
            if (popMsgs)
                _popup.PopupClient(Loc.GetString("rcd-component-must-build-on-subfloor-message"), uid, user);

            return false;
        }

        // Tile specific rules
        if (component.CachedPrototype.Mode == RcdMode.ConstructTile)
        {
            // Check rule: Tile placement is valid
            if (!_floors.CanPlaceTile(mapGridData.GridUid, mapGridData.Component, out var reason))
            {
                if (popMsgs)
                    _popup.PopupClient(reason, uid, user);

                return false;
            }

            // Check rule: Tiles can't be identical
            if (mapGridData.Tile.Tile.GetContentTileDefinition().ID == component.CachedPrototype.Prototype)
            {
                if (popMsgs)
                    _popup.PopupClient(Loc.GetString("rcd-component-cannot-build-identical-tile"), uid, user);

                return false;
            }

            // Ensure that all construction rules shared between tiles and object are checked before exiting here
            return true;
        }

        // Entity specific rules

        // Check rule: The tile is unoccupied
        var isWindow = component.CachedPrototype.ConstructionRules.Contains(RcdConstructionRule.IsWindow);
        var isCatwalk = component.CachedPrototype.ConstructionRules.Contains(RcdConstructionRule.IsCatwalk);

        _intersectingEntities.Clear();
        _lookup.GetLocalEntitiesIntersecting(mapGridData.GridUid, mapGridData.Position, _intersectingEntities, -0.05f, LookupFlags.Uncontained);

        foreach (var ent in _intersectingEntities)
        {
            if (isWindow && HasComp<SharedCanBuildWindowOnTopComponent>(ent))
                continue;

            if (isCatwalk && _tags.HasTag(ent, "Catwalk"))
            {
                if (popMsgs)
                    _popup.PopupClient(Loc.GetString("rcd-component-cannot-build-on-occupied-tile-message"), uid, user);

                return false;
            }

            if (component.CachedPrototype.CollisionMask != CollisionGroup.None && TryComp<FixturesComponent>(ent, out var fixtures))
            {
                foreach (var fixture in fixtures.Fixtures.Values)
                {
                    // Continue if no collision is possible
                    if (!fixture.Hard || fixture.CollisionLayer <= 0 || (fixture.CollisionLayer & (int) component.CachedPrototype.CollisionMask) == 0)
                        continue;

                    // Continue if our custom collision bounds are not intersected
                    if (component.CachedPrototype.CollisionPolygon != null &&
                        !DoesCustomBoundsIntersectWithFixture(component.CachedPrototype.CollisionPolygon, component.ConstructionTransform, ent, fixture))
                        continue;

                    // Collision was detected
                    if (popMsgs)
                        _popup.PopupClient(Loc.GetString("rcd-component-cannot-build-on-occupied-tile-message"), uid, user);

                    return false;
                }
            }
        }

        return true;
    }

    private bool IsDeconstructionStillValid(EntityUid uid, RCDComponent component, MapGridData mapGridData, EntityUid? target, EntityUid user, bool popMsgs = true)
    {
        // Attempt to deconstruct a floor tile
        if (target == null)
        {
            // The tile is empty
            if (mapGridData.Tile.Tile.IsEmpty)
            {
                if (popMsgs)
                    _popup.PopupClient(Loc.GetString("rcd-component-nothing-to-deconstruct-message"), uid, user);

                return false;
            }

            // The tile has a structure sitting on it
            if (_turf.IsTileBlocked(mapGridData.Tile, CollisionGroup.MobMask))
            {
                if (popMsgs)
                    _popup.PopupClient(Loc.GetString("rcd-component-tile-obstructed-message"), uid, user);

                return false;
            }

            // The tile cannot be destroyed
            var tileDef = (ContentTileDefinition) _tileDefMan[mapGridData.Tile.Tile.TypeId];

            if (tileDef.Indestructible)
            {
                if (popMsgs)
                    _popup.PopupClient(Loc.GetString("rcd-component-tile-indestructible-message"), uid, user);

                return false;
            }
        }

        // Attempt to deconstruct an object
        else
        {
            // The object is not in the whitelist
            if (!TryComp<RCDDeconstructableComponent>(target, out var deconstructible) || !deconstructible.Deconstructable)
            {
                if (popMsgs)
                    _popup.PopupClient(Loc.GetString("rcd-component-deconstruct-target-not-on-whitelist-message"), uid, user);

                return false;
            }
        }

        return true;
    }

    #endregion

    #region Entity construction/deconstruction

    private void FinalizeRCDOperation(EntityUid uid, RCDComponent component, MapGridData mapGridData, Direction direction, EntityUid? target, EntityUid user)
    {
        if (!_net.IsServer)
            return;

        if (component.CachedPrototype.Prototype == null)
            return;

        switch (component.CachedPrototype.Mode)
        {
            case RcdMode.ConstructTile:
                _mapSystem.SetTile(mapGridData.GridUid, mapGridData.Component, mapGridData.Position, new Tile(_tileDefMan[component.CachedPrototype.Prototype].TileId));
                _adminLogger.Add(LogType.RCD, LogImpact.High, $"{ToPrettyString(user):user} used RCD to set grid: {mapGridData.GridUid} {mapGridData.Position} to {component.CachedPrototype.Prototype}");
                break;

            case RcdMode.ConstructObject:
                var ent = Spawn(component.CachedPrototype.Prototype, _mapSystem.GridTileToLocal(mapGridData.GridUid, mapGridData.Component, mapGridData.Position));

                switch (component.CachedPrototype.Rotation)
                {
                    case RcdRotation.Fixed:
                        Transform(ent).LocalRotation = Angle.Zero;
                        break;
                    case RcdRotation.Camera:
                        Transform(ent).LocalRotation = Transform(uid).LocalRotation;
                        break;
                    case RcdRotation.User:
                        Transform(ent).LocalRotation = direction.ToAngle();
                        break;
                }

                _adminLogger.Add(LogType.RCD, LogImpact.High, $"{ToPrettyString(user):user} used RCD to spawn {ToPrettyString(ent)} at {mapGridData.Position} on grid {mapGridData.GridUid}");
                break;

            case RcdMode.Deconstruct:

                if (target == null)
                {
                    // Deconstruct tile (either converts the tile to lattice, or removes lattice)
                    var tile = (mapGridData.Tile.Tile.GetContentTileDefinition().ID != "Lattice") ? new Tile(_tileDefMan["Lattice"].TileId) : Tile.Empty;
                    _mapSystem.SetTile(mapGridData.GridUid, mapGridData.Component, mapGridData.Position, tile);
                    _adminLogger.Add(LogType.RCD, LogImpact.High, $"{ToPrettyString(user):user} used RCD to set grid: {mapGridData.GridUid} tile: {mapGridData.Position} open to space");
                }
                else
                {
                    // Deconstruct object
                    _adminLogger.Add(LogType.RCD, LogImpact.High, $"{ToPrettyString(user):user} used RCD to delete {ToPrettyString(target):target}");
                    QueueDel(target);
                }

                break;
        }
    }

    #endregion

    #region Utility functions

    public bool TryGetMapGridData(EntityCoordinates location, [NotNullWhen(true)] out MapGridData? mapGridData)
    {
        mapGridData = null;
        var gridUid = location.GetGridUid(EntityManager);

        if (!TryComp<MapGridComponent>(gridUid, out var mapGrid))
        {
            location = location.AlignWithClosestGridTile(1.75f, EntityManager);
            gridUid = location.GetGridUid(EntityManager);

            // Check if we got a grid ID the second time round
            if (!TryComp(gridUid, out mapGrid))
                return false;
        }

        gridUid = mapGrid.Owner;

        var tile = _mapSystem.GetTileRef(gridUid.Value, mapGrid, location);
        var position = _mapSystem.TileIndicesFor(gridUid.Value, mapGrid, location);
        mapGridData = new MapGridData(gridUid.Value, mapGrid, location, tile, position);

        return true;
    }

    private bool DoesCustomBoundsIntersectWithFixture(PolygonShape boundingPolygon, Transform boundingTransform, EntityUid fixtureOwner, Fixture fixture)
    {
        var entXformComp = Transform(fixtureOwner);
        var entXform = new Transform(new(), entXformComp.LocalRotation);

        return boundingPolygon.ComputeAABB(boundingTransform, 0).Intersects(fixture.Shape.ComputeAABB(entXform, 0));
    }

    public void UpdateCachedPrototype(EntityUid uid, RCDComponent component)
    {
        if (component.ProtoId.Id != component.CachedPrototype?.Prototype)
            component.CachedPrototype = _protoManager.Index(component.ProtoId);
    }

    #endregion
}

public struct MapGridData
{
    public EntityUid GridUid;
    public MapGridComponent Component;
    public EntityCoordinates Location;
    public TileRef Tile;
    public Vector2i Position;

    public MapGridData(EntityUid gridUid, MapGridComponent component, EntityCoordinates location, TileRef tile, Vector2i position)
    {
        GridUid = gridUid;
        Component = component;
        Location = location;
        Tile = tile;
        Position = position;
    }
}

[Serializable, NetSerializable]
public sealed partial class RCDDoAfterEvent : DoAfterEvent
{
    [DataField(required: true)]
    public NetCoordinates Location { get; private set; } = default!;

    [DataField]
    public Direction Direction { get; private set; } = default!;

    [DataField]
    public ProtoId<RCDPrototype> StartingProtoId { get; private set; } = default!;

    [DataField]
    public int Cost { get; private set; } = 1;

    [DataField("fx")]
    public NetEntity? Effect { get; private set; } = null;

    private RCDDoAfterEvent() { }

    public RCDDoAfterEvent(NetCoordinates location, Direction direction, ProtoId<RCDPrototype> startingProtoId, int cost, NetEntity? effect = null)
    {
        Location = location;
        Direction = direction;
        StartingProtoId = startingProtoId;
        Cost = cost;
        Effect = effect;
    }

    public override DoAfterEvent Clone() => this;
}<|MERGE_RESOLUTION|>--- conflicted
+++ resolved
@@ -65,12 +65,9 @@
         SubscribeLocalEvent<RCDComponent, AfterInteractEvent>(OnAfterInteract);
         SubscribeLocalEvent<RCDComponent, RCDDoAfterEvent>(OnDoAfter);
         SubscribeLocalEvent<RCDComponent, DoAfterAttemptEvent<RCDDoAfterEvent>>(OnDoAfterAttempt);
-<<<<<<< HEAD
-        SubscribeLocalEvent<IdCardComponent, AfterInteractEvent>(OnIdCardSwipeHappened); // Frontier
-=======
         SubscribeLocalEvent<RCDComponent, RCDSystemMessage>(OnRCDSystemMessage);
         SubscribeNetworkEvent<RCDConstructionGhostRotationEvent>(OnRCDconstructionGhostRotationEvent);
->>>>>>> 694ae001
+        SubscribeLocalEvent<IdCardComponent, AfterInteractEvent>(OnIdCardSwipeHappened); // Frontier
     }
 
     #region Event handling
@@ -130,7 +127,6 @@
         args.PushMarkup(msg);
     }
 
-<<<<<<< HEAD
     /**
      * Frontier - ability to swipe rcd for authorizations to build on specific grids
      */
@@ -181,10 +177,7 @@
         args.Handled = true;
     }
 
-    private void OnAfterInteract(EntityUid uid, RCDComponent comp, AfterInteractEvent args)
-=======
     private void OnAfterInteract(EntityUid uid, RCDComponent component, AfterInteractEvent args)
->>>>>>> 694ae001
     {
         if (args.Handled || !args.CanReach)
             return;
@@ -207,6 +200,10 @@
 
         if (!_net.IsServer)
             return;
+            
+        if (!IsAuthorized(gridId, uid, comp, args)) {
+            return;
+        }
 
         // Get the starting cost, delay, and effect from the prototype
         var cost = component.CachedPrototype.Cost;
@@ -279,10 +276,8 @@
 
         args.Handled = true;
 
-<<<<<<< HEAD
-        // IsAuthorized is part of frontier
-        if (IsAuthorized(gridId, uid, comp, args) && _doAfter.TryStartDoAfter(doAfterArgs) && _gameTiming.IsFirstTimePredicted)
-            Spawn("EffectRCDConstruction", location);
+        if (!_doAfter.TryStartDoAfter(doAfterArgs))
+            QueueDel(effect);
     }
 
     /**
@@ -322,14 +317,7 @@
         return true;
     }
 
-    private void OnDoAfterAttempt(EntityUid uid, RCDComponent comp, DoAfterAttemptEvent<RCDDoAfterEvent> args)
-=======
-        if (!_doAfter.TryStartDoAfter(doAfterArgs))
-            QueueDel(effect);
-    }
-
     private void OnDoAfterAttempt(EntityUid uid, RCDComponent component, DoAfterAttemptEvent<RCDDoAfterEvent> args)
->>>>>>> 694ae001
     {
         if (args.Event?.DoAfter?.Args == null)
             return;
@@ -421,17 +409,6 @@
             if (popMsgs)
                 _popup.PopupClient(Loc.GetString("rcd-component-insufficient-ammo-message"), uid, user);
 
-<<<<<<< HEAD
-        switch (comp.Mode)
-        {
-            //Floor mode just needs the tile to be a space tile (subFloor)
-            case RcdMode.Floors:
-                if (!_floors.CanPlaceTile(gridId.Value, mapGrid, null, out var reason))
-                {
-                    _popup.PopupClient(reason, user, user);
-                    return;
-                }
-=======
             return false;
         }
 
@@ -439,7 +416,6 @@
         var unobstructed = (target == null)
             ? _interaction.InRangeUnobstructed(user, _mapSystem.GridTileToWorld(mapGridData.GridUid, mapGridData.Component, mapGridData.Position), popup: popMsgs)
             : _interaction.InRangeUnobstructed(user, target.Value, popup: popMsgs);
->>>>>>> 694ae001
 
         if (!unobstructed)
             return false;
@@ -452,14 +428,7 @@
             case RcdMode.Deconstruct: return IsDeconstructionStillValid(uid, component, mapGridData, target, user, popMsgs);
         }
 
-<<<<<<< HEAD
-        _audio.PlayPredicted(comp.SuccessSound, uid, user);
-        _charges.UseCharge(uid);
-
-        args.Handled = true;
-=======
         return false;
->>>>>>> 694ae001
     }
 
     private bool IsConstructionLocationValid(EntityUid uid, RCDComponent component, MapGridData mapGridData, EntityUid user, bool popMsgs = true)
