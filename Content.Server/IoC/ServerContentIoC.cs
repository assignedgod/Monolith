--- conflicted
+++ resolved
@@ -76,11 +76,8 @@
             IoCManager.Register<MappingManager>();
             IoCManager.Register<IWatchlistWebhookManager, WatchlistWebhookManager>();
             IoCManager.Register<ConnectionManager>();
-<<<<<<< HEAD
+            IoCManager.Register<MultiServerKickManager>();
             IoCManager.Register<MiniAuthManager>(); //Frontier
-=======
-            IoCManager.Register<MultiServerKickManager>();
->>>>>>> 11e5d591
         }
     }
 }