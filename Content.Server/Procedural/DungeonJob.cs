using System.Threading;
using System.Threading.Tasks;
using Content.Server.Construction;
using Robust.Shared.CPUJob.JobQueues;
using Content.Server.Decals;
using Content.Shared.Construction.EntitySystems;
using Content.Shared.Maps;
using Content.Shared.Procedural;
using Content.Shared.Procedural.DungeonGenerators;
using Content.Shared.Procedural.PostGeneration;
using Content.Shared.Tag;
using Robust.Server.Physics;
using Robust.Shared.Map;
using Robust.Shared.Map.Components;
using Robust.Shared.Prototypes;
using Robust.Shared.Utility;

namespace Content.Server.Procedural;

public sealed partial class DungeonJob : Job<Dungeon>
{
    private readonly IEntityManager _entManager;
    private readonly IMapManager _mapManager;
    private readonly IPrototypeManager _prototype;
    private readonly ITileDefinitionManager _tileDefManager;

    private readonly AnchorableSystem _anchorable;
    private readonly DecalSystem _decals;
    private readonly DungeonSystem _dungeon;
    private readonly EntityLookupSystem _lookup;
<<<<<<< HEAD
=======
    private readonly TileSystem _tile;
    private readonly SharedMapSystem _maps;
>>>>>>> 76823cc5
    private readonly SharedTransformSystem _transform;
    private EntityQuery<TagComponent> _tagQuery;

    private readonly DungeonConfigPrototype _gen;
    private readonly int _seed;
    private readonly Vector2i _position;

    private readonly MapGridComponent _grid;
    private readonly EntityUid _gridUid;

    private readonly ISawmill _sawmill;

    public DungeonJob(
        ISawmill sawmill,
        double maxTime,
        IEntityManager entManager,
        IMapManager mapManager,
        IPrototypeManager prototype,
        ITileDefinitionManager tileDefManager,
        AnchorableSystem anchorable,
        DecalSystem decals,
        DungeonSystem dungeon,
        EntityLookupSystem lookup,
        TileSystem tile,
        SharedTransformSystem transform,
        DungeonConfigPrototype gen,
        MapGridComponent grid,
        EntityUid gridUid,
        int seed,
        Vector2i position,
        CancellationToken cancellation = default) : base(maxTime, cancellation)
    {
        _sawmill = sawmill;
        _entManager = entManager;
        _mapManager = mapManager;
        _prototype = prototype;
        _tileDefManager = tileDefManager;

        _anchorable = anchorable;
        _decals = decals;
        _dungeon = dungeon;
        _lookup = lookup;
<<<<<<< HEAD
=======
        _tile = tile;
        _maps = _entManager.System<SharedMapSystem>();
>>>>>>> 76823cc5
        _transform = transform;
        _tagQuery = _entManager.GetEntityQuery<TagComponent>();

        _gen = gen;
        _grid = grid;
        _gridUid = gridUid;
        _seed = seed;
        _position = position;
    }

    protected override async Task<Dungeon?> Process()
    {
        Dungeon dungeon;
        _sawmill.Info($"Generating dungeon {_gen.ID} with seed {_seed} on {_entManager.ToPrettyString(_gridUid)}");
        _grid.CanSplit = false;

        switch (_gen.Generator)
        {
            case PrefabDunGen prefab:
                dungeon = await GeneratePrefabDungeon(prefab, _gridUid, _grid, _seed);
                break;
            default:
                throw new NotImplementedException();
        }

        DebugTools.Assert(dungeon.RoomTiles.Count > 0);
        DebugTools.Assert(dungeon.RoomExteriorTiles.Count > 0);

        // To make it slightly more deterministic treat this RNG as separate ig.
        var random = new Random(_seed);

        foreach (var post in _gen.PostGeneration)
        {
            _sawmill.Debug($"Doing postgen {post.GetType()} for {_gen.ID} with seed {_seed}");

            switch (post)
            {
                case AutoCablingPostGen cabling:
                    await PostGen(cabling, dungeon, _gridUid, _grid, random);
                    break;
                case BoundaryWallPostGen boundary:
                    await PostGen(boundary, dungeon, _gridUid, _grid, random);
                    break;
                case CornerClutterPostGen clutter:
                    await PostGen(clutter, dungeon, _gridUid, _grid, random);
                    break;
                case CorridorPostGen cordor:
                    await PostGen(cordor, dungeon, _gridUid, _grid, random);
                    break;
                case CorridorDecalSkirtingPostGen decks:
                    await PostGen(decks, dungeon, _gridUid, _grid, random);
                    break;
                case EntranceFlankPostGen flank:
                    await PostGen(flank, dungeon, _gridUid, _grid, random);
                    break;
                case JunctionPostGen junc:
                    await PostGen(junc, dungeon, _gridUid, _grid, random);
                    break;
                case MiddleConnectionPostGen dordor:
                    await PostGen(dordor, dungeon, _gridUid, _grid, random);
                    break;
                case DungeonEntrancePostGen entrance:
                //    await PostGen(entrance, dungeon, _gridUid, _grid, random);
                    break;
                case ExternalWindowPostGen externalWindow:
                    await PostGen(externalWindow, dungeon, _gridUid, _grid, random);
                    break;
                case InternalWindowPostGen internalWindow:
                    await PostGen(internalWindow, dungeon, _gridUid, _grid, random);
                    break;
                case RoomEntrancePostGen rEntrance:
                    await PostGen(rEntrance, dungeon, _gridUid, _grid, random);
                    break;
                case WallMountPostGen wall:
                    await PostGen(wall, dungeon, _gridUid, _grid, random);
                    break;
                default:
                    throw new NotImplementedException();
            }

            await SuspendIfOutOfTime();

            if (!ValidateResume())
                break;
        }

        _grid.CanSplit = true;
        _entManager.System<GridFixtureSystem>().CheckSplits(_gridUid);
        return dungeon;
    }

    private bool ValidateResume()
    {
        if (_entManager.Deleted(_gridUid))
            return false;

        return true;
    }
}<|MERGE_RESOLUTION|>--- conflicted
+++ resolved
@@ -28,11 +28,8 @@
     private readonly DecalSystem _decals;
     private readonly DungeonSystem _dungeon;
     private readonly EntityLookupSystem _lookup;
-<<<<<<< HEAD
-=======
     private readonly TileSystem _tile;
     private readonly SharedMapSystem _maps;
->>>>>>> 76823cc5
     private readonly SharedTransformSystem _transform;
     private EntityQuery<TagComponent> _tagQuery;
 
@@ -75,11 +72,8 @@
         _decals = decals;
         _dungeon = dungeon;
         _lookup = lookup;
-<<<<<<< HEAD
-=======
         _tile = tile;
         _maps = _entManager.System<SharedMapSystem>();
->>>>>>> 76823cc5
         _transform = transform;
         _tagQuery = _entManager.GetEntityQuery<TagComponent>();
 
@@ -98,15 +92,18 @@
 
         switch (_gen.Generator)
         {
+            case NoiseDunGen noise:
+                dungeon = await GenerateNoiseDungeon(noise, _gridUid, _grid, _seed);
+                break;
             case PrefabDunGen prefab:
                 dungeon = await GeneratePrefabDungeon(prefab, _gridUid, _grid, _seed);
+                DebugTools.Assert(dungeon.RoomExteriorTiles.Count > 0);
                 break;
             default:
                 throw new NotImplementedException();
         }
 
         DebugTools.Assert(dungeon.RoomTiles.Count > 0);
-        DebugTools.Assert(dungeon.RoomExteriorTiles.Count > 0);
 
         // To make it slightly more deterministic treat this RNG as separate ig.
         var random = new Random(_seed);
@@ -119,6 +116,9 @@
             {
                 case AutoCablingPostGen cabling:
                     await PostGen(cabling, dungeon, _gridUid, _grid, random);
+                    break;
+                case BiomePostGen biome:
+                    await PostGen(biome, dungeon, _gridUid, _grid, random);
                     break;
                 case BoundaryWallPostGen boundary:
                     await PostGen(boundary, dungeon, _gridUid, _grid, random);
@@ -150,6 +150,9 @@
                 case InternalWindowPostGen internalWindow:
                     await PostGen(internalWindow, dungeon, _gridUid, _grid, random);
                     break;
+                case BiomeMarkerLayerPostGen markerPost:
+                    await PostGen(markerPost, dungeon, _gridUid, _grid, random);
+                    break;
                 case RoomEntrancePostGen rEntrance:
                     await PostGen(rEntrance, dungeon, _gridUid, _grid, random);
                     break;
@@ -166,6 +169,7 @@
                 break;
         }
 
+        // Defer splitting so they don't get spammed and so we don't have to worry about tracking the grid along the way.
         _grid.CanSplit = true;
         _entManager.System<GridFixtureSystem>().CheckSplits(_gridUid);
         return dungeon;
