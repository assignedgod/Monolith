- type: entity
  id: BaseIntercom
  name: intercom
  description: An intercom. For when the station just needs to know something.
  abstract: true
  components:
  - type: StationAiWhitelist
  - type: WallMount
  - type: ApcPowerReceiver
  - type: Electrified
    enabled: false
    usesApcPower: true
  - type: TelecomExempt
  - type: EncryptionKeyHolder
    keySlots: 3
    keysExtractionMethod: Prying
  - type: RadioMicrophone
    powerRequired: true
    unobstructedRequired: true
    listenRange: 2
    toggleOnInteract: false
  - type: RadioSpeaker
    toggleOnInteract: false
  - type: Intercom
  - type: Speech
    speechVerb: Robotic
  - type: ExtensionCableReceiver
  - type: Clickable
  - type: InteractionOutline
  - type: Appearance
  - type: WiresVisuals
  - type: WiresPanelSecurity
  - type: ContainerFill
    containers:
      board: [ IntercomElectronics ]
  - type: ContainerContainer
    containers:
      board: !type:Container
      key_slots: !type:Container
  - type: Sprite
    noRot: false
    drawdepth: SmallObjects
    sprite: Structures/Wallmounts/intercom.rsi
    layers:
    - state: base
    - state: unshaded
      map: ["enum.PowerDeviceVisualLayers.Powered"]
      shader: unshaded
    - state: broadcasting
      map: ["enum.RadioDeviceVisualLayers.Broadcasting"]
      shader: unshaded
      visible: false
    - state: speaker
      map: ["enum.RadioDeviceVisualLayers.Speaker"]
      shader: unshaded
      visible: false
    - state: panel
      map: ["enum.WiresVisualLayers.MaintenancePanel"]
      visible: false
  - type: Transform
    noRot: false
    anchored: true
  - type: WiresPanel
  - type: Wires
    boardName: wires-board-name-intercom
    layoutId: Intercom
  - type: ActivatableUIRequiresPower
  - type: ActivatableUI
    key: enum.IntercomUiKey.Key
    singleUser: true
  - type: UserInterface
    interfaces:
      enum.IntercomUiKey.Key:
        type: IntercomBoundUserInterface
      enum.WiresUiKey.Key:
        type: WiresBoundUserInterface
  - type: Construction
    graph: Intercom
    node: intercom
  - type: Damageable
    damageContainer: StructuralInorganic
    damageModifierSet: StructuralMetallic
  - type: Destructible
    thresholds:
      - trigger:
          !type:DamageTrigger
          damage: 200
        behaviors:
          - !type:DoActsBehavior
            acts: [ "Destruction" ]
      - trigger:
          !type:DamageTrigger
          damage: 100
        behaviors:
          - !type:DoActsBehavior
            acts: [ "Destruction" ]
          - !type:PlaySoundBehavior
            sound:
              collection: MetalGlassBreak
              params:
                volume: -4
  - type: GenericVisualizer
    visuals:
      enum.WiresVisualLayers.MaintenancePanel:
        enum.WiresVisualLayers.MaintenancePanel:
          True: { visible: true }
          False: { visible: false }
      enum.PowerDeviceVisuals.Powered:
        enum.PowerDeviceVisualLayers.Powered:
          True: { visible: true }
          False: { visible: false }
      enum.RadioDeviceVisuals.Broadcasting:
        enum.RadioDeviceVisualLayers.Broadcasting:
          True: { visible: true }
          False: { visible: false }
      enum.RadioDeviceVisuals.Speaker:
        enum.RadioDeviceVisualLayers.Speaker:
          True: { visible: true }
          False: { visible: false }
  placement:
    mode: SnapgridCenter
    snap:
    - Wallmount

- type: entity
  id: IntercomAssembly
  name: intercom assembly
  description: An intercom. It doesn't seem very helpful right now.
  components:
  - type: WallMount
  - type: Clickable
  - type: InteractionOutline
  - type: Sprite
    drawdepth: SmallObjects
    sprite: Structures/Wallmounts/intercom.rsi
    layers:
    - state: build
    - state: panel
      visible: false
      map: [ "wires" ]
  - type: Appearance
  - type: GenericVisualizer
    visuals:
      enum.ConstructionVisuals.Layer:
        wires:
          0: { visible: false }
          1: { visible: true }
  - type: Construction
    graph: Intercom
    node: assembly
  - type: Transform
    anchored: true
  placement:
    mode: SnapgridCenter
    snap:
    - Wallmount

# this weird inheritance BS exists for construction shitcode
- type: entity
  id: IntercomConstructed
  parent: BaseIntercom
  suffix: Empty, Panel Open
  components:
  - type: Sprite
    layers:
    - state: base
    - state: unshaded
      map: ["enum.PowerDeviceVisualLayers.Powered"]
      shader: unshaded
    - state: broadcasting
      map: ["enum.RadioDeviceVisualLayers.Broadcasting"]
      shader: unshaded
      visible: false
    - state: speaker
      map: ["enum.RadioDeviceVisualLayers.Speaker"]
      shader: unshaded
      visible: false
    - state: panel
      map: ["enum.WiresVisualLayers.MaintenancePanel"]
      visible: true
  - type: WiresPanel
    open: true

- type: entity
  id: Intercom
  parent: [BaseStructureDisableToolUse, IntercomConstructed] # Frontier: add BaseStructureDisableToolUse
  suffix: ""
  components:
  - type: Sprite
    layers:
    - state: base
    - state: unshaded
      map: ["enum.PowerDeviceVisualLayers.Powered"]
      shader: unshaded
    - state: broadcasting
      map: ["enum.RadioDeviceVisualLayers.Broadcasting"]
      shader: unshaded
      visible: false
    - state: speaker
      map: ["enum.RadioDeviceVisualLayers.Speaker"]
      shader: unshaded
      visible: false
    - state: panel
      map: ["enum.WiresVisualLayers.MaintenancePanel"]
  - type: WiresPanel
    open: false

- type: entity
  id: BaseIntercomSecure
  parent: Intercom
  abstract: true
  components:
  - type: WiresPanel
    openDelay: 5
  - type: WiresPanelSecurity
    examine: wires-panel-component-on-examine-security-level2
    wiresAccessible: false
  - type: Construction
    node: intercomReinforced

- type: entity
  id: IntercomCommon
  parent: Intercom
  suffix: Common
  components:
  - type: ContainerFill
    containers:
      board:
      - IntercomElectronics
      key_slots:
      - EncryptionKeyCommon
      - EncryptionKeyTraffic # Frontier

- type: entity
  id: IntercomCommand
<<<<<<< HEAD
  parent: [BaseStructureIndestructible, Intercom] # Frontier - added BaseStructureIndestructible
  suffix: Command, DO NOT MAP # Frontier - Added DO NOT MAP
=======
  parent: BaseIntercomSecure
  suffix: Command
  description: An intercom. It's been reinforced with metal.
>>>>>>> a7e29f28
  components:
  - type: ContainerFill
    containers:
      board:
      - IntercomElectronics
      key_slots:
      - EncryptionKeyCommon
      - EncryptionKeyCommand
      - EncryptionKeyTraffic # Frontier

- type: entity
  id: IntercomEngineering
  parent: Intercom
  suffix: Engineering
  components:
  - type: ContainerFill
    containers:
      board:
      - IntercomElectronics
      key_slots:
      - EncryptionKeyCommon
      - EncryptionKeyEngineering
      - EncryptionKeyTraffic # Frontier

- type: entity
  id: IntercomMedical
  parent: Intercom
  suffix: Medical
  components:
  - type: ContainerFill
    containers:
      board:
      - IntercomElectronics
      key_slots:
      - EncryptionKeyCommon
      - EncryptionKeyMedical
      - EncryptionKeyTraffic # Frontier

- type: entity
  id: IntercomScience
  parent: Intercom
  suffix: Science
  components:
  - type: ContainerFill
    containers:
      board:
      - IntercomElectronics
      key_slots:
      - EncryptionKeyCommon
      - EncryptionKeyScience
      - EncryptionKeyTraffic # Frontier

- type: entity
  id: IntercomSecurity
<<<<<<< HEAD
  parent: [BaseStructureIndestructible, Intercom] # Frontier - added BaseStructureIndestructible
  suffix: Security # Frontier - Not adding DO NOT MAP. (Prototype is already matched by "Security" for sec shipyard.)
=======
  parent: BaseIntercomSecure
  suffix: Security
>>>>>>> a7e29f28
  description: An intercom. It's been reinforced with metal from security helmets, making it a bitch-and-a-half to open.
  components:
  - type: ContainerFill
    containers:
      board:
      - IntercomElectronics
      key_slots:
      - EncryptionKeyCommon
      - EncryptionKeySecurity
      - EncryptionKeyTraffic # Frontier

- type: entity
  id: IntercomService
  parent: Intercom
  suffix: Service
  components:
  - type: ContainerFill
    containers:
      board:
      - IntercomElectronics
      key_slots:
      - EncryptionKeyCommon
      - EncryptionKeyService
      - EncryptionKeyTraffic # Frontier

- type: entity
  id: IntercomSupply
  parent: Intercom
  suffix: Supply
  components:
  - type: ContainerFill
    containers:
      board:
      - IntercomElectronics
      key_slots:
      - EncryptionKeyCommon
      - EncryptionKeyCargo
      - EncryptionKeyTraffic # Frontier

- type: entity
  id: IntercomAll
  parent: [BaseStructureIndestructible, Intercom] # Frontier - added BaseStructureIndestructible
  suffix: All, DO NOT MAP # Frontier - Added DO NOT MAP
  components:
  - type: ContainerFill
    containers:
      board:
      - IntercomElectronics
      key_slots:
      - EncryptionKeyCommon
      - EncryptionKeyStationMaster<|MERGE_RESOLUTION|>--- conflicted
+++ resolved
@@ -233,14 +233,9 @@
 
 - type: entity
   id: IntercomCommand
-<<<<<<< HEAD
-  parent: [BaseStructureIndestructible, Intercom] # Frontier - added BaseStructureIndestructible
+  parent: [BaseStructureIndestructible, BaseIntercomSecure] # Frontier - added BaseStructureIndestructible
   suffix: Command, DO NOT MAP # Frontier - Added DO NOT MAP
-=======
-  parent: BaseIntercomSecure
-  suffix: Command
   description: An intercom. It's been reinforced with metal.
->>>>>>> a7e29f28
   components:
   - type: ContainerFill
     containers:
@@ -295,13 +290,8 @@
 
 - type: entity
   id: IntercomSecurity
-<<<<<<< HEAD
-  parent: [BaseStructureIndestructible, Intercom] # Frontier - added BaseStructureIndestructible
+  parent: [BaseStructureIndestructible, BaseIntercomSecure] # Frontier - added BaseStructureIndestructible
   suffix: Security # Frontier - Not adding DO NOT MAP. (Prototype is already matched by "Security" for sec shipyard.)
-=======
-  parent: BaseIntercomSecure
-  suffix: Security
->>>>>>> a7e29f28
   description: An intercom. It's been reinforced with metal from security helmets, making it a bitch-and-a-half to open.
   components:
   - type: ContainerFill
