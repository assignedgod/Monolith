# TODO: make more categories
# Guns

- type: listing
  id: UplinkPistolViper
  name: uplink-pistol-viper-name
  description: uplink-pistol-viper-desc
  productEntity: WeaponPistolViper
  cost:
    Telecrystal: 3
  categories:
  - UplinkWeaponry

- type: listing
  id: UplinkRevolverPython
  name: uplink-revolver-python-name
  description: uplink-revolver-python-desc
  productEntity: WeaponRevolverPythonAP
  cost:
    Telecrystal: 8 # Originally was 13 TC but was not used due to high cost
  categories:
  - UplinkWeaponry

# Inbuilt suppressor so it's sneaky + more expensive.
- type: listing
  id: UplinkPistolCobra
  name: uplink-pistol-cobra-name
  description: uplink-pistol-cobra-desc
  productEntity: WeaponPistolCobra
  cost:
    Telecrystal: 4
  categories:
  - UplinkWeaponry

# Poor accuracy, slow to fire, cheap option
- type: listing
  id: UplinkRifleMosin
  name: uplink-rifle-mosin-name
  description: uplink-rifle-mosin-desc
  productEntity: WeaponSniperMosin
  cost:
    Telecrystal: 1
  categories:
  - UplinkWeaponry

- type: listing
  id: UplinkEsword
  name: uplink-esword-name
  description: uplink-esword-desc
  icon: { sprite: /Textures/Objects/Weapons/Melee/e_sword.rsi, state: icon }
  productEntity: EnergySword
  cost:
    Telecrystal: 8
  categories:
  - UplinkWeaponry

- type: listing
  id: UplinkEnergyDagger
  name: uplink-edagger-name
  description: uplink-edagger-desc
  icon: { sprite: /Textures/Objects/Weapons/Melee/e_dagger.rsi, state: icon }
  productEntity: EnergyDaggerBox
  cost:
    Telecrystal: 2
  categories:
  - UplinkWeaponry

- type: listing
  id: UplinkThrowingKnivesKit
  name: uplink-knives-kit-name
  description: uplink-knives-kit-desc
  icon: { sprite: /Textures/Objects/Storage/boxicons.rsi, state: throwing_knives }
  productEntity: ThrowingKnivesKit
  cost:
    Telecrystal: 6
  categories:
    - UplinkWeaponry

- type: listing
  id: UplinkGlovesNorthStar
  name: uplink-gloves-north-star-name
  description: uplink-gloves-north-star-desc
  productEntity: ClothingHandsGlovesNorthStar
  cost:
    Telecrystal: 8
  categories:
  - UplinkWeaponry

- type: listing
  id: UplinkDisposableTurret
  name: uplink-disposable-turret-name
  description: uplink-disposable-turret-desc
  productEntity: ToolboxElectricalTurretFilled
  cost:
    Telecrystal: 6
  categories:
  - UplinkWeaponry
  conditions:
    - !type:StoreWhitelistCondition
      blacklist:
        tags:
          - NukeOpsUplink
  
- type: listing
  id: UplinkEshield
  name: uplink-eshield-name
  description: uplink-eshield-desc
  icon: { sprite: /Textures/Objects/Weapons/Melee/e_shield.rsi, state: eshield-on }
  productEntity: EnergyShield
  cost:
    Telecrystal: 8
  categories:
  - UplinkWeaponry
  conditions:
  - !type:StoreWhitelistCondition
    whitelist:
      tags:
      - NukeOpsUplink

- type: listing
  id: UplinkSniperBundle
  name: uplink-sniper-bundle-name
  description: uplink-sniper-bundle-desc
  icon: { sprite: /Textures/Objects/Weapons/Guns/Snipers/heavy_sniper.rsi, state: base }
  productEntity: BriefcaseSyndieSniperBundleFilled
  cost:
    Telecrystal: 12
  categories:
  - UplinkWeaponry

- type: listing
  id: UplinkC20RBundle
  name: uplink-c20r-bundle-name
  description: uplink-c20r-bundle-desc
  icon: { sprite: /Textures/Objects/Weapons/Guns/SMGs/c20r.rsi, state: icon }
  productEntity: ClothingBackpackDuffelSyndicateFilledSMG
  cost:
    Telecrystal: 17
  categories:
  - UplinkWeaponry

- type: listing
  id: UplinkBulldogBundle
  name: uplink-buldog-bundle-name
  description: uplink-buldog-bundle-desc
  icon: { sprite: /Textures/Objects/Weapons/Guns/Shotguns/bulldog.rsi, state: icon }
  productEntity: ClothingBackpackDuffelSyndicateFilledShotgun
  cost:
    Telecrystal: 20
  categories:
  - UplinkWeaponry

- type: listing
  id: UplinkGrenadeLauncherBundle
  name: uplink-grenade-launcher-bundle-name
  description: uplink-grenade-launcher-bundle-desc
  icon: { sprite: /Textures/Objects/Weapons/Guns/Launchers/china_lake.rsi, state: icon }
  productEntity: ClothingBackpackDuffelSyndicateFilledGrenadeLauncher
  cost:
    Telecrystal: 25
  categories:
  - UplinkWeaponry

- type: listing
  id: UplinkL6SawBundle
  name: uplink-l6-saw-bundle-name
  description: uplink-l6-saw-bundle-desc
  icon: { sprite: /Textures/Objects/Weapons/Guns/LMGs/l6.rsi, state: icon }
  productEntity: ClothingBackpackDuffelSyndicateFilledLMG
  cost:
    Telecrystal: 30
  categories:
  - UplinkWeaponry

# Explosives

- type: listing
  id: UplinkExplosiveGrenade
  name: uplink-explosive-grenade-name
  description: uplink-explosive-grenade-desc
  productEntity: ExGrenade
  cost:
    Telecrystal: 4
  categories:
  - UplinkExplosives

- type: listing
  id: UplinkExplosiveGrenadeFlash
  name: uplink-flash-grenade-name
  description: uplink-flash-grenade-desc
  productEntity: GrenadeFlashBang
  cost:
    Telecrystal: 1
  categories:
  - UplinkExplosives

- type: listing
  id: UplinkSmokeGrenade
  name: uplink-smoke-grenade-name
  description: uplink-smoke-grenade-desc
  productEntity: SmokeGrenade
  cost:
    Telecrystal: 1
  categories:
  - UplinkExplosives

- type: listing
  id: UplinkSyndieMiniBomb
  name: uplink-mini-bomb-name
  description: uplink-mini-bomb-desc
  productEntity: SyndieMiniBomb
  cost:
    Telecrystal: 6
  categories:
    - UplinkExplosives

- type: listing
  id: UplinkSupermatterGrenade
  name: uplink-supermatter-grenade-name
  description: uplink-supermatter-grenade-desc
  productEntity: SupermatterGrenade
  cost:
    Telecrystal: 6
  categories:
    - UplinkExplosives

- type: listing
  id: UplinkWhiteholeGrenade
  name: uplink-whitehole-grenade-name
  description: uplink-whitehole-grenade-desc
  productEntity: WhiteholeGrenade
  cost:
    Telecrystal: 3
  categories:
    - UplinkExplosives

- type: listing
  id: UplinkGrenadePenguin
  name: uplink-penguin-grenade-name
  description: uplink-penguin-grenade-desc
  productEntity: MobGrenadePenguin
  cost:
    Telecrystal: 5
  categories:
    - UplinkExplosives
  conditions:
  - !type:BuyerWhitelistCondition
    blacklist:
      components:
      - SurplusBundle

- type: listing
  id: UplinkC4
  name: uplink-c4-name
  description: uplink-c4-desc
  productEntity: C4
  cost:
    Telecrystal: 2
  categories:
  - UplinkExplosives

- type: listing
  id: UplinkGrenadierRig
  name: uplink-grenadier-rig-name
  description: uplink-grenadier-rig-desc
  productEntity: ClothingBeltMilitaryWebbingGrenadeFilled
  cost:
    Telecrystal: 12
  categories:
  - UplinkExplosives
  conditions:
  - !type:StoreWhitelistCondition
    whitelist:
      tags:
      - NukeOpsUplink

- type: listing
  id: UplinkC4Bundle
  name: uplink-c4-bundle-name
  description: uplink-c4-bundle-desc
  productEntity: ClothingBackpackDuffelSyndicateC4tBundle
  cost:
    Telecrystal: 12 #you're buying bulk so its a 25% discount
  categories:
  - UplinkExplosives

- type: listing
  id: UplinkEmpGrenade
  name: uplink-emp-grenade-name
  description: uplink-emp-grenade-desc
  productEntity: EmpGrenade
  cost:
    Telecrystal: 2
  categories:
  - UplinkExplosives

- type: listing
  id: UplinkExplodingPen
  name: uplink-exploding-pen-name
  description: uplink-exploding-pen-desc
  icon: { sprite: /Textures/Objects/Misc/bureaucracy.rsi, state: pen }
  productEntity: PenExplodingBox
  cost:
    Telecrystal: 4
  categories:
  - UplinkExplosives

- type: listing
  id: UplinkSyndicateBomb
  name: uplink-exploding-syndicate-bomb-name
  description: uplink-exploding-syndicate-bomb-desc
  productEntity: SyndicateBomb
  cost:
    Telecrystal: 11
  categories:
    - UplinkExplosives
  restockTime: 30
  conditions:
  - !type:StoreWhitelistCondition
    blacklist:
      tags:
      - NukeOpsUplink

- type: listing
  id: UplinkSyndicateBombNukie
  name: uplink-exploding-syndicate-bomb-name
  description: uplink-exploding-syndicate-bomb-desc
  productEntity: SyndicateBomb
  cost:
    Telecrystal: 11
  categories:
    - UplinkExplosives
  conditions:
  - !type:StoreWhitelistCondition
    whitelist:
      tags:
      - NukeOpsUplink

- type: listing
  id: UplinkClusterGrenade
  name: uplink-cluster-grenade-name
  description: uplink-cluster-grenade-desc
  productEntity: ClusterGrenade
  cost:
    Telecrystal: 8
  categories:
  - UplinkExplosives

- type: listing
  id: UplinkGrenadeShrapnel
  name: uplink-shrapnel-grenade-name
  description: uplink-shrapnel-grenade-desc
  productEntity: GrenadeShrapnel
  cost:
    Telecrystal: 4
  categories:
  - UplinkExplosives

- type: listing
  id: UplinkGrenadeIncendiary
  name: uplink-incendiary-grenade-name
  description: uplink-incendiary-grenade-desc
  productEntity: GrenadeIncendiary
  cost:
    Telecrystal: 4
  categories:
  - UplinkExplosives

- type: listing
  id: UplinkEmpKit
  name: uplink-emp-kit-name
  description: uplink-emp-kit-desc
  productEntity: ElectricalDisruptionKit
  cost:
    Telecrystal: 6
  categories:
    - UplinkExplosives

# Ammo

- type: listing
  id: UplinkPistol9mmMagazine
  name: uplink-pistol-magazine-name
  description: uplink-pistol-magazine-desc
  icon: { sprite: /Textures/Objects/Weapons/Guns/Ammunition/Magazine/Pistol/pistol_mag.rsi, state: red-icon }
  productEntity: MagazinePistol
  cost:
    Telecrystal: 1
  categories:
  - UplinkAmmo

# For the C20R
- type: listing
  id: UplinkMagazinePistolSubMachineGun
  name: uplink-pistol-magazine-c20r-name
  description: uplink-pistol-magazine-c20r-desc
  icon: { sprite: /Textures/Objects/Weapons/Guns/Ammunition/Magazine/Pistol/smg_mag.rsi, state: red-icon }
  productEntity: MagazinePistolSubMachineGun
  cost:
    Telecrystal: 2
  categories:
  - UplinkAmmo

# For the Cobra
- type: listing
  id: UplinkMagazinePistolCaselessRifle
  name: uplink-pistol-magazine-caseless-name
  description: uplink-pistol-magazine-caseless-desc
  icon: { sprite: /Textures/Objects/Weapons/Guns/Ammunition/Magazine/CaselessRifle/caseless_pistol_mag.rsi, state: red-icon }
  productEntity: MagazinePistolCaselessRifle
  cost:
    Telecrystal: 1
  categories:
  - UplinkAmmo

# For the Python
- type: listing
  id: UplinkSpeedLoaderMagnumAP
  name: uplink-speedloader-magnum-name
  description: uplink-speedloader-magnu-desc
  icon: { sprite: /Textures/Objects/Weapons/Guns/Ammunition/SpeedLoaders/Magnum/magnum_speed_loader.rsi, state: icon }
  productEntity: SpeedLoaderMagnumAP
  cost:
    Telecrystal: 3
  categories:
  - UplinkAmmo

# For the mosin
- type: listing
  id: UplinkMosinAmmo
  name: uplink-mosin-ammo-name
  description: uplink-mosin-ammo-desc
  productEntity: MagazineBoxLightRifle
  cost:
    Telecrystal: 1
  categories:
  - UplinkAmmo

# for the hristov
- type: listing
  id: UplinkHristovAmmo
  name: uplink-sniper-ammo-name
  description: uplink-sniper-ammo-desc
  productEntity: MagazineBoxAntiMateriel
  cost:
    Telecrystal: 2
  categories:
  - UplinkAmmo

- type: listing
  id: UplinkAmmoBundle
  name: uplink-ammo-bundle-name
  description: uplink-ammo-bundle-desc
  productEntity: ClothingBackpackDuffelSyndicateAmmoFilled
  cost:
    Telecrystal: 15
  categories:
  - UplinkAmmo
  conditions:
    - !type:StoreWhitelistCondition
      whitelist:
        tags:
          - NukeOpsUplink
    - !type:BuyerWhitelistCondition
      blacklist:
        components:
          - SurplusBundle

#Chemicals

- type: listing
  id: UplinkHypopen
  name: uplink-hypopen-name
  description: uplink-hypopen-desc
  icon: { sprite: /Textures/Objects/Misc/bureaucracy.rsi, state: pen }
  productEntity: HypopenBox
  cost:
    Telecrystal: 6
  categories:
  - UplinkChemicals
  
- type: listing
  id: UplinkHypoDart
  name: uplink-hypodart-name
  description: uplink-hypodart-desc
  icon: { sprite: /Textures/Objects/Fun/Darts/dart_red.rsi, state: icon }
  productEntity: HypoDartBox
  cost:
    Telecrystal: 2
  categories:
  - UplinkChemicals

- type: listing
  id: UplinkChemistryKitBundle
  name: uplink-chemistry-kit-name
  description: uplink-chemistry-kit-desc
  icon: { sprite: /Textures/Objects/Storage/boxicons.rsi, state: vials }
  productEntity: ChemicalSynthesisKit
  cost:
    Telecrystal: 4
  categories:
  - UplinkChemicals
  
- type: listing
  id: UplinkZombieBundle
  name: uplink-zombie-bundle-name
  description: uplink-zombie-bundle-desc
  icon: { sprite: /Textures/Structures/Wallmounts/signs.rsi, state: bio }
  productEntity: ClothingBackpackDuffelZombieBundle
  cost:
    Telecrystal: 40
  categories:
  - UplinkChemicals
  conditions:
  - !type:StoreWhitelistCondition
    whitelist:
      tags:
      - NukeOpsUplink
  - !type:BuyerWhitelistCondition
    blacklist:
      components:
      - SurplusBundle

- type: listing
  id: UplinkNocturineChemistryBottle
  name: uplink-nocturine-chemistry-bottle-name
  description: uplink-nocturine-chemistry-bottle-desc
  productEntity: NocturineChemistryBottle
  cost:
    Telecrystal: 6
  categories:
  - UplinkChemicals

- type: listing
  id: UplinkCombatMedkit
  name: uplink-combat-medkit-name
  description: uplink-combat-medkit-desc
  productEntity: MedkitCombatFilled
  cost:
    Telecrystal: 5
  categories:
  - UplinkChemicals

- type: listing
  id: UplinkCombatMedipen
  name: uplink-combat-medipen-name
  description: uplink-combat-medipen-desc
  productEntity: CombatMedipen
  cost:
    Telecrystal: 4
  categories:
  - UplinkChemicals

- type: listing
  id: UplinkStimpack
  name: uplink-stimpack-name
  description: uplink-stimpack-desc
  productEntity: Stimpack
  cost:
    Telecrystal: 4
  categories:
  - UplinkChemicals

- type: listing
  id: UplinkStimkit
  name: uplink-stimkit-name
  description: uplink-stimkit-desc
  productEntity: StimkitFilled
  cost:
    Telecrystal: 12
  categories:
  - UplinkChemicals
  
- type: listing
  id: UplinkCigarettes
  name: uplink-cigarettes-name
  description: uplink-cigarettes-desc
  productEntity: CigPackSyndicate
  cost:
    Telecrystal: 2
  categories:
  - UplinkChemicals

- type: listing
  id: UplinkMedsBundle
  name: uplink-meds-bundle-name
  description: uplink-meds-bundle-desc
  productEntity: ClothingBackpackDuffelSyndicateMedicalBundleFilled
  cost:
    Telecrystal: 20
  categories:
  - UplinkChemicals
  conditions:
    - !type:StoreWhitelistCondition
      whitelist:
        tags:
          - NukeOpsUplink
    - !type:BuyerWhitelistCondition
      blacklist:
        components:
          - SurplusBundle

# Deception
  
- type: listing
  id: UplinkAgentIDCard
  name: uplink-agent-id-card-name
  description: uplink-agent-id-card-desc
  productEntity: AgentIDCard
  cost:
    Telecrystal: 3
  categories:
  - UplinkDeception
  
- type: listing
  id: UplinkStealthBox
  name: uplink-stealth-box-name
  description: uplink-stealth-box-desc
  productEntity: StealthBox
  cost:
    Telecrystal: 5
  categories:
  - UplinkDeception

- type: listing
  id: UplinkHeadsetEncryptionKey
  name: uplink-encryption-key-name
  description: uplink-encryption-key-desc
  icon: { sprite: /Textures/Objects/Devices/encryption_keys.rsi, state: synd_label }
  productEntity: BoxEncryptionKeySyndie # Two for the price of one
  cost:
    Telecrystal: 2
  categories:
  - UplinkDeception

- type: listing
  id: UplinkBinaryTranslatorKey
  name: uplink-binary-translator-key-name
  description: uplink-binary-translator-key-desc
  icon: { sprite: /Textures/Objects/Devices/encryption_keys.rsi, state: rd_label }
  productEntity: EncryptionKeyBinary
  cost: 
    Telecrystal: 1
  categories:
  - UplinkDeception
  
- type: listing
  id: UplinkCyberpen
  name: uplink-cyberpen-name
  description: uplink-cyberpen-desc
  productEntity: CyberPen
  cost:
    Telecrystal: 1
  categories:
  - UplinkDeception

- type: listing
  id: UplinkDecoyDisk
  name: uplink-decoy-disk-name
  description: uplink-decoy-disk-desc
  productEntity: NukeDiskFake
  cost:
    Telecrystal: 1
  categories:
  - UplinkDeception
  
- type: listing
  id: UplinkUltrabrightLantern
  name: uplink-ultrabright-lantern-name
  description: uplink-ultrabright-lantern-desc
  productEntity: LanternFlash
  cost:
    Telecrystal: 2
  categories:
  - UplinkDeception

- type: listing
  id: UplinkBribe
  name: uplink-bribe-name
  description: uplink-bribe-desc
  productEntity: BriefcaseSyndieLobbyingBundleFilled
  cost:
    Telecrystal: 4
  categories:
    - UplinkDeception

# - type: listing
#   id: UplinkGigacancerScanner
#   name: Ultragigacancer Health Analyzer
#   description: Works like a normal health analyzer, other than giving everyone it scans ultragigacancer.
#   productEntity: HandheldHealthAnalyzerGigacancer
#   cost:
#     Telecrystal: 5
#   categories:
#   - UplinkDeception

- type: listing
  id: UplinkDecoyKit
  name: uplink-decoy-kit-name
  description: uplink-decoy-kit-desc
  icon: { sprite: /Textures/Objects/Tools/Decoys/operative_decoy.rsi, state: folded }
  productEntity: ClothingBackpackDuffelSyndicateDecoyKitFilled
  cost:
    Telecrystal: 6
  categories:
  - UplinkDeception

- type: listing
  id: UplinkSyndicateBombFake
  name: uplink-exploding-syndicate-bomb-fake-name
  description: uplink-exploding-syndicate-bomb-fake-desc
  productEntity: SyndicateBombFake
  cost:
    Telecrystal: 4
  categories:
  - UplinkDeception

# Disruption

- type: listing
  id: UplinkEmag
  name: uplink-emag-name
  description: uplink-emag-desc
  productEntity: Emag
  cost:
    Telecrystal: 8
  categories:
  - UplinkDisruption
  
- type: listing
  id: UplinkRadioJammer
  name: uplink-radio-jammer-name
  description: uplink-radio-jammer-desc
  productEntity: RadioJammer
  cost:
    Telecrystal: 4
  categories:
  - UplinkDisruption

- type: listing
  id: UplinkSyndicateWeaponModule
  name: uplink-syndicate-weapon-module-name
  description: uplink-syndicate-weapon-module-desc
  productEntity: BorgModuleSyndicateWeapon
  cost:
    Telecrystal: 5
  categories:
  - UplinkDisruption

- type: listing
  id: UplinkSoapSyndie
  name: uplink-soap-name
  description: uplink-soap-desc
  productEntity: SoapSyndie
  cost:
    Telecrystal: 1
  categories:
  - UplinkDisruption

- type: listing
  id: UplinkSlipocalypseClusterSoap
  name: uplink-slipocalypse-clustersoap-name
  description: uplink-slipocalypse-clustersoap-desc
  productEntity: SlipocalypseClusterSoap
  cost:
    Telecrystal: 3
  categories:
  - UplinkDisruption
  
- type: listing
  id: UplinkToolbox
  name: uplink-toolbox-name
  description: uplink-toolbox-desc
  productEntity: ToolboxSyndicateFilled
  cost:
    Telecrystal: 2
  categories:
  - UplinkDisruption

- type: listing
  id: UplinkSyndicateJawsOfLife
  name: uplink-syndicate-jaws-of-life-name
  description: uplink-syndicate-jaws-of-life-desc
  productEntity: SyndicateJawsOfLife
  cost:
    Telecrystal: 2
  categories:
  - UplinkDisruption

- type: listing
  id: UplinkDuffelSurgery
  name: uplink-duffel-surgery-name
  description: uplink-duffel-surgery-desc
  productEntity: ClothingBackpackDuffelSyndicateFilledMedical
  cost:
    Telecrystal: 4
  categories:
  - UplinkDisruption

- type: listing
  id: UplinkPowerSink
  name: uplink-power-sink-name
  description: uplink-power-sink-desc
  productEntity: PowerSink
  cost:
    Telecrystal: 8
  categories:
  - UplinkDisruption
  conditions:
    - !type:BuyerWhitelistCondition
      blacklist:
        components:
          - SurplusBundle

- type: listing
  id: UplinkSurplusBundle
  name: uplink-surplus-bundle-name
  description: uplink-surplus-bundle-desc
  productEntity: CrateSyndicateSurplusBundle
  cost:
    Telecrystal: 20
  categories:
  - UplinkDisruption
  conditions:
  - !type:StoreWhitelistCondition
    blacklist:
      tags:
      - NukeOpsUplink
  - !type:BuyerWhitelistCondition
    blacklist:
      components:
      - SurplusBundle

- type: listing
  id: UplinkSuperSurplusBundle
  name: uplink-super-surplus-bundle-name
  description: uplink-super-surplus-bundle-desc
  productEntity: CrateSyndicateSuperSurplusBundle
  cost:
    Telecrystal: 40
  categories:
  - UplinkDisruption
  conditions:
  - !type:StoreWhitelistCondition
    blacklist:
      tags:
      - NukeOpsUplink
  - !type:BuyerWhitelistCondition
    blacklist:
      components:
      - SurplusBundle

- type: listing
  id: UplinkSingarityBeacon
  name: uplink-singularity-beacon-name
  description: uplink-singularity-beacon-desc
  productEntity: SingularityBeacon
  cost:
    Telecrystal: 12
  categories:
    - UplinkDisruption

# Allies

- type: listing
  id: UplinkHoloparaKit
  name: uplink-holopara-kit-name
  description: uplink-holopara-kit-desc
  icon: { sprite: /Textures/Objects/Misc/guardian_info.rsi, state: icon }
  productEntity: BoxHoloparasite
  cost:
    Telecrystal: 14
  categories:
  - UplinkAllies
  conditions:
  - !type:StoreWhitelistCondition
    blacklist:
      tags:
      - NukeOpsUplink

- type: listing
  id: UplinkReinforcementRadioSyndicate
  name: uplink-reinforcement-radio-name
  description: uplink-reinforcement-radio-desc
  productEntity: ReinforcementRadioSyndicate
  icon: { sprite: Objects/Devices/communication.rsi, state: old-radio }
  cost:
    Telecrystal: 16
  categories:
  - UplinkAllies
  conditions:
    - !type:StoreWhitelistCondition
      blacklist:
        tags:
          - NukeOpsUplink

- type: listing
  id: UplinkReinforcementRadioSyndicateNukeops # Version for Nukeops that spawns an agent with the NukeOperative component.
  name: uplink-reinforcement-radio-name
  description: uplink-reinforcement-radio-desc
  productEntity: ReinforcementRadioSyndicateNukeops
  icon: { sprite: Objects/Devices/communication.rsi, state: old-radio }
  cost:
    Telecrystal: 16
  categories:
  - UplinkAllies
  conditions:
    - !type:StoreWhitelistCondition
      whitelist:
        tags:
          - NukeOpsUplink

- type: listing
  id: UplinkReinforcementRadioSyndicateCyborgAssault
  name:  uplink-reinforcement-radio-cyborg-assault-name
  description: uplink-reinforcement-radio-cyborg-assault-desc
  productEntity: ReinforcementRadioSyndicateCyborgAssault
  icon: { sprite: Mobs/Silicon/chassis.rsi, state: synd_sec }
  cost:
    Telecrystal: 65
  categories:
    - UplinkAllies
  conditions:
    - !type:StoreWhitelistCondition
      whitelist:
        tags:
          - NukeOpsUplink

- type: listing
  id: UplinkReinforcementRadioSyndicateMonkey
  name: uplink-reinforcement-radio-monkey-name
  description: uplink-reinforcement-radio-monkey-desc
  productEntity: ReinforcementRadioSyndicateMonkey
  icon: { sprite: Objects/Devices/communication.rsi, state: old-radio }
  cost:
    Telecrystal: 6
  categories:
  - UplinkAllies
  conditions:
    - !type:StoreWhitelistCondition
      blacklist:
        tags:
          - NukeOpsUplink

- type: listing
  id: UplinkReinforcementRadioSyndicateMonkeyNukeops # Version for Nukeops that spawns a syndicate monkey with the NukeOperative component.
  name: uplink-reinforcement-radio-monkey-name
  description: uplink-reinforcement-radio-monkey-desc
  productEntity: ReinforcementRadioSyndicateMonkeyNukeops
  icon: { sprite: Objects/Devices/communication.rsi, state: old-radio }
  cost:
    Telecrystal: 6
  categories:
  - UplinkAllies
  conditions:
    - !type:StoreWhitelistCondition
      whitelist:
        tags:
          - NukeOpsUplink

- type: listing
  id: UplinkCarpDehydrated
  name: uplink-carp-dehydrated-name
  description: uplink-carp-dehydrated-desc
  productEntity: DehydratedSpaceCarp
  cost:
    Telecrystal: 2
  categories:
  - UplinkAllies
  conditions:
  - !type:StoreWhitelistCondition
    blacklist:
      tags:
      - NukeOpsUplink

- type: listing
  id: UplinkMobCatMicrobomb
  name: uplink-mobcat-microbomb-name
  description: uplink-mobcat-microbomb-desc
  icon: { sprite: /Textures/Mobs/Pets/cat.rsi, state: syndicat }
  productEntity: MobCatSyndy
  cost:
    Telecrystal: 10
  categories:
    - UplinkAllies
  conditions:
    - !type:StoreWhitelistCondition
      whitelist:
        tags:
          - NukeOpsUplink

- type: listing
  id: UplinkSyndicatePersonalAI
  name: uplink-syndicate-pai-name
  description: uplink-syndicate-pai-desc
  icon: { sprite: /Textures/Objects/Fun/pai.rsi, state: syndicate-icon-pai-off }
  productEntity: SyndicatePersonalAI
  cost:
    Telecrystal: 1
  categories:
    - UplinkAllies
  conditions:
  - !type:ListingLimitedStockCondition
    stock: 1

# Implants

- type: listing
  id: UplinkStorageImplanter
  name: uplink-storage-implanter-name
  description: uplink-storage-implanter-desc
  icon: { sprite: /Textures/Clothing/Back/Backpacks/backpack.rsi, state: icon }
  productEntity: StorageImplanter
  cost:
    Telecrystal: 8
  categories:
    - UplinkImplants
  conditions:
    - !type:StoreWhitelistCondition
      blacklist:
        tags:
          - NukeOpsUplink

- type: listing
  id: UplinkFreedomImplanter
  name: uplink-freedom-implanter-name
  description: uplink-freedom-implanter-desc
  icon: { sprite: /Textures/Actions/Implants/implants.rsi, state: freedom }
  productEntity: FreedomImplanter
  cost:
    Telecrystal: 5
  categories:
    - UplinkImplants

- type: listing
  id: UplinkScramImplanter
  name: uplink-scram-implanter-name
  description: uplink-scram-implanter-desc
  icon: { sprite: /Textures/Structures/Specific/anomaly.rsi, state: anom4 }
  productEntity: ScramImplanter
  cost:
    Telecrystal: 6 # it's a gamble that may kill you easily so 6 TC per 2 uses, second one more of a backup
  categories:
    - UplinkImplants

- type: listing
  id: UplinkDnaScramblerImplant
  name: uplink-dna-scrambler-implanter-name
  description: uplink-dna-scrambler-implanter-desc
  icon: { sprite: /Textures/Mobs/Species/Human/parts.rsi, state: full }
  productEntity: DnaScramblerImplanter
  cost:
    Telecrystal: 5
  categories:
    - UplinkImplants

- type: listing
  id: UplinkEmpImplanter
  name: uplink-emp-implanter-name
  description: uplink-emp-implanter-desc
  icon: { sprite: /Textures/Objects/Magic/magicactions.rsi, state: shield }
  productEntity: EmpImplanter
  cost:
    Telecrystal: 2
  categories:
    - UplinkImplants

- type: listing
  id: UplinkMicroBombImplanter
  name: uplink-micro-bomb-implanter-name
  description: uplink-micro-bomb-implanter-desc
  icon: { sprite: /Textures/Actions/Implants/implants.rsi, state: explosive }
  productEntity: MicroBombImplanter
  cost:
    Telecrystal: 2
  categories:
  - UplinkImplants
  conditions:
  - !type:StoreWhitelistCondition
    whitelist:
      tags:
      - NukeOpsUplink
  - !type:BuyerWhitelistCondition
    blacklist:
      components:
      - SurplusBundle

- type: listing
  id: UplinkMacroBombImplanter
  name: uplink-macro-bomb-implanter-name
  description: uplink-macro-bomb-implanter-desc
  icon: { sprite: /Textures/Actions/Implants/implants.rsi, state: explosive }
  productEntity: MacroBombImplanter
  cost:
    Telecrystal: 13
  categories:
    - UplinkImplants
  conditions:
    - !type:StoreWhitelistCondition
      whitelist:
        tags:
          - NukeOpsUplink
    - !type:BuyerWhitelistCondition
      blacklist:
        components:
          - SurplusBundle

- type: listing
  id: UplinkDeathAcidifierImplanter
  name: uplink-death-acidifier-implant-name
  description: uplink-death-acidifier-implant-desc
  icon: { sprite: /Textures/Objects/Magic/magicactions.rsi, state: gib }
  productEntity: DeathAcidifierImplanter
  cost:
    Telecrystal: 4
  categories:
    - UplinkImplants
  conditions:
    - !type:StoreWhitelistCondition
      whitelist:
        tags:
          - NukeOpsUplink
 
- type: listing
  id: UplinkUplinkImplanter # uplink uplink real
  name: uplink-uplink-implanter-name
  description: uplink-uplink-implanter-desc
  icon: { sprite: /Textures/Objects/Devices/communication.rsi, state: old-radio }
  productEntity: UplinkImplanter
  cost:
    Telecrystal: 2
  categories:
  - UplinkImplants
  conditions:
    - !type:StoreWhitelistCondition
      blacklist:
        tags:
          - NukeOpsUplink

- type: listing
  id: UplinkDeathRattle
  name: uplink-deathrattle-implant-name
  description: uplink-deathrattle-implant-desc
  productEntity: BoxDeathRattleImplants
  cost:
    Telecrystal: 4
  categories:
  - UplinkImplants
  conditions:
    - !type:StoreWhitelistCondition
      whitelist:
        tags:
          - NukeOpsUplink
    - !type:BuyerWhitelistCondition
      blacklist:
        components:
          - SurplusBundle

# Wearables

- type: listing
  id: UplinkJetpack
  name: uplink-black-jetpack-name
  description: uplink-black-jetpack-desc
  productEntity: JetpackBlackFilled
  cost:
    Telecrystal: 2
  categories:
  - UplinkWearables

- type: listing
  id: UplinkVoiceMask
  name: uplink-voice-mask-name
  description: uplink-voice-mask-desc
  productEntity: ClothingMaskGasVoiceChameleon
  cost:
    Telecrystal: 2
  categories:
  - UplinkWearables

- type: listing
  id: UplinkHolster
  name: uplink-holster-name
  description: uplink-holster-desc
  productEntity: ClothingBeltSyndieHolster
  cost:
    Telecrystal: 1
  categories:
  - UplinkWearables

- type: listing
  id: UplinkChestRig
  name: uplink-chest-rig-name
  description: uplink-chest-rig-desc
  productEntity: ClothingBeltMilitaryWebbing
  cost:
    Telecrystal: 1
  categories:
  - UplinkWearables

- type: listing
  id: UplinkChameleon
  name: uplink-chameleon-name
  description: uplink-chameleon-desc
  productEntity: ClothingBackpackChameleonFill
  icon: { sprite: /Textures/Clothing/Uniforms/Jumpsuit/rainbow.rsi, state: icon }
  cost:
    Telecrystal: 4
  categories:
    - UplinkWearables

- type: listing
  id: UplinkClothingNoSlipsShoes
  name: uplink-clothing-no-slips-shoes-name
  description: uplink-clothing-no-slips-shoes-desc
  productEntity: ClothingShoesChameleonNoSlips
  cost:
    Telecrystal: 2
  categories:
  - UplinkWearables

- type: listing
  id: UplinkgClothingThievingGloves
  name: uplink-clothing-thieving-gloves-name
  description: uplink-clothing-thieving-gloves-desc
  productEntity: ThievingGloves
  cost:
    Telecrystal: 4
  categories:
  - UplinkWearables

- type: listing
  id: UplinkClothingOuterVestWeb
  name: uplink-clothing-outer-vest-web-name
  description: uplink-clothing-outer-vest-web-desc
  productEntity: ClothingOuterVestWeb
  cost:
    Telecrystal: 3
  categories:
  - UplinkWearables

- type: listing
  id: UplinkClothingShoesBootsMagSyndie
  name: uplink-clothing-shoes-boots-mag-syndie-name
  description: uplink-clothing-shoes-boots-mag-syndie-desc
  productEntity: ClothingShoesBootsMagSyndie
  cost:
    Telecrystal: 4
  categories:
  - UplinkWearables

- type: listing
  id: UplinkEVASyndie
  name: uplink-eva-syndie-name
  description: uplink-eva-syndie-desc
  icon: { sprite: /Textures/Clothing/OuterClothing/Suits/eva_syndicate.rsi, state: icon }
  productEntity: ClothingBackpackDuffelSyndicateEVABundle
  cost:
    Telecrystal: 2
  categories:
  - UplinkWearables

- type: listing
  id: UplinkHardsuitSyndie
  name: uplink-hardsuit-syndie-name
  description: uplink-hardsuit-syndie-desc
  icon: { sprite: /Textures/Clothing/OuterClothing/Hardsuits/syndicate.rsi, state: icon }
  productEntity: ClothingBackpackDuffelSyndicateHardsuitBundle
  cost:
    Telecrystal: 8
  categories:
  - UplinkWearables

- type: listing
  id: UplinkHardsuitSyndieElite
  name: uplink-hardsuit-syndieelite-name
  description: uplink-hardsuit-syndieelite-desc
  icon: { sprite: /Textures/Clothing/OuterClothing/Hardsuits/syndieelite.rsi, state: icon }
  productEntity: ClothingBackpackDuffelSyndicateEliteHardsuitBundle
  cost:
    Telecrystal: 10
  categories:
  - UplinkWearables

- type: listing
  id: UplinkClothingOuterHardsuitJuggernaut
  name: uplink-clothing-outer-hardsuit-juggernaut-name
  description: uplink-clothing-outer-hardsuit-juggernaut-desc
  icon: { sprite: /Textures/Structures/Storage/Crates/syndicate.rsi, state: icon }
  productEntity: CrateCybersunJuggernautBundle
  cost:
    Telecrystal: 12
  categories:
  - UplinkWearables

- type: listing
  id: UplinkClothingEyesHudSyndicate
  name: uplink-clothing-eyes-hud-syndicate-name
  description: uplink-clothing-eyes-hud-syndicate-desc
  productEntity: ClothingEyesHudSyndicate
  cost:
    Telecrystal: 2
  categories:
    - UplinkWearables
  conditions:
    - !type:StoreWhitelistCondition
      whitelist:
        tags:
          - NukeOpsUplink

- type: listing
  id: UplinkClothingConductingGloves
  name: uplink-clothing-conducting-gloves-name
  description: uplink-clothing-conducting-gloves-desc
  productEntity: ClothingHandsGlovesConducting
  cost:
    Telecrystal: 2
  categories:
  - UplinkWearables

- type: listing
  id: UplinkBackpackSyndicate
  name: uplink-backpack-syndicate-name
  description: uplink-backpack-syndicate-desc
  productEntity: ClothingBackpackSyndicate
  cost:
    Telecrystal: 2
  categories:
    - UplinkWearables

 # Pointless

- type: listing
<<<<<<< HEAD
  id: UplinkSyndicateSegwayCrate
  name: uplink-syndicate-segway-crate-name
  description: uplink-syndicate-segway-crate-desc
  icon: { sprite: /Textures/Objects/Vehicles/syndicatesegway.rsi, state: icon }
  productEntity: CrateFunSyndicateSegway
  cost:
    Telecrystal: 5
  categories:
  - UplinkMisc
  conditions:
  - !type:BuyerWhitelistCondition
    blacklist:
      components:
      - SurplusBundle

- type: listing
  id: UplinkBribe
  name: uplink-bribe-name
  description: uplink-bribe-desc
  productEntity: BriefcaseSyndieLobbyingBundleFilled
=======
  id: UplinkBarberScissors
  name: uplink-barber-scissors-name
  description: uplink-barber-scissors-desc
  productEntity: BarberScissors
>>>>>>> 694ae001
  cost:
    Telecrystal: 1
  categories:
  - UplinkPointless

- type: listing
  id: UplinkSnackBox
  name: uplink-snack-box-name
  description: uplink-snack-box-desc
  productEntity: HappyHonkNukieSnacks
  cost:
    Telecrystal: 1
  categories:
  - UplinkPointless

- type: listing
  id: UplinkRevolverCapGun
  name: uplink-revolver-cap-gun-name
  description: uplink-revolver-cap-gun-desc
  productEntity: RevolverCapGun
  cost:
    Telecrystal: 4
  categories:
  - UplinkPointless

- type: listing
  id: UplinkSyndicateStamp
  name: uplink-syndicate-stamp-name
  description: uplink-syndicate-stamp-desc
  productEntity: RubberStampSyndicate
  cost:
    Telecrystal: 2
  categories:
  - UplinkPointless

- type: listing
  id: UplinkCatEars
  name: uplink-cat-ears-name
  description: uplink-cat-ears-desc
  productEntity: ClothingHeadHatCatEars
  cost:
    Telecrystal: 26
  categories:
  - UplinkPointless

- type: listing
  id: UplinkOutlawHat
  name: uplink-outlaw-hat-name
  description: uplink-outlaw-hat-desc
  productEntity: ClothingHeadHatOutlawHat
  cost:
    Telecrystal: 1
  categories:
  - UplinkPointless

- type: listing
  id: UplinkOutlawGlasses
  name: uplink-outlaw-glasses-name
  description: uplink-outlaw-glasses-desc
  productEntity: ClothingEyesGlassesOutlawGlasses
  cost:
    Telecrystal: 1
  categories:
  - UplinkPointless

- type: listing
  id: UplinkCostumePyjama
  name: uplink-costume-pyjama-name
  description: uplink-costume-pyjama-desc
  productEntity: ClothingBackpackDuffelSyndicatePyjamaBundle
  cost:
    Telecrystal: 4
  categories:
  - UplinkPointless

- type: listing
  id: UplinkCostumeClown
  name: uplink-costume-clown-name
  description: uplink-costume-clown-desc
  productEntity: ClothingBackpackDuffelSyndicateCostumeClown
  cost:
    Telecrystal: 2
  categories:
  - UplinkPointless

- type: listing
  id: UplinkCarpSuitBundle
  name: uplink-carp-suit-bundle-name
  description: uplink-carp-suit-bundle-desc
  productEntity: ClothingBackpackDuffelSyndicateCarpSuit
  cost:
    Telecrystal: 4
  categories:
  - UplinkPointless

- type: listing
  id: UplinkOperativeSuit
  name: uplink-operative-suit-name
  description: uplink-operative-suit-desc
  productEntity: ClothingUniformJumpsuitOperative
  cost:
    Telecrystal: 1
  categories:
  - UplinkPointless

- type: listing
  id: UplinkOperativeSkirt
  name: uplink-operative-skirt-name
  description: uplink-operative-skirt-desc
  productEntity: ClothingUniformJumpskirtOperative
  cost:
    Telecrystal: 1
  categories:
  - UplinkPointless

- type: listing
  id: UplinkBalloon
  name: uplink-balloon-name
  description: uplink-balloon-desc
  productEntity: BalloonSyn
  cost:
    Telecrystal: 20
  categories:
  - UplinkPointless

- type: listing
  id: UplinkScarfSyndieRed
  name: uplink-scarf-syndie-red-name
  description: uplink-scarf-syndie-red-desc
  productEntity: ClothingNeckScarfStripedSyndieRed
  cost:
    Telecrystal: 1
  categories:
  - UplinkPointless

- type: listing
  id: UplinkScarfSyndieGreen
  name: uplink-scarf-syndie-green-name
  description: uplink-scarf-syndie-green-desc
  productEntity: ClothingNeckScarfStripedSyndieGreen
  cost:
    Telecrystal: 1
  categories:
    - UplinkPointless

# Job Specific

- type: listing
  id: uplinkGatfruitSeeds
  name: uplink-gatfruit-seeds-name
  description: uplink-gatfruit-seeds-desc
  productEntity: GatfruitSeeds
  cost:
    Telecrystal: 6
  categories:
  - UplinkJob
  conditions:
  - !type:BuyerJobCondition
    whitelist:
    - Botanist

- type: listing
  id: uplinkRiggedBoxingGlovesPassenger
  name: uplink-rigged-boxing-gloves-name
  description: uplink-rigged-boxing-gloves-desc
  productEntity: ClothingHandsGlovesBoxingRigged
  cost:
    Telecrystal: 6
  categories:
    - UplinkJob
  conditions:
    - !type:BuyerJobCondition
      whitelist:
        - Passenger

- type: listing
  id: uplinkRiggedBoxingGlovesBoxer
  name: uplink-rigged-boxing-gloves-name
  description: uplink-rigged-boxing-gloves-desc
  productEntity: ClothingHandsGlovesBoxingRigged
  cost:
    Telecrystal: 4
  categories:
    - UplinkJob
  conditions:
    - !type:BuyerJobCondition
      whitelist:
        - Boxer

- type: listing
  id: uplinkNecronomicon
  name: uplink-necronomicon-name
  description: uplink-necronomicon-desc
  productEntity: BibleNecronomicon
  cost:
    Telecrystal: 4
  categories:
  - UplinkJob
  conditions:
  - !type:BuyerJobCondition
    whitelist:
    - Chaplain
  - !type:BuyerWhitelistCondition
    blacklist:
      components:
      - SurplusBundle

- type: listing
  id: uplinkHolyHandGrenade
  name: uplink-holy-hand-grenade-name
  description: uplink-holy-hand-grenade-desc
  productEntity: HolyHandGrenade
  cost:
    Telecrystal: 20
  categories:
  - UplinkJob
  conditions:
  - !type:BuyerJobCondition
    whitelist:
    - Chaplain

- type: listing
  id: uplinkRevolverCapGunFake
  name: uplink-revolver-cap-gun-fake-name
  description: uplink-revolver-cap-gun-fake-desc
  productEntity: RevolverCapGunFake
  cost:
    Telecrystal: 9
  categories:
  - UplinkJob
  conditions:
  - !type:BuyerJobCondition
    whitelist:
    - Mime
    - Clown

- type: listing
  id: uplinkBananaPeelExplosive
  name: uplink-banana-peel-explosive-name
  description: uplink-banana-peel-explosive-desc
  icon: { sprite: Objects/Specific/Hydroponics/banana.rsi, state: peel }
  productEntity: TrashBananaPeelExplosiveUnarmed
  cost:
    Telecrystal: 2
  categories:
  - UplinkJob
  conditions:
  - !type:BuyerJobCondition
    whitelist:
    - Clown

- type: listing
  id: UplinkClusterBananaPeel
  name: uplink-cluster-banana-peel-name
  description: uplink-cluster-banana-peel-desc
  productEntity: ClusterBananaPeel
  cost:
    Telecrystal: 6
  categories:
  - UplinkJob
  conditions:
  - !type:BuyerJobCondition
    whitelist:
    - Clown

- type: listing
  id: UplinkHoloclownKit
  name: uplink-holoclown-kit-name
  description: uplink-holoclown-kit-desc
  icon: { sprite: /Textures/Objects/Fun/figurines.rsi, state: holoclown }
  productEntity: BoxHoloclown
  cost:
    Telecrystal: 12
  categories:
  - UplinkJob
  conditions:
  - !type:BuyerJobCondition
    whitelist:
    - Clown

- type: listing
  id: uplinkHotPotato
  name: uplink-hot-potato-name
  description: uplink-hot-potato-desc
  productEntity: HotPotato
  cost:
    Telecrystal: 4
  categories:
  - UplinkJob
  conditions:
  - !type:BuyerJobCondition
    whitelist:
    - Chef
    - Botanist
    - Clown
    - Mime

- type: listing
  id: UplinkChimpUpgradeKit
  name: uplink-chimp-upgrade-kit-name
  description: uplink-chimp-upgrade-kit-desc
  productEntity: WeaponPistolCHIMPUpgradeKit
  cost:
    Telecrystal: 4
  categories:
  - UplinkJob
  conditions:
    - !type:BuyerDepartmentCondition
      whitelist:
      - Science

- type: listing
  id: uplinkProximityMine
  name: uplink-proximity-mine-name
  description: uplink-proximity-mine-desc
  productEntity: WetFloorSignMineExplosive
  cost:
    Telecrystal: 5 # was 4, with my buff made it 5 to be closer to minibomb -panzer
  categories:
  - UplinkJob
  conditions:
  - !type:BuyerJobCondition
    whitelist:
    - Janitor
  - !type:BuyerWhitelistCondition
    blacklist:
      components:
      - SurplusBundle

- type: listing
  id: UplinkSyndicateSpongeBox
  name: uplink-syndicate-sponge-box-name
  description: uplink-syndicate-sponge-box-desc
  icon: { sprite:  Objects/Misc/monkeycube.rsi, state: box}
  productEntity: SyndicateSpongeBox
  cost:
    Telecrystal: 7
  categories:
  - UplinkJob
  conditions:
  - !type:BuyerJobCondition # We can't use BuyerDepartmentCondition here since Zookeeper and Chef can also get this
    whitelist:
    - Zookeeper
    - Scientist
    - ResearchDirector
    - Chef<|MERGE_RESOLUTION|>--- conflicted
+++ resolved
@@ -1331,33 +1331,10 @@
  # Pointless
 
 - type: listing
-<<<<<<< HEAD
-  id: UplinkSyndicateSegwayCrate
-  name: uplink-syndicate-segway-crate-name
-  description: uplink-syndicate-segway-crate-desc
-  icon: { sprite: /Textures/Objects/Vehicles/syndicatesegway.rsi, state: icon }
-  productEntity: CrateFunSyndicateSegway
-  cost:
-    Telecrystal: 5
-  categories:
-  - UplinkMisc
-  conditions:
-  - !type:BuyerWhitelistCondition
-    blacklist:
-      components:
-      - SurplusBundle
-
-- type: listing
-  id: UplinkBribe
-  name: uplink-bribe-name
-  description: uplink-bribe-desc
-  productEntity: BriefcaseSyndieLobbyingBundleFilled
-=======
   id: UplinkBarberScissors
   name: uplink-barber-scissors-name
   description: uplink-barber-scissors-desc
   productEntity: BarberScissors
->>>>>>> 694ae001
   cost:
     Telecrystal: 1
   categories:
