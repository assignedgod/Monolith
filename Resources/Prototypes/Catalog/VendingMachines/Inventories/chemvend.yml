--- conflicted
+++ resolved
@@ -23,10 +23,7 @@
     JugSugar: 4
     JugSulfur: 4
   emaggedInventory:
-<<<<<<< HEAD
     ToxinChemistryBottle: 4
-=======
-    ToxinChemistryBottle: 1
 
 - type: vendingMachineInventory
   id: ChemVendInventorySyndicate
@@ -58,5 +55,3 @@
     MuteToxinChemistryBottle: 3
     LeadChemistryBottle: 2
     ToxinChemistryBottle: 1
-    
->>>>>>> dfbf47c3
